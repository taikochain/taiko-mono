--- conflicted
+++ resolved
@@ -13,13 +13,8 @@
     "packages/taikoon": {},
     "packages/taikoon-ui": {},
     "packages/taiko-client": {},
-<<<<<<< HEAD
-    "packages/supplementary-contracts": {}
-=======
     "packages/supplementary-contracts": {},
-    "packages/snaefell-nft": {},
     "packages/snaefell-ui": {}
->>>>>>> 6ee68baf
   },
   "separate-pull-requests": true
 }