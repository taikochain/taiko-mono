--- conflicted
+++ resolved
@@ -223,7 +223,6 @@
 	github.com/onsi/ginkgo/v2 v2.20.0 // indirect
 	github.com/opencontainers/go-digest v1.0.0 // indirect
 	github.com/opencontainers/image-spec v1.1.0 // indirect
-<<<<<<< HEAD
 	github.com/opencontainers/runtime-spec v1.2.0 // indirect
 	github.com/pbnjay/memory v0.0.0-20210728143218-7b4eea64cf58 // indirect
 	github.com/pion/datachannel v1.5.8 // indirect
@@ -242,10 +241,7 @@
 	github.com/pion/transport/v2 v2.2.10 // indirect
 	github.com/pion/turn/v2 v2.1.6 // indirect
 	github.com/pion/webrtc/v3 v3.3.0 // indirect
-	github.com/pjbgf/sha1cd v0.3.0 // indirect
-=======
 	github.com/pjbgf/sha1cd v0.3.2 // indirect
->>>>>>> f0d876ce
 	github.com/pmezard/go-difflib v1.0.1-0.20181226105442-5d4384ee4fb2 // indirect
 	github.com/power-devops/perfstat v0.0.0-20210106213030-5aafc221ea8c // indirect
 	github.com/prometheus/client_model v0.6.1 // indirect
@@ -292,16 +288,10 @@
 	go.uber.org/fx v1.22.2 // indirect
 	go.uber.org/mock v0.4.0 // indirect
 	go.uber.org/multierr v1.11.0 // indirect
-<<<<<<< HEAD
 	go.uber.org/zap v1.27.0 // indirect
-	golang.org/x/crypto v0.31.0 // indirect
-	golang.org/x/mod v0.21.0 // indirect
-	golang.org/x/net v0.33.0 // indirect
-=======
 	golang.org/x/crypto v0.32.0 // indirect
 	golang.org/x/mod v0.20.0 // indirect
 	golang.org/x/net v0.34.0 // indirect
->>>>>>> f0d876ce
 	golang.org/x/oauth2 v0.24.0 // indirect
 	golang.org/x/sys v0.29.0 // indirect
 	golang.org/x/term v0.28.0 // indirect
