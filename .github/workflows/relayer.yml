name: Relayer

on:
  push:
    branches: [main]
    paths:
      - "packages/relayer/**"
  pull_request:
    types: [opened, synchronize, reopened, ready_for_review]
    paths:
      - "packages/relayer/**"
      - "go.mod"
      - "go.sum"

jobs:
  lint-relayer:
    name: lint-relayer
    if: ${{ github.event_name == 'pull_request' && github.event.pull_request.draft == false }}
    runs-on: [taiko-runner]
    steps:
      - uses: actions/setup-go@v5
        with:
          go-version: 1.21.0
      - uses: actions/checkout@v4
      - name: golangci-lint
        uses: golangci/golangci-lint-action@v6
        with:
          # Optional: version of golangci-lint to use in form of v1.2 or v1.2.3 or `latest` to use the latest version
          version: latest

          # Optional: working directory, useful for monorepos
          working-directory: ./packages/relayer
          args: --config=.golangci.yml --timeout=4m

  test-relayer:
    if: ${{ github.event_name == 'pull_request' && github.event.pull_request.draft == false }}
    runs-on: [taiko-runner]
    needs: lint-relayer
    steps:
      - name: Cancel Previous Runs
        uses: styfle/cancel-workflow-action@0.12.1
        with:
          access_token: ${{ github.token }}

      - uses: actions/checkout@v4
      - uses: actions/setup-go@v5
        with:
          go-version: "1.21.0"

      - name: relayer - Unit Tests
        working-directory: ./packages/relayer
        run: go test `go list ./... | grep -v ./contracts | grep -v ./mock | grep -v ./cmd` -coverprofile=coverage.txt -covermode=atomic

      - name: relayer - Upload coverage to Codecov
        uses: codecov/codecov-action@v4
        with:
          files: ./packages/relayer/coverage.txt
          flags: relayer

  push-relayer-docker-image:
<<<<<<< HEAD
    # Skip dependabot PRs
    if: ${{ github.event_name == 'pull_request' && ! startsWith(github.ref, 'refs/heads/dependabot/') }}
=======
    if: ${{ github.event_name != 'pull_request' }}
>>>>>>> ac523ceb
    name: Build and push docker image
    runs-on: [taiko-runner]

    steps:
      - name: Checkout
        uses: actions/checkout@v4
        with:
          ref: ${{ github.ref }}

      - name: Login to GAR
        uses: docker/login-action@v3
        with:
          registry: us-docker.pkg.dev
          username: _json_key
          password: ${{ secrets.GAR_JSON_KEY }}

      - name: Set up QEMU
        uses: docker/setup-qemu-action@v3

      - name: Set up Docker Buildx
        uses: docker/setup-buildx-action@v3

      - name: Docker meta
        id: meta
        uses: docker/metadata-action@v5
        with:
          images: |
            us-docker.pkg.dev/evmchain/images/relayer
          tags: |
            type=ref,event=branch
            type=ref,event=pr
            type=ref,event=tag
            type=sha

      - name: Build and push
        uses: docker/build-push-action@v5
        with:
          push: true
          context: .
          tags: ${{ steps.meta.outputs.tags }}
          labels: ${{ steps.meta.outputs.labels }}
          build-args: |
            PACKAGE=relayer<|MERGE_RESOLUTION|>--- conflicted
+++ resolved
@@ -58,12 +58,8 @@
           flags: relayer
 
   push-relayer-docker-image:
-<<<<<<< HEAD
     # Skip dependabot PRs
     if: ${{ github.event_name == 'pull_request' && ! startsWith(github.ref, 'refs/heads/dependabot/') }}
-=======
-    if: ${{ github.event_name != 'pull_request' }}
->>>>>>> ac523ceb
     name: Build and push docker image
     runs-on: [taiko-runner]
 
