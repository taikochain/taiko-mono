--- conflicted
+++ resolved
@@ -23,12 +23,8 @@
             deps
             eventindexer
             fork-diff
-<<<<<<< HEAD
-            guardianproverhealthcheck
-=======
             guardian-prover-health-check
             guardian-prover-health-check-ui
->>>>>>> 50a3df5b
             protocol
             relayer
             starter-dapp
