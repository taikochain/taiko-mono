name: Validate PR Title

on:
  pull_request_target:
    types:
      - opened
      - edited
      - synchronize
  push:
    branches:
      - release-please-* # Trigger for release-please PRs, but skip the job
  merge_group: # Trigger in the merge queue, but skip the job

jobs:
  validate-pr-title:
    if: github.event_name == 'pull_request_target'
    runs-on: [taiko-runner]
    steps:
      - uses: amannn/action-semantic-pull-request@v5
        env:
          GITHUB_TOKEN: ${{ secrets.GITHUB_TOKEN }}
        with:
          # Non-package scopes explained:
          # - repo: The repository itself (not a specific package)
          # - main: For release-please PRs
          # - deps: For dependabot dependency update PRs
          # - deps-dev: For dependabot devDependency update PRs
          scopes: |
            repo
            main
            deps
            deps-dev
            docs-site
            blobstorage
            branding
            bridge-ui
            eventindexer
            fork-diff
            guardian-prover-health-check
            guardian-prover-health-check-ui
            protocol
            relayer
            taikoon
<<<<<<< HEAD
=======
            snaefell-nft
            snaefell-ui
>>>>>>> 6ee68baf
            ui-lib
            taiko-client
            supplementary-contracts
          requireScope: true
          subjectPattern: ^(?![A-Z])(?!.*\btypo\b).+$ # Require lowercase PR title and prohibit word "typo"
          subjectPatternError: |
            The subject "{subject}" found in the pull request title "{title}"
            didn't match the configured pattern. Please ensure that the subject
            doesn't start with an uppercase character and doesn't contains word "typo".<|MERGE_RESOLUTION|>--- conflicted
+++ resolved
@@ -41,11 +41,7 @@
             protocol
             relayer
             taikoon
-<<<<<<< HEAD
-=======
-            snaefell-nft
             snaefell-ui
->>>>>>> 6ee68baf
             ui-lib
             taiko-client
             supplementary-contracts
