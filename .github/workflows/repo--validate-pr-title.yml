name: Validate PR Title

on:
  pull_request_target:
    types:
      - opened
      - edited
      - synchronize
  push:
    branches:
      - release-please-* # Trigger for release-please PRs, but skip the job
  merge_group: # Trigger in the merge queue, but skip the job

jobs:
  validate-pr-title:
    if: github.event_name == 'pull_request_target'
    runs-on: [taiko-runner]
    steps:
      - uses: amannn/action-semantic-pull-request@v5
        env:
          GITHUB_TOKEN: ${{ secrets.GITHUB_TOKEN }}
        with:
          # Non-package scopes explained:
          # - repo: The repository itself (not a specific package)
          # - main: For release-please PRs
          # - deps: For dependabot dependency update PRs
          # - deps-dev: For dependabot devDependency update PRs
          scopes: |
            repo
            main
            deps
            deps-dev
            docs-site
            blobstorage
            branding
            bridge-ui
            eventindexer
            fork-diff
            guardian-prover-health-check
            guardian-prover-health-check-ui
            protocol
            relayer
            taikoon
<<<<<<< HEAD
=======
            snaefell-ui
>>>>>>> 940b9653
            ui-lib
            taiko-client
            supplementary-contracts
          requireScope: true
          subjectPattern: ^(?![A-Z])(?!.*\btypo\b).+$ # Require lowercase PR title and prohibit word "typo"
          subjectPatternError: |
            The subject "{subject}" found in the pull request title "{title}"
            didn't match the configured pattern. Please ensure that the subject
            doesn't start with an uppercase character and doesn't contains word "typo".<|MERGE_RESOLUTION|>--- conflicted
+++ resolved
@@ -41,10 +41,7 @@
             protocol
             relayer
             taikoon
-<<<<<<< HEAD
-=======
             snaefell-ui
->>>>>>> 940b9653
             ui-lib
             taiko-client
             supplementary-contracts
