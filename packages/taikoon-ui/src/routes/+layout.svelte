<script lang="ts">
  import '../app.css';
  import '../i18n';

  import { onDestroy, onMount } from 'svelte';
  import { setContext } from 'svelte';
  import { zeroAddress } from 'viem';

  import { ResponsiveController } from '$components/core/ResponsiveController';
  import { MintConfirmationModal, TaikoonDetailModal } from '$components/modals';
  import { mint } from '$stores/mint';
  import { taikoonDetail } from '$stores/taikoonDetail';

  import { AccountConnectionToast } from '../components/AccountConnectionToast';
  import { Toast } from '../components/core/Toast';
  import { Header } from '../components/Header';
  import { SwitchChainModal } from '../components/SwitchChainModal';
  import { classNames } from '../lib/util/classNames';
  import { startWatching, stopWatching } from '../lib/wagmi';

  const mintState = mint;

  $: mintState.set({
    isModalOpen: false,
    isMinting: false,
    tokenIds: [],
    address: zeroAddress,
    totalMintCount: 0,
  });

  const taikoonDetailState = taikoonDetail;
  $: taikoonDetailState.set({
    tokenId: -1,
    isModalOpen: false,
  });

  setContext('mint', mintState);
  setContext('taikoonDetail', taikoonDetailState);
  const containerClasses = classNames(
    'z-0',
    'w-full',
    'h-full',
    'flex',
    'flex-col',
    'relative',
    'items-center',
    'justify-evenly',
  );

  let windowSize: 'sm' | 'md' | 'lg' = 'md';

  onMount(async () => {
    await startWatching();
  });

  onDestroy(() => {
    stopWatching();
  });
</script>

<div class={containerClasses}>
  <slot />

  <Header />
</div>

<Toast />

<AccountConnectionToast />

<SwitchChainModal />

<<<<<<< HEAD
<MintConfirmationModal />
=======
<MintConfirmationModal isMinting={false} tokenIds={[]} txHash={''} minterAddress={zeroAddress} totalMintCount={1} />
>>>>>>> 6c86d89b

{#if windowSize === 'sm'}
  <TaikoonDetailModal />
{/if}

<ResponsiveController bind:windowSize /><|MERGE_RESOLUTION|>--- conflicted
+++ resolved
@@ -70,11 +70,7 @@
 
 <SwitchChainModal />
 
-<<<<<<< HEAD
 <MintConfirmationModal />
-=======
-<MintConfirmationModal isMinting={false} tokenIds={[]} txHash={''} minterAddress={zeroAddress} totalMintCount={1} />
->>>>>>> 6c86d89b
 
 {#if windowSize === 'sm'}
   <TaikoonDetailModal />
