--- conflicted
+++ resolved
@@ -31,25 +31,15 @@
   {#if currentPage === 'teaser'}
     <CountdownSection>
       <div class="bottom-16 left-0 w-full flex justify-center absolute">
-<<<<<<< HEAD
-        <Button type="ghost" size="lg" iconRight="ArrowDown" on:click={scrollToWtf} class="uppercase"
-          >Learn more</Button>
-=======
         <Button type="ghost" size="lg" iconRight="ArrowDown" on:click={scrollToFaq} class="uppercase"
           >{$t('buttons.learnMore')}</Button>
->>>>>>> 6c86d89b
       </div>
     </CountdownSection>
   {:else}
     <HeadingSection>
       <div class="bottom-16 left-0 w-full flex justify-center absolute">
-<<<<<<< HEAD
-        <Button type="ghost" size="lg" iconRight="ArrowDown" on:click={scrollToWtf} class="uppercase"
-          >Learn more</Button>
-=======
         <Button type="ghost" size="lg" iconRight="ArrowDown" on:click={scrollToFaq} class="uppercase"
           >{$t('buttons.learnMore')}</Button>
->>>>>>> 6c86d89b
       </div>
     </HeadingSection>
   {/if}
