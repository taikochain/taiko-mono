<script lang="ts">
  import { t } from 'svelte-i18n';

  import { classNames } from '$lib/util/classNames';
  import { Section } from '$ui/Section';
  export let options: {
    visible?: boolean;
    title: string;
    text: string;
  }[] = [];

  $: activeEntryId = -1;

  const titleClasses = classNames('text-5xl', 'font-semibold');

  const wrapperClasses = classNames(
    'w-full h-full',
    'flex flex-col',
    'items-start',
    'justify-center',
    'gap-10',
    'md:text-[1.75rem]',
    'text-xl',
  );

  const collapseWrapperClasses = classNames(
    'w-full',
    'flex flex-col',
    'items-center',
    'justify-center',
    'overflow-hidden',
    'gap-4',
  );

  const collapseItemClasses = classNames(
    'w-full',
    'rounded-[20px]',
    'bg-neutral-background',
    'py-4',
    'h-min',
    'px-6',
    'border-opacity-50',
    'hover:text-primary',
    'collapse',
    'collapse-arrow',
  );
  const collapseTitleClasses = classNames(
    'flex',
    'flex-row',
    'w-full',
    'justify-between',
    'items-center',

    'font-medium',
    'font-clash-grotesk',
    'collapse-title',
  );
  const collapseContentClasses = classNames(
    'text-base',
    'text-content-secondary',
    'font-clash-grotesk',
    'collapse-content',
  );
</script>

<Section height="fit">
<<<<<<< HEAD
  <div
    class={classNames(
      'w-full h-full',
      'flex flex-col',
      //'py-20',
      'items-start',
      'justify-center',
      'gap-10',
      'md:text-[1.75rem]',
      'text-xl',
    )}>
    <H1>FAQs</H1>
    <div class={classNames('w-full', 'flex flex-col', 'items-center', 'justify-center', 'overflow-hidden', 'gap-4')}>
      {#each options as option}
=======
  <div class={wrapperClasses}>
    <div class={titleClasses}>
      {$t('content.sections.faq.title')}
    </div>

    <div class={collapseWrapperClasses}>
      {#each options as option, i}
>>>>>>> 6c86d89b
        <!-- svelte-ignore a11y-click-events-have-key-events -->
        <!-- svelte-ignore a11y-no-static-element-interactions -->
        <div on:click={() => (activeEntryId = activeEntryId === i ? -1 : i)} class={collapseItemClasses}>
          <input class="hidden" type="radio" name="faq-radio-group" checked={i === activeEntryId} />
          <div class={collapseTitleClasses}>
            {option.title}
          </div>
          <div class={collapseContentClasses}>
            {option.text}
          </div>
        </div>
      {/each}
    </div>
  </div>
</Section><|MERGE_RESOLUTION|>--- conflicted
+++ resolved
@@ -15,22 +15,16 @@
 
   const wrapperClasses = classNames(
     'w-full h-full',
-    'flex flex-col',
-    'items-start',
-    'justify-center',
-    'gap-10',
-    'md:text-[1.75rem]',
-    'text-xl',
+      'flex flex-col',
+      'items-start',
+      'justify-center',
+      'gap-10',
+      'md:text-[1.75rem]',
+      'text-xl',
   );
 
   const collapseWrapperClasses = classNames(
-    'w-full',
-    'flex flex-col',
-    'items-center',
-    'justify-center',
-    'overflow-hidden',
-    'gap-4',
-  );
+    'w-full', 'flex flex-col', 'items-center', 'justify-center', 'overflow-hidden', 'gap-4')
 
   const collapseItemClasses = classNames(
     'w-full',
@@ -64,22 +58,6 @@
 </script>
 
 <Section height="fit">
-<<<<<<< HEAD
-  <div
-    class={classNames(
-      'w-full h-full',
-      'flex flex-col',
-      //'py-20',
-      'items-start',
-      'justify-center',
-      'gap-10',
-      'md:text-[1.75rem]',
-      'text-xl',
-    )}>
-    <H1>FAQs</H1>
-    <div class={classNames('w-full', 'flex flex-col', 'items-center', 'justify-center', 'overflow-hidden', 'gap-4')}>
-      {#each options as option}
-=======
   <div class={wrapperClasses}>
     <div class={titleClasses}>
       {$t('content.sections.faq.title')}
@@ -87,7 +65,6 @@
 
     <div class={collapseWrapperClasses}>
       {#each options as option, i}
->>>>>>> 6c86d89b
         <!-- svelte-ignore a11y-click-events-have-key-events -->
         <!-- svelte-ignore a11y-no-static-element-interactions -->
         <div on:click={() => (activeEntryId = activeEntryId === i ? -1 : i)} class={collapseItemClasses}>
