--- conflicted
+++ resolved
@@ -16,49 +16,28 @@
   import { ThemeButton } from '../ThemeButton';
   import {
     buttonClasses,
-    headerClasses,
+    baseHeaderClasses,
     menuButtonsWrapperClasses,
     mobileMenuButtonClasses,
     rightSectionClasses,
     taikoonsIconClasses,
     themeButtonSeparatorClasses,
     wrapperClasses,
+    navButtonClasses,
   } from './classes';
   const { Menu: MenuIcon, XSolid: CloseMenuIcon } = Icons;
   $: address = zeroAddress;
 
   $: isMobileMenuOpen = false;
 
-<<<<<<< HEAD
   $: headerClasses = classNames(
-    'md:px-10',
-    'md:py-10',
-    'h-16',
-    'flex flex-row',
-    'justify-between',
-    'items-center',
-    'gap-4',
-    'relative',
-    'z-50',
-    'px-4',
+    baseHeaderClasses,
     $pageScroll ? 'md:glassy-background-lg' : null,
     $pageScroll ? 'md:border-b-[1px] md:border-border-divider-default' : 'md:border-b-[1px] md:border-transparent',
     $$props.class,
   );
 
-  const taikoonsIconClasses = classNames('h-full');
 
-  const rightSectionClasses = classNames(
-    'md:right-8',
-    'right-4',
-    'w-max',
-    'absolute',
-    'flex flex-row justify-center items-center',
-    'gap-4',
-  );
-
-=======
->>>>>>> 6c86d89b
   $: taikoonsOptions = [
     {
       icon: 'FileImageRegular',
@@ -81,32 +60,14 @@
 
   let windowSize: 'sm' | 'md' | 'lg' = 'md';
 
-  const navButtonClasses = classNames(
-    'w-[140px]',
-    'h-[44px]',
-    'bg-nav-button',
-    'flex flex-row',
-    'justify-center',
-    'tracking-[-2%]',
-    'items-center',
-    'rounded-full',
-    'font-sans',
-    'font-medium',
-    'text-base/[135.5%]',
-    'text-content-primary',
-  );
+
 </script>
 
 <MobileMenu isConnected={$account?.isConnected} {address} bind:open={isMobileMenuOpen} />
 
 <div class={wrapperClasses}>
-<<<<<<< HEAD
-  <div class={headerClasses}>
-    <a href="/" class={classNames('absolute')}>
-=======
   <div class={classNames(headerClasses, $$props.class)}>
     <a href="/" class={classNames()}>
->>>>>>> 6c86d89b
       <img alt="taikoons-logo" class={taikoonsIconClasses} src={TaikoonsIcon} />
     </a>
 
@@ -121,22 +82,13 @@
         </button>
       </div>
     {:else}
-<<<<<<< HEAD
-      <div class={classNames('w-full', 'justify-center', 'items-center', 'gap-4', 'flex', 'flex-row')}>
-        <a href="/mint" class={navButtonClasses}> Mint</a>
+      <div class={menuButtonsWrapperClasses}>
+        <a href="/mint" type="neutral" class={navButtonClasses}>Mint</a>
 
-        <a href="/collection" class={navButtonClasses}> Collection</a>
-        {#if address !== ZeroXAddress}
-          <a href={`/collection/${address.toLowerCase()}`} class={navButtonClasses}> Your taikoons</a>
-=======
-      <div class={menuButtonsWrapperClasses}>
-        <Button href="/mint" type="neutral" class={buttonClasses}>Mint</Button>
-
-        <Button href="/collection" type="neutral" class={buttonClasses}>Collection</Button>
+        <a href="/collection" type="neutral" class={navButtonClasses}>Collection</a>
         {#if address !== zeroAddress}
-          <Button href={`/collection/${address.toLowerCase()}`} type="neutral" class={buttonClasses}>
-            Your taikoons</Button>
->>>>>>> 6c86d89b
+          <a href={`/collection/${address.toLowerCase()}`} type="neutral" class={navButtonClasses}>
+            Your taikoons</a>
         {/if}
       </div>
       <div class={rightSectionClasses}>
