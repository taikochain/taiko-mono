import { StandardMerkleTree } from '@openzeppelin/merkle-tree';
import { getAccount } from '@wagmi/core';

import getConfig from '../wagmi/getConfig';
import { whitelist } from '../whitelist';

export async function totalWhitelistMintCount(): Promise<number> {
  const { config, chainId } = getConfig();

  try {
    const account = getAccount(config);
    if (!account.address) return -1;

    const tree = StandardMerkleTree.load(whitelist[chainId]);
    // eslint-disable-next-line @typescript-eslint/no-unused-vars
    for (const [_, [address, amount]] of tree.entries()) {
      if (address.toString().toLowerCase() === account.address.toString().toLowerCase()) {
<<<<<<< HEAD
        return amount;
=======
        return parseInt(amount);
>>>>>>> 62dd7491
      }
    }
  } catch (e) {
    console.error(`Error with totalWhitelistMintCount chainId ${chainId}:`, e);
  }

  return 0;
}<|MERGE_RESOLUTION|>--- conflicted
+++ resolved
@@ -15,11 +15,7 @@
     // eslint-disable-next-line @typescript-eslint/no-unused-vars
     for (const [_, [address, amount]] of tree.entries()) {
       if (address.toString().toLowerCase() === account.address.toString().toLowerCase()) {
-<<<<<<< HEAD
-        return amount;
-=======
         return parseInt(amount);
->>>>>>> 62dd7491
       }
     }
   } catch (e) {
