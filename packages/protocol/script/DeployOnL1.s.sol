--- conflicted
+++ resolved
@@ -78,7 +78,7 @@
         );
 
         // TaikoL1
-        TaikoL1 taikoL1 = new TaikoL1();
+        taikoL1 = new TaikoL1();
         uint256 l2ChainId = taikoL1.getConfig().chainId;
         require(l2ChainId != block.chainid, "same chainid");
 
@@ -119,12 +119,6 @@
         );
         console.log("BullToken", bullToken);
 
-<<<<<<< HEAD
-=======
-        // TaikoL1
-        taikoL1 = new TaikoL1();
-
->>>>>>> e4ec4656
         uint64 feeBase = 1 ** 8; // Taiko Token's decimals is 8, not 18
 
         // Calculating it for our needs based on testnet/mainnet. We need it in
