--- conflicted
+++ resolved
@@ -107,16 +107,11 @@
         // Calculating it for our needs based on testnet/mainnet. We need it in
         // order to make the fees on the same level - in ideal circumstences.
         // See Brecht's comment https://github.com/taikoxyz/taiko-mono/pull/13564
-<<<<<<< HEAD
         uint64 initProofTimeIssued = LibLn.calcInitProofTimeIssued(
             feeBase,
             uint16(taikoL1.getConfig().proofTimeTarget),
             uint8(taikoL1.getConfig().adjustmentQuotient)
         );
-=======
-        uint64 initProofTimeIssued =
-            LibLn.calcInitProofTimeIssued(feeBase, PROOF_TIME_TARGET, ADJUSTMENT_QUOTIENT);
->>>>>>> bc90c263
 
         address taikoL1Proxy = deployProxy(
             "taiko",
