// SPDX-License-Identifier: MIT
pragma solidity ^0.8.24;

import "@openzeppelin/contracts/utils/Strings.sol";
import "@risc0/contracts/groth16/RiscZeroGroth16Verifier.sol";
import { SP1Verifier as SuccinctVerifier } from
    "@sp1-contracts/src/v4.0.0-rc.3/SP1VerifierPlonk.sol";
import "@p256-verifier/contracts/P256Verifier.sol";
import "src/shared/common/DefaultResolver.sol";
import "src/shared/libs/LibStrings.sol";
import "src/shared/tokenvault/BridgedERC1155.sol";
import "src/shared/tokenvault/BridgedERC20.sol";
import "src/shared/tokenvault/BridgedERC721.sol";
import "src/layer1/automata-attestation/AutomataDcapV3Attestation.sol";
import "src/layer1/automata-attestation/lib/PEMCertChainLib.sol";
import "src/layer1/automata-attestation/utils/SigVerifyLib.sol";
import "src/layer1/devnet/DevnetInbox.sol";
import "src/layer1/devnet/verifiers/OpVerifier.sol";
import "src/layer1/devnet/verifiers/DevnetVerifier.sol";
import "src/layer1/mainnet/MainnetInbox.sol";
import "src/layer1/based/TaikoInbox.sol";
import "src/layer1/fork-router/PacayaForkRouter.sol";
import "src/layer1/forced-inclusion/TaikoWrapper.sol";
import "src/layer1/forced-inclusion/ForcedInclusionStore.sol";
import "src/layer1/mainnet/multirollup/MainnetBridge.sol";
import "src/layer1/mainnet/multirollup/MainnetERC1155Vault.sol";
import "src/layer1/mainnet/multirollup/MainnetERC20Vault.sol";
import "src/layer1/mainnet/multirollup/MainnetERC721Vault.sol";
import "src/layer1/mainnet/multirollup/MainnetSignalService.sol";
import "src/layer1/preconf/impl/PreconfWhitelist.sol";
import "src/layer1/preconf/impl/PreconfRouter.sol";
import "src/layer1/provers/ProverSet.sol";
import "src/layer1/token/TaikoToken.sol";
import "src/layer1/verifiers/Risc0Verifier.sol";
import "src/layer1/verifiers/SP1Verifier.sol";
import "src/layer1/verifiers/SgxVerifier.sol";
import "src/layer1/verifiers/compose/ComposeVerifier.sol";
import "test/shared/helpers/FreeMintERC20Token.sol";
import "test/shared/helpers/FreeMintERC20Token_With50PctgMintAndTransferFailure.sol";
import "test/shared/DeployCapability.sol";

/// @title DeployProtocolOnL1
/// @notice This script deploys the core Taiko protocol smart contract on L1,
/// initializing the rollup.
contract DeployProtocolOnL1 is DeployCapability {
    modifier broadcast() {
        uint256 privateKey = vm.envUint("PRIVATE_KEY");
        require(privateKey != 0, "invalid private key");
        vm.startBroadcast();
        _;
        vm.stopBroadcast();
    }

    function run() external broadcast {
        addressNotNull(vm.envAddress("TAIKO_ANCHOR_ADDRESS"), "TAIKO_ANCHOR_ADDRESS");
        addressNotNull(vm.envAddress("L2_SIGNAL_SERVICE"), "L2_SIGNAL_SERVICE");
        addressNotNull(vm.envAddress("CONTRACT_OWNER"), "CONTRACT_OWNER");

        require(vm.envBytes32("L2_GENESIS_HASH") != 0, "L2_GENESIS_HASH");
        address contractOwner = vm.envAddress("CONTRACT_OWNER");

        // ---------------------------------------------------------------
        // Deploy shared contracts
        (address sharedResolver) = deploySharedContracts(contractOwner);
        console2.log("sharedResolver: ", sharedResolver);
        // ---------------------------------------------------------------
        // Deploy rollup contracts
        address rollupResolver = deployRollupContracts(sharedResolver, contractOwner);

        // ---------------------------------------------------------------
        // Signal service need to authorize the new rollup
        address signalServiceAddr = IResolver(sharedResolver).resolve(
            uint64(block.chainid), LibStrings.B_SIGNAL_SERVICE, false
        );
        SignalService signalService = SignalService(signalServiceAddr);

        address taikoInboxAddr =
            IResolver(rollupResolver).resolve(uint64(block.chainid), LibStrings.B_TAIKO, false);
        TaikoInbox taikoInbox = TaikoInbox(payable(taikoInboxAddr));

        if (vm.envAddress("SHARED_RESOLVER") == address(0)) {
            SignalService(signalServiceAddr).authorize(taikoInboxAddr, true);
        }

        uint64 l2ChainId = taikoInbox.pacayaConfig().chainId;
        require(l2ChainId != block.chainid, "same chainid");

        console2.log("------------------------------------------");
        console2.log("msg.sender: ", msg.sender);
        console2.log("address(this): ", address(this));
        console2.log("signalService.owner(): ", signalService.owner());
        console2.log("------------------------------------------");

        if (signalService.owner() == msg.sender) {
            signalService.transferOwnership(contractOwner);
        } else {
            console2.log("------------------------------------------");
            console2.log("Warning - you need to transact manually:");
            console2.log("signalService.authorize(taikoInboxAddr, bytes32(block.chainid))");
            console2.log("- signalService : ", signalServiceAddr);
            console2.log("- taikoInboxAddr   : ", taikoInboxAddr);
            console2.log("- chainId       : ", block.chainid);
        }

        // ---------------------------------------------------------------
        // Register L2 addresses
        register(rollupResolver, "taiko", vm.envAddress("TAIKO_ANCHOR_ADDRESS"), l2ChainId);
        register(rollupResolver, "signal_service", vm.envAddress("L2_SIGNAL_SERVICE"), l2ChainId);

        // ---------------------------------------------------------------
        // Deploy other contracts
        if (block.chainid != 1) {
            deployAuxContracts();
        }

        if (vm.envBool("DEPLOY_PRECONF_CONTRACTS")) {
            deployPreconfContracts(contractOwner, sharedResolver, address(taikoInbox));
        }

        if (DefaultResolver(sharedResolver).owner() == msg.sender) {
            DefaultResolver(sharedResolver).transferOwnership(contractOwner);
            console2.log("** sharedResolver ownership transferred to:", contractOwner);
        }

        DefaultResolver(rollupResolver).transferOwnership(contractOwner);
        console2.log("** rollupResolver ownership transferred to:", contractOwner);
    }

    function deploySharedContracts(address owner) internal returns (address sharedResolver) {
        addressNotNull(owner, "owner");

        sharedResolver = vm.envAddress("SHARED_RESOLVER");
        if (sharedResolver == address(0)) {
            sharedResolver = deployProxy({
                name: "shared_resolver",
                impl: address(new DefaultResolver()),
                data: abi.encodeCall(DefaultResolver.init, (address(0)))
            });
        }

        address taikoToken = vm.envAddress("TAIKO_TOKEN");
        if (taikoToken == address(0)) {
            taikoToken = deployProxy({
                name: "taiko_token",
                impl: address(new TaikoToken()),
                data: abi.encodeCall(
                    TaikoToken.init, (owner, vm.envAddress("TAIKO_TOKEN_PREMINT_RECIPIENT"))
                ),
                registerTo: sharedResolver
            });
        } else {
            register(sharedResolver, "taiko_token", taikoToken);
        }
        register(sharedResolver, "bond_token", taikoToken);

        // Deploy Bridging contracts
        address signalService = deployProxy({
            name: "signal_service",
            impl: address(new MainnetSignalService(address(sharedResolver))),
            data: abi.encodeCall(SignalService.init, (address(0))),
            registerTo: sharedResolver
        });

        address quotaManager = address(0);
        address brdige = deployProxy({
            name: "bridge",
            impl: address(new MainnetBridge(address(sharedResolver), signalService, quotaManager)),
            data: abi.encodeCall(Bridge.init, (address(0))),
            registerTo: sharedResolver
        });

        if (vm.envBool("PAUSE_BRIDGE")) {
            Bridge(payable(brdige)).pause();
        }

        Bridge(payable(brdige)).transferOwnership(owner);

        console2.log("------------------------------------------");
        console2.log(
            "Warning - you need to register *all* counterparty bridges to enable multi-hop bridging:"
        );
        console2.log(
            "sharedResolver.registerAddress(remoteChainId, 'bridge', address(remoteBridge))"
        );
        console2.log("- sharedResolver : ", sharedResolver);

        // Deploy Vaults
        address erc20Vault = deployProxy({
            name: "erc20_vault",
            impl: address(new MainnetERC20Vault(address(sharedResolver))),
            data: abi.encodeCall(ERC20Vault.init, (owner)),
            registerTo: sharedResolver
        });

        deployProxy({
            name: "erc721_vault",
            impl: address(new MainnetERC721Vault(address(sharedResolver))),
            data: abi.encodeCall(ERC721Vault.init, (owner)),
            registerTo: sharedResolver
        });

        deployProxy({
            name: "erc1155_vault",
            impl: address(new MainnetERC1155Vault(address(sharedResolver))),
            data: abi.encodeCall(ERC1155Vault.init, (owner)),
            registerTo: sharedResolver
        });

        console2.log("------------------------------------------");
        console2.log(
            "Warning - you need to register *all* counterparty vaults to enable multi-hop bridging:"
        );
        console2.log(
            "sharedResolver.registerAddress(remoteChainId, 'erc20_vault', address(remoteERC20Vault))"
        );
        console2.log(
            "sharedResolver.registerAddress(remoteChainId, 'erc721_vault', address(remoteERC721Vault))"
        );
        console2.log(
            "sharedResolver.registerAddress(remoteChainId, 'erc1155_vault', address(remoteERC1155Vault))"
        );
        console2.log("- sharedResolver : ", sharedResolver);

        // Deploy Bridged token implementations
        register(sharedResolver, "bridged_erc20", address(new BridgedERC20(erc20Vault)));
        register(
            sharedResolver, "bridged_erc721", address(new BridgedERC721(address(sharedResolver)))
        );
        register(
            sharedResolver, "bridged_erc1155", address(new BridgedERC1155(address(sharedResolver)))
        );
    }

    function deployRollupContracts(
        address _sharedResolver,
        address owner
    )
        internal
        returns (address rollupResolver)
    {
        addressNotNull(_sharedResolver, "sharedResolver");
        addressNotNull(owner, "owner");

        rollupResolver = deployProxy({
            name: "rollup_address_resolver",
            impl: address(new DefaultResolver()),
            data: abi.encodeCall(DefaultResolver.init, (address(0)))
        });

        // ---------------------------------------------------------------
        // Register shared contracts in the new rollup resolver
        copyRegister(rollupResolver, _sharedResolver, "taiko_token");
        copyRegister(rollupResolver, _sharedResolver, "bond_token");
        copyRegister(rollupResolver, _sharedResolver, "signal_service");
        copyRegister(rollupResolver, _sharedResolver, "bridge");

        // Initializable the proxy for proofVerifier to get the contract address at first.
        address proofVerifier = deployProxy({
            name: "proof_verifier",
            impl: address(
                new DevnetVerifier(
                    address(rollupResolver), address(0), address(0), address(0), address(0)
                )
            ),
            data: abi.encodeCall(ComposeVerifier.init, (address(0))),
            registerTo: rollupResolver
        });

        // Inbox
        deployProxy({
            name: "mainnet_taiko",
            impl: address(
                new MainnetInbox(
                    address(0),
                    proofVerifier,
                    IResolver(_sharedResolver).resolve(uint64(block.chainid), "bond_token", false),
                    IResolver(_sharedResolver).resolve(uint64(block.chainid), "signal_service", false)
                )
            ),
            data: abi.encodeCall(TaikoInbox.init, (owner, vm.envBytes32("L2_GENESIS_HASH")))
        });

        address oldFork = vm.envAddress("OLD_FORK_TAIKO_INBOX");
        if (oldFork == address(0)) {
            oldFork = address(
                new DevnetInbox(
                    address(0),
                    proofVerifier,
                    IResolver(_sharedResolver).resolve(uint64(block.chainid), "bond_token", false),
                    IResolver(_sharedResolver).resolve(
                        uint64(block.chainid), "signal_service", false
                    )
                )
            );
        }
        address newFork = address(
            new DevnetInbox(
                address(0),
                proofVerifier,
                IResolver(_sharedResolver).resolve(uint64(block.chainid), "bond_token", false),
                IResolver(_sharedResolver).resolve(uint64(block.chainid), "signal_service", false)
            )
        );
        console2.log("  oldFork       :", oldFork);
        console2.log("  newFork       :", newFork);

        address taikoInboxAddr = deployProxy({
            name: "taiko",
            impl: address(new PacayaForkRouter(oldFork, newFork)),
            data: "",
            registerTo: rollupResolver
        });

        TaikoInbox taikoInbox = TaikoInbox(payable(taikoInboxAddr));
        taikoInbox.init(owner, vm.envBytes32("L2_GENESIS_HASH"));

        // Verifiers
        uint64 l2ChainId = taikoInbox.pacayaConfig().chainId;
        require(l2ChainId != block.chainid, "same chainid");

        address opVerifier = deployProxy({
            name: "op_verifier",
            impl: address(new OpVerifier(rollupResolver, l2ChainId)),
            data: abi.encodeCall(OpVerifier.init, (owner)),
            registerTo: rollupResolver
        });
        address sgxVerifier =
            deploySgxVerifier(owner, rollupResolver, l2ChainId, address(taikoInbox), proofVerifier);

        (address risc0Verifier, address sp1Verifier) =
            deployZKVerifiers(owner, rollupResolver, l2ChainId);

        UUPSUpgradeable(proofVerifier).upgradeTo({
            newImplementation: address(
                new DevnetVerifier(
                    address(rollupResolver), opVerifier, sgxVerifier, risc0Verifier, sp1Verifier
                )
            )
        });

        ComposeVerifier(proofVerifier).transferOwnership(owner);
        console2.log("** proofVerifier ownership transferred to:", owner);

        deployProxy({
            name: "prover_set",
            impl: address(
                new ProverSet(
                    address(rollupResolver), taikoInboxAddr, taikoInbox.bondToken(), taikoInboxAddr
                )
            ),
            data: abi.encodeCall(ProverSetBase.init, (owner, vm.envAddress("PROVER_SET_ADMIN")))
        });
    }

    function deploySgxVerifier(
        address owner,
        address rollupResolver,
        uint64 l2ChainId,
        address taikoInbox,
        address taikoProofVerifier
    )
        private
        returns (address sgxVerifier)
    {
        // No need to proxy these, because they are 3rd party. If we want to modify, we simply
        // change the registerAddress("automata_dcap_attestation", address(attestation));
        P256Verifier p256Verifier = new P256Verifier();
        SigVerifyLib sigVerifyLib = new SigVerifyLib(address(p256Verifier));
        PEMCertChainLib pemCertChainLib = new PEMCertChainLib();
        address automataDcapV3AttestationImpl = address(new AutomataDcapV3Attestation());

        address automataProxy = deployProxy({
            name: "automata_dcap_attestation",
            impl: automataDcapV3AttestationImpl,
            data: abi.encodeCall(
                AutomataDcapV3Attestation.init, (owner, address(sigVerifyLib), address(pemCertChainLib))
            ),
            registerTo: rollupResolver
        });

        sgxVerifier = deployProxy({
            name: "sgx_verifier",
            impl: address(new SgxVerifier(l2ChainId, taikoInbox, taikoProofVerifier, automataProxy)),
            data: abi.encodeCall(SgxVerifier.init, owner),
            registerTo: rollupResolver
        });

        // Log addresses for the user to register sgx instance
        console2.log("SigVerifyLib", address(sigVerifyLib));
        console2.log("PemCertChainLib", address(pemCertChainLib));
        console2.log("AutomataDcapVaAttestation", automataProxy);
    }

    function deployZKVerifiers(
        address owner,
        address rollupResolver,
        uint64 l2ChainId
    )
        private
        returns (address risc0Verifier, address sp1Verifier)
    {
        // Deploy r0 groth16 verifier
        RiscZeroGroth16Verifier verifier =
            new RiscZeroGroth16Verifier(ControlID.CONTROL_ROOT, ControlID.BN254_CONTROL_ID);
        register(rollupResolver, "risc0_groth16_verifier", address(verifier));

        risc0Verifier = deployProxy({
            name: "risc0_verifier",
            impl: address(new Risc0Verifier(l2ChainId, address(verifier))),
            data: abi.encodeCall(Risc0Verifier.init, (owner)),
            registerTo: rollupResolver
        });

        // Deploy sp1 plonk verifier
        SuccinctVerifier succinctVerifier = new SuccinctVerifier();
        register(rollupResolver, "sp1_remote_verifier", address(succinctVerifier));

        sp1Verifier = deployProxy({
            name: "sp1_verifier",
            impl: address(new SP1Verifier(l2ChainId, address(succinctVerifier))),
            data: abi.encodeCall(SP1Verifier.init, (owner)),
            registerTo: rollupResolver
        });
    }

    function deployAuxContracts() private {
        address horseToken = address(new FreeMintERC20Token("Horse Token", "HORSE"));
        console2.log("HorseToken", horseToken);

        address bullToken =
            address(new FreeMintERC20Token_With50PctgMintAndTransferFailure("Bull Token", "BULL"));
        console2.log("BullToken", bullToken);
    }

    function deployPreconfContracts(
        address owner,
        address resolver,
        address taikoInbox
    )
        private
        returns (address whitelist, address router, address store, address taikoWrapper)
    {
        whitelist = deployProxy({
            name: "preconf_whitelist",
            impl: address(new PreconfWhitelist(resolver)),
            data: abi.encodeCall(PreconfWhitelist.init, (owner)),
            registerTo: resolver
        });

<<<<<<< HEAD
        if (!vm.envBool("DISABLE_TAIKO_WRAPPER")) {
            taikoWrapper = deployProxy({
                name: "taiko_wrapper",
                impl: address(new TaikoWrapper(resolver)),
                data: abi.encodeCall(TaikoWrapper.init, (owner)),
                registerTo: resolver
            });
        }
=======
        // Initializable a forced inclusion store with a fake address for TaikoWrapper at first,
        // to be used for deploying TaikoWrapper, then upgrade it to the real TaikoWrapper address.
        store = deployProxy({
            name: "forced_inclusion_store",
            impl: address(
                new ForcedInclusionStore(
                    uint8(vm.envUint("INCLUSION_WINDOW")),
                    uint64(vm.envUint("INCLUSION_FEE_IN_GWEI")),
                    taikoInbox,
                    address(1)
                )
            ),
            data: abi.encodeCall(ForcedInclusionStore.init, (address(0))),
            registerTo: resolver
        });

        taikoWrapper = deployProxy({
            name: "taiko_wrapper",
            impl: address(new TaikoWrapper(taikoInbox, store, router)),
            data: abi.encodeCall(TaikoWrapper.init, (owner)),
            registerTo: resolver
        });
>>>>>>> b38a6be8

        UUPSUpgradeable(store).upgradeTo(
            address(
                new ForcedInclusionStore(
                    uint8(vm.envUint("INCLUSION_WINDOW")),
                    uint64(vm.envUint("INCLUSION_FEE_IN_GWEI")),
                    taikoInbox,
                    taikoWrapper
                )
            )
        );

        Ownable2StepUpgradeable(store).transferOwnership(owner);
        console2.log("** forced_inclusion_store ownership transferred to:", owner);

        router = deployProxy({
            name: "preconf_router",
            impl: address(new PreconfRouter(taikoWrapper, whitelist)),
            data: abi.encodeCall(PreconfRouter.init, (owner)),
            registerTo: resolver
        });

        return (whitelist, router, store, taikoWrapper);
    }

    function addressNotNull(address addr, string memory err) private pure {
        require(addr != address(0), err);
    }
}<|MERGE_RESOLUTION|>--- conflicted
+++ resolved
@@ -447,16 +447,7 @@
             registerTo: resolver
         });
 
-<<<<<<< HEAD
-        if (!vm.envBool("DISABLE_TAIKO_WRAPPER")) {
-            taikoWrapper = deployProxy({
-                name: "taiko_wrapper",
-                impl: address(new TaikoWrapper(resolver)),
-                data: abi.encodeCall(TaikoWrapper.init, (owner)),
-                registerTo: resolver
-            });
-        }
-=======
+
         // Initializable a forced inclusion store with a fake address for TaikoWrapper at first,
         // to be used for deploying TaikoWrapper, then upgrade it to the real TaikoWrapper address.
         store = deployProxy({
@@ -479,7 +470,6 @@
             data: abi.encodeCall(TaikoWrapper.init, (owner)),
             registerTo: resolver
         });
->>>>>>> b38a6be8
 
         UUPSUpgradeable(store).upgradeTo(
             address(
