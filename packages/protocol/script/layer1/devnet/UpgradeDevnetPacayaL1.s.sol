--- conflicted
+++ resolved
@@ -119,7 +119,7 @@
             address(new DevnetInbox(address(0), opVerifier, taikoToken, signalService));
         UUPSUpgradeable(taikoInbox).upgradeTo(address(new PacayaForkRouter(oldFork, newFork)));
         register(rollupResolver, "taiko", taikoInbox);
-<<<<<<< HEAD
+
         // ForcedInclusionStore
         deployProxy({
             name: "forced_inclusion_store",
@@ -138,9 +138,7 @@
             data: abi.encodeCall(TaikoWrapper.init, (address(0))),
             registerTo: rollupResolver
         });
-=======
 
->>>>>>> d9fb5b16
         // Prover set
         UUPSUpgradeable(proverSet).upgradeTo(
             address(new ProverSet(rollupResolver, newFork, taikoToken, newFork))
