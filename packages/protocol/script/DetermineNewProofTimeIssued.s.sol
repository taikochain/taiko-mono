// SPDX-License-Identifier: MIT
pragma solidity ^0.8.18;

import "forge-std/Script.sol";
import "forge-std/console2.sol";
import {LibLn} from "../test/LibLn.sol";

<<<<<<< HEAD
uint16 constant DESIRED_PROOF_TIME_TARGET = 120;
uint8 constant ADJUSTMENT_QUOTIENT = 16;
=======
uint16 constant DESIRED_PROOF_TIME_TARGET = 160;
uint16 constant ADJUSTMENT_QUOTIENT = 32000;
>>>>>>> d48117ef

contract DetermineProofTimeIssued is Script {
    function run() public view {
        uint16 proofTimeTarget = DESIRED_PROOF_TIME_TARGET; // Approx. value which close to what is in the simulation
        uint64 feeBase = 1e8; // 1 TKO
        uint64 initProofTimeIssued =
            LibLn.calcInitProofTimeIssued(feeBase, proofTimeTarget, ADJUSTMENT_QUOTIENT);

        console2.log("The proof time target is:", proofTimeTarget);
        console2.log("The associated proof time issued is:", initProofTimeIssued);
    }
}<|MERGE_RESOLUTION|>--- conflicted
+++ resolved
@@ -5,13 +5,8 @@
 import "forge-std/console2.sol";
 import {LibLn} from "../test/LibLn.sol";
 
-<<<<<<< HEAD
-uint16 constant DESIRED_PROOF_TIME_TARGET = 120;
-uint8 constant ADJUSTMENT_QUOTIENT = 16;
-=======
 uint16 constant DESIRED_PROOF_TIME_TARGET = 160;
 uint16 constant ADJUSTMENT_QUOTIENT = 32000;
->>>>>>> d48117ef
 
 contract DetermineProofTimeIssued is Script {
     function run() public view {
