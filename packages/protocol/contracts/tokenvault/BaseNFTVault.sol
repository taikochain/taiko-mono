--- conflicted
+++ resolved
@@ -36,13 +36,7 @@
         // Gas limit for the operation.
         uint256 gasLimit;
         // Processing fee for the relayer.
-<<<<<<< HEAD
-        uint256 fee;
-=======
         uint256 gasPrice;
-        // Address for refund, if needed.
-        address refundTo;
->>>>>>> 7e9e3466
         // Optional memo.
         string memo;
     }
