--- conflicted
+++ resolved
@@ -45,11 +45,7 @@
     /// the destination chain so the user can receive the same (bridged) tokens
     /// by invoking the message call.
     /// @param op Option for sending the ERC1155 token.
-<<<<<<< HEAD
     /// @return rMessage The constructed message.
-=======
-    /// @return _message The constructed message.
->>>>>>> 7e659bbb
     function sendToken(BridgeTransferOp memory op)
         external
         payable
@@ -226,13 +222,8 @@
     {
         if (ctoken.chainId == block.chainid) {
             // Token lives on this chain
-<<<<<<< HEAD
             rToken = ctoken.addr;
             ERC1155(rToken).safeBatchTransferFrom(address(this), to, tokenIds, amounts, "");
-=======
-            token = ctoken.addr;
-            IERC1155(token).safeBatchTransferFrom(address(this), to, tokenIds, amounts, "");
->>>>>>> 7e659bbb
         } else {
             // Token does not live on this chain
             rToken = _getOrDeployBridgedToken(ctoken);
