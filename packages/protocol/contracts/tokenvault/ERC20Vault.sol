// SPDX-License-Identifier: MIT
pragma solidity 0.8.24;

import "@openzeppelin/contracts/token/ERC20/IERC20.sol";
import "@openzeppelin/contracts/token/ERC20/extensions/IERC20Metadata.sol";
import "@openzeppelin/contracts/token/ERC20/utils/SafeERC20.sol";
import "../libs/LibAddress.sol";
import "./BridgedERC20.sol";
import "./BaseVault.sol";

/// @title ERC20Vault
/// @notice This vault holds all ERC20 tokens (excluding Ether) that users have
/// deposited. It also manages the mapping between canonical ERC20 tokens and
/// their bridged tokens. This vault does not support rebase/elastic tokens.
/// @dev Labeled in AddressResolver as "erc20_vault".
/// @custom:security-contact security@taiko.xyz
contract ERC20Vault is BaseVault {
    using LibAddress for address;
    using SafeERC20 for IERC20;

    /// @dev Represents a canonical ERC20 token.
    struct CanonicalERC20 {
        uint64 chainId;
        address addr;
        uint8 decimals;
        string symbol;
        string name;
    }

    /// @dev Represents an operation to send tokens to another chain.
    struct BridgeTransferOp {
        uint64 destChainId;
        address destOwner;
        address to;
        address token;
        uint256 amount;
        uint256 gasLimit;
<<<<<<< HEAD
        uint256 fee;
=======
        uint256 gasPrice;
        address refundTo;
>>>>>>> 7e9e3466
        string memo;
    }

    /// @notice Mappings from bridged tokens to their canonical tokens.
    mapping(address btoken => CanonicalERC20 canonical) public bridgedToCanonical;

    /// @notice Mappings from canonical tokens to their bridged tokens. Also storing
    /// the chainId for tokens across other chains aside from Ethereum.
    mapping(uint256 chainId => mapping(address ctoken => address btoken)) public canonicalToBridged;

    /// @notice Mappings from bridged tokens to their blacklist status.
    mapping(address btoken => bool blacklisted) public btokenBlacklist;

    uint256[47] private __gap;

    /// @notice Emitted when a new bridged token is deployed.
    /// @param srcChainId The chain ID of the canonical token.
    /// @param ctoken The address of the canonical token.
    /// @param btoken The address of the bridged token.
    /// @param ctokenSymbol The symbol of the canonical token.
    /// @param ctokenName The name of the canonical token.
    /// @param ctokenDecimal The decimal of the canonical token.
    event BridgedTokenDeployed(
        uint256 indexed srcChainId,
        address indexed ctoken,
        address indexed btoken,
        string ctokenSymbol,
        string ctokenName,
        uint8 ctokenDecimal
    );

    /// @notice Emitted when a bridged token is changed.
    /// @param srcChainId The chain ID of the canonical token.
    /// @param ctoken The address of the canonical token.
    /// @param btokenOld The address of the old bridged token.
    /// @param btokenNew The address of the new bridged token.
    /// @param ctokenSymbol The symbol of the canonical token.
    /// @param ctokenName The name of the canonical token.
    /// @param ctokenDecimal The decimal of the canonical token.
    event BridgedTokenChanged(
        uint256 indexed srcChainId,
        address indexed ctoken,
        address btokenOld,
        address btokenNew,
        string ctokenSymbol,
        string ctokenName,
        uint8 ctokenDecimal
    );

    /// @notice Emitted when a token is sent to another chain.
    /// @param msgHash The hash of the message.
    /// @param from The address of the sender.
    /// @param to The address of the recipient.
    /// @param destChainId The chain ID of the destination chain.
    /// @param ctoken The address of the canonical token.
    /// @param token The address of the bridged token.
    /// @param amount The amount of tokens sent.
    event TokenSent(
        bytes32 indexed msgHash,
        address indexed from,
        address indexed to,
        uint64 destChainId,
        address ctoken,
        address token,
        uint256 amount
    );

    /// @notice Emitted when a token is released from a message.
    /// @param msgHash The hash of the message.
    /// @param from The address of the sender.
    /// @param ctoken The address of the canonical token.
    /// @param token The address of the bridged token.
    /// @param amount The amount of tokens released.
    event TokenReleased(
        bytes32 indexed msgHash, address indexed from, address ctoken, address token, uint256 amount
    );

    /// @notice Emitted when a token is received from another chain.
    /// @param msgHash The hash of the message.
    /// @param from The address of the sender.
    /// @param to The address of the recipient.
    /// @param srcChainId The chain ID of the source chain.
    /// @param ctoken The address of the canonical token.
    /// @param token The address of the bridged token.
    /// @param amount The amount of tokens received.
    event TokenReceived(
        bytes32 indexed msgHash,
        address indexed from,
        address indexed to,
        uint64 srcChainId,
        address ctoken,
        address token,
        uint256 amount
    );

    error VAULT_BTOKEN_BLACKLISTED();
    error VAULT_CTOKEN_MISMATCH();
    error VAULT_INVALID_TOKEN();
    error VAULT_INVALID_AMOUNT();
    error VAULT_INVALID_NEW_BTOKEN();
    error VAULT_INVALID_TO();
    error VAULT_NOT_SAME_OWNER();

    /// @notice Initializes the contract.
    /// @param _owner The owner of this contract. msg.sender will be used if this value is zero.
    /// @param _addressManager The address of the {AddressManager} contract.
    function init(address _owner, address _addressManager) external initializer {
        __Essential_init(_owner, _addressManager);
    }

    /// @notice Change bridged token.
    /// @param _ctoken The canonical token.
    /// @param _btokenNew The new bridged token address.
    /// @return btokenOld_ The old bridged token address.
    function changeBridgedToken(
        CanonicalERC20 calldata _ctoken,
        address _btokenNew
    )
        external
        whenNotPaused
        onlyOwner
        nonReentrant
        returns (address btokenOld_)
    {
        if (_btokenNew == address(0) || bridgedToCanonical[_btokenNew].addr != address(0)) {
            revert VAULT_INVALID_NEW_BTOKEN();
        }

        if (btokenBlacklist[_btokenNew]) revert VAULT_BTOKEN_BLACKLISTED();

        if (IBridgedERC20(_btokenNew).owner() != owner()) {
            revert VAULT_NOT_SAME_OWNER();
        }

        btokenOld_ = canonicalToBridged[_ctoken.chainId][_ctoken.addr];

        if (btokenOld_ != address(0)) {
            CanonicalERC20 memory ctoken = bridgedToCanonical[btokenOld_];

            // The ctoken must match the saved one.
            if (
                ctoken.decimals != _ctoken.decimals
                    || keccak256(bytes(ctoken.symbol)) != keccak256(bytes(_ctoken.symbol))
                    || keccak256(bytes(ctoken.name)) != keccak256(bytes(_ctoken.name))
            ) revert VAULT_CTOKEN_MISMATCH();

            delete bridgedToCanonical[btokenOld_];
            btokenBlacklist[btokenOld_] = true;

            // Start the migration
            IBridgedERC20(btokenOld_).changeMigrationStatus(_btokenNew, false);
            IBridgedERC20(_btokenNew).changeMigrationStatus(btokenOld_, true);
        }

        bridgedToCanonical[_btokenNew] = _ctoken;
        canonicalToBridged[_ctoken.chainId][_ctoken.addr] = _btokenNew;

        emit BridgedTokenChanged({
            srcChainId: _ctoken.chainId,
            ctoken: _ctoken.addr,
            btokenOld: btokenOld_,
            btokenNew: _btokenNew,
            ctokenSymbol: _ctoken.symbol,
            ctokenName: _ctoken.name,
            ctokenDecimal: _ctoken.decimals
        });
    }

    /// @notice Transfers ERC20 tokens to this vault and sends a message to the
    /// destination chain so the user can receive the same amount of tokens by
    /// invoking the message call.
    /// @param _op Option for sending ERC20 tokens.
    /// @return message_ The constructed message.
    function sendToken(BridgeTransferOp calldata _op)
        external
        payable
        whenNotPaused
        nonReentrant
        returns (IBridge.Message memory message_)
    {
        if (_op.amount == 0) revert VAULT_INVALID_AMOUNT();
        if (_op.token == address(0)) revert VAULT_INVALID_TOKEN();
        if (btokenBlacklist[_op.token]) revert VAULT_BTOKEN_BLACKLISTED();

        (bytes memory data, CanonicalERC20 memory ctoken, uint256 balanceChange) =
            _handleMessage(msg.sender, _op.token, _op.to, _op.amount);

        IBridge.Message memory message = IBridge.Message({
            id: 0, // will receive a new value
            from: address(0), // will receive a new value
            srcChainId: 0, // will receive a new value
            destChainId: _op.destChainId,
            srcOwner: msg.sender,
            destOwner: _op.destOwner != address(0) ? _op.destOwner : msg.sender,
            to: resolve(_op.destChainId, name(), false),
<<<<<<< HEAD
            value: msg.value - _op.fee,
            fee: _op.fee,
=======
            refundTo: _op.refundTo,
            value: msg.value - _op.gasPrice * _op.gasLimit,
            gasPrice: _op.gasPrice,
>>>>>>> 7e9e3466
            gasLimit: _op.gasLimit,
            data: data,
            memo: _op.memo
        });

        bytes32 msgHash;
        (msgHash, message_) =
            IBridge(resolve(LibStrings.B_BRIDGE, false)).sendMessage{ value: msg.value }(message);

        emit TokenSent({
            msgHash: msgHash,
            from: message_.srcOwner,
            to: _op.to,
            destChainId: _op.destChainId,
            ctoken: ctoken.addr,
            token: _op.token,
            amount: balanceChange
        });
    }

    /// @inheritdoc IMessageInvocable
    function onMessageInvocation(bytes calldata _data) public payable whenNotPaused nonReentrant {
        (CanonicalERC20 memory ctoken, address from, address to, uint256 amount) =
            abi.decode(_data, (CanonicalERC20, address, address, uint256));

        // `onlyFromBridge` checked in checkProcessMessageContext
        IBridge.Context memory ctx = checkProcessMessageContext();

        // Don't allow sending to disallowed addresses.
        // Don't send the tokens back to `from` because `from` is on the source chain.
        if (to == address(0) || to == address(this)) revert VAULT_INVALID_TO();

        // Transfer the ETH and the tokens to the `to` address
        address token = _transferTokens(ctoken, to, amount);
        to.sendEtherAndVerify(msg.value);

        emit TokenReceived({
            msgHash: ctx.msgHash,
            from: from,
            to: to,
            srcChainId: ctx.srcChainId,
            ctoken: ctoken.addr,
            token: token,
            amount: amount
        });
    }

    /// @inheritdoc IRecallableSender
    function onMessageRecalled(
        IBridge.Message calldata _message,
        bytes32 _msgHash
    )
        external
        payable
        override
        whenNotPaused
        nonReentrant
    {
        // `onlyFromBridge` checked in checkRecallMessageContext
        checkRecallMessageContext();

        (bytes memory data) = abi.decode(_message.data[4:], (bytes));
        (CanonicalERC20 memory ctoken,,, uint256 amount) =
            abi.decode(data, (CanonicalERC20, address, address, uint256));

        // Transfer the ETH and tokens back to the owner
        address token = _transferTokens(ctoken, _message.srcOwner, amount);
        _message.srcOwner.sendEtherAndVerify(_message.value);

        emit TokenReleased({
            msgHash: _msgHash,
            from: _message.srcOwner,
            ctoken: ctoken.addr,
            token: token,
            amount: amount
        });
    }

    /// @inheritdoc BaseVault
    function name() public pure override returns (bytes32) {
        return "erc20_vault";
    }

    function _transferTokens(
        CanonicalERC20 memory _ctoken,
        address _to,
        uint256 _amount
    )
        private
        returns (address token_)
    {
        if (_ctoken.chainId == block.chainid) {
            token_ = _ctoken.addr;
            IERC20(token_).safeTransfer(_to, _amount);
        } else {
            token_ = _getOrDeployBridgedToken(_ctoken);
            IBridgedERC20(token_).mint(_to, _amount);
        }
    }

    /// @dev Handles the message on the source chain and returns the encoded
    /// call on the destination call.
    /// @param _user The user's address.
    /// @param _token The token address.
    /// @param _to To address.
    /// @param _amount Amount to be sent.
    /// @return msgData_ Encoded message data.
    /// @return ctoken_ The canonical token.
    /// @return balanceChange_ User token balance actual change after the token
    /// transfer. This value is calculated so we do not assume token balance
    /// change is the amount of token transferred away.
    function _handleMessage(
        address _user,
        address _token,
        address _to,
        uint256 _amount
    )
        private
        returns (bytes memory msgData_, CanonicalERC20 memory ctoken_, uint256 balanceChange_)
    {
        // If it's a bridged token
        if (bridgedToCanonical[_token].addr != address(0)) {
            ctoken_ = bridgedToCanonical[_token];
            IBridgedERC20(_token).burn(msg.sender, _amount);
            balanceChange_ = _amount;
        } else {
            // If it's a canonical token
            IERC20Metadata meta = IERC20Metadata(_token);
            ctoken_ = CanonicalERC20({
                chainId: uint64(block.chainid),
                addr: _token,
                decimals: meta.decimals(),
                symbol: meta.symbol(),
                name: meta.name()
            });

            // Query the balance then query it again to get the actual amount of
            // token transferred into this address, this is more accurate than
            // simply using `amount` -- some contract may deduct a fee from the
            // transferred amount.
            IERC20 t = IERC20(_token);
            uint256 _balance = t.balanceOf(address(this));
            t.safeTransferFrom({ from: msg.sender, to: address(this), value: _amount });
            balanceChange_ = t.balanceOf(address(this)) - _balance;
        }

        msgData_ = abi.encodeCall(
            this.onMessageInvocation, abi.encode(ctoken_, _user, _to, balanceChange_)
        );
    }

    /// @dev Retrieve or deploy a bridged ERC20 token contract.
    /// @param ctoken CanonicalERC20 data.
    /// @return btoken Address of the bridged token contract.
    function _getOrDeployBridgedToken(CanonicalERC20 memory ctoken)
        private
        returns (address btoken)
    {
        btoken = canonicalToBridged[ctoken.chainId][ctoken.addr];

        if (btoken == address(0)) {
            btoken = _deployBridgedToken(ctoken);
        }
    }

    /// @dev Deploy a new BridgedERC20 contract and initialize it.
    /// This must be called before the first time a bridged token is sent to
    /// this chain.
    /// @param ctoken CanonicalERC20 data.
    /// @return btoken Address of the deployed bridged token contract.
    function _deployBridgedToken(CanonicalERC20 memory ctoken) private returns (address btoken) {
        bytes memory data = abi.encodeCall(
            BridgedERC20.init,
            (
                owner(),
                addressManager,
                ctoken.addr,
                ctoken.chainId,
                ctoken.decimals,
                ctoken.symbol,
                ctoken.name
            )
        );

        btoken = address(new ERC1967Proxy(resolve(LibStrings.B_BRIDGED_ERC20, false), data));
        bridgedToCanonical[btoken] = ctoken;
        canonicalToBridged[ctoken.chainId][ctoken.addr] = btoken;

        emit BridgedTokenDeployed({
            srcChainId: ctoken.chainId,
            ctoken: ctoken.addr,
            btoken: btoken,
            ctokenSymbol: ctoken.symbol,
            ctokenName: ctoken.name,
            ctokenDecimal: ctoken.decimals
        });
    }
}<|MERGE_RESOLUTION|>--- conflicted
+++ resolved
@@ -35,12 +35,7 @@
         address token;
         uint256 amount;
         uint256 gasLimit;
-<<<<<<< HEAD
-        uint256 fee;
-=======
         uint256 gasPrice;
-        address refundTo;
->>>>>>> 7e9e3466
         string memo;
     }
 
@@ -236,14 +231,8 @@
             srcOwner: msg.sender,
             destOwner: _op.destOwner != address(0) ? _op.destOwner : msg.sender,
             to: resolve(_op.destChainId, name(), false),
-<<<<<<< HEAD
-            value: msg.value - _op.fee,
-            fee: _op.fee,
-=======
-            refundTo: _op.refundTo,
             value: msg.value - _op.gasPrice * _op.gasLimit,
             gasPrice: _op.gasPrice,
->>>>>>> 7e9e3466
             gasLimit: _op.gasLimit,
             data: data,
             memo: _op.memo
