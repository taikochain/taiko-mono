--- conflicted
+++ resolved
@@ -89,7 +89,6 @@
         return ERC721Upgradeable.transferFrom(from, to, tokenId);
     }
 
-<<<<<<< HEAD
     /// @notice Gets the name of the token.
     /// @return The name of the token with the source chain ID appended.
     function name()
@@ -105,12 +104,6 @@
             Strings.toString(srcChainId),
             ")"
         );
-=======
-    /// @notice Gets the concatenated name of the bridged token.
-    /// @return The concatenated name.
-    function name() public view override(ERC721Upgradeable) returns (string memory) {
-        return string.concat(super.name(), unicode" ⭀", Strings.toString(srcChainId));
->>>>>>> d61af90b
     }
 
     /// @notice Gets the symbol of the bridged token.
