// SPDX-License-Identifier: MIT
pragma solidity 0.8.24;

import "../common/EssentialContract.sol";
import "./IBridgedERC20.sol";

/// @title BridgedERC20Base
/// @custom:security-contact security@taiko.xyz
abstract contract BridgedERC20Base is EssentialContract, IBridgedERC20 {
    /// @notice The address of the contract to migrate tokens to or from.
    address public migratingAddress;

    /// @notice If true, signals migrating 'to', false if migrating 'from'.
    bool public migratingInbound;

    uint256[49] private __gap;

    /// @notice Emitted when the migration status is changed.
    /// @param addr The address migrating 'to' or 'from'.
    /// @param inbound If false then signals migrating 'from', true if migrating 'into'.
    event MigrationStatusChanged(address addr, bool inbound);

    /// @notice Emitted when tokens are migrated to or from the bridged token.
    /// @param fromToken The address of the bridged token.
    /// @param account The address of the account.
    /// @param amount The amount of tokens migrated.
    event MigratedTo(address indexed fromToken, address indexed account, uint256 amount);

    error BB_PERMISSION_DENIED();
    error BB_INVALID_PARAMS();
    error BB_MINT_DISALLOWED();

    /// @notice Start or stop migration to/from a specified contract.
    /// @param _migratingAddress The address migrating 'to' or 'from'.
    /// @param _migratingInbound If false then signals migrating 'from', true if migrating 'into'.
    function changeMigrationStatus(
        address _migratingAddress,
        bool _migratingInbound
    )
        external
        nonReentrant
        whenNotPaused
        onlyFromOwnerOrNamed("erc20_vault")
    {
        if (_migratingAddress == migratingAddress && _migratingInbound == migratingInbound) {
            revert BB_INVALID_PARAMS();
        }

        migratingAddress = _migratingAddress;
        migratingInbound = _migratingInbound;
        emit MigrationStatusChanged(_migratingAddress, _migratingInbound);
    }

<<<<<<< HEAD
    function mint(address _account, uint256 _amount) public nonReentrant whenNotPaused {
=======
    /// @notice Mints tokens to the specified account.
    /// @param account The address of the account to receive the tokens.
    /// @param amount The amount of tokens to mint.
    function mint(address account, uint256 amount) public nonReentrant whenNotPaused {
>>>>>>> 1f906b52
        // mint is disabled while migrating outbound.
        if (_isMigratingOut()) revert BB_MINT_DISALLOWED();

        if (msg.sender == migratingAddress) {
            // Inbound migration
            emit MigratedTo(migratingAddress, _account, _amount);
        } else if (msg.sender != resolve("erc20_vault", true)) {
            // Bridging from vault
            revert BB_PERMISSION_DENIED();
        }

        _mintToken(_account, _amount);
    }

<<<<<<< HEAD
    function burn(address _account, uint256 _amount) public nonReentrant whenNotPaused {
=======
    /// @notice Burns tokens from the specified account.
    /// @param account The address of the account to burn the tokens from.
    /// @param amount The amount of tokens to burn.
    function burn(address account, uint256 amount) public nonReentrant whenNotPaused {
>>>>>>> 1f906b52
        if (_isMigratingOut()) {
            // Only the owner of the tokens himself can migrate out
            if (msg.sender != _account) revert BB_PERMISSION_DENIED();
            // Outbound migration
            emit MigratedTo(migratingAddress, _account, _amount);
            // Ask the new bridged token to mint token for the user.
            IBridgedERC20(migratingAddress).mint(_account, _amount);
        } else if (msg.sender != resolve("erc20_vault", true)) {
            // Only the vault can burn tokens when not migrating out
            revert RESOLVER_DENIED();
        }

        _burnToken(_account, _amount);
    }

    /// @notice Returns the owner.
    /// @return The address of the owner.
    function owner() public view override(IBridgedERC20, OwnableUpgradeable) returns (address) {
        return super.owner();
    }

<<<<<<< HEAD
    function _mintToken(address _account, uint256 _amount) internal virtual;
    function _burnToken(address _from, uint256 _amount) internal virtual;
=======
    function _mintToken(address account, uint256 amount) internal virtual;

    function _burnToken(address from, uint256 amount) internal virtual;
>>>>>>> 1f906b52

    function _isMigratingOut() internal view returns (bool) {
        return migratingAddress != address(0) && !migratingInbound;
    }
}<|MERGE_RESOLUTION|>--- conflicted
+++ resolved
@@ -51,14 +51,10 @@
         emit MigrationStatusChanged(_migratingAddress, _migratingInbound);
     }
 
-<<<<<<< HEAD
+    /// @notice Mints tokens to the specified account.
+    /// @param _account The address of the account to receive the tokens.
+    /// @param _amount The amount of tokens to mint.
     function mint(address _account, uint256 _amount) public nonReentrant whenNotPaused {
-=======
-    /// @notice Mints tokens to the specified account.
-    /// @param account The address of the account to receive the tokens.
-    /// @param amount The amount of tokens to mint.
-    function mint(address account, uint256 amount) public nonReentrant whenNotPaused {
->>>>>>> 1f906b52
         // mint is disabled while migrating outbound.
         if (_isMigratingOut()) revert BB_MINT_DISALLOWED();
 
@@ -73,14 +69,10 @@
         _mintToken(_account, _amount);
     }
 
-<<<<<<< HEAD
+    /// @notice Burns tokens from the specified account.
+    /// @param _account The address of the account to burn the tokens from.
+    /// @param _amount The amount of tokens to burn.
     function burn(address _account, uint256 _amount) public nonReentrant whenNotPaused {
-=======
-    /// @notice Burns tokens from the specified account.
-    /// @param account The address of the account to burn the tokens from.
-    /// @param amount The amount of tokens to burn.
-    function burn(address account, uint256 amount) public nonReentrant whenNotPaused {
->>>>>>> 1f906b52
         if (_isMigratingOut()) {
             // Only the owner of the tokens himself can migrate out
             if (msg.sender != _account) revert BB_PERMISSION_DENIED();
@@ -102,14 +94,9 @@
         return super.owner();
     }
 
-<<<<<<< HEAD
     function _mintToken(address _account, uint256 _amount) internal virtual;
+
     function _burnToken(address _from, uint256 _amount) internal virtual;
-=======
-    function _mintToken(address account, uint256 amount) internal virtual;
-
-    function _burnToken(address from, uint256 amount) internal virtual;
->>>>>>> 1f906b52
 
     function _isMigratingOut() internal view returns (bool) {
         return migratingAddress != address(0) && !migratingInbound;
