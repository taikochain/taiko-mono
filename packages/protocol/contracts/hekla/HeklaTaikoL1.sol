// SPDX-License-Identifier: MIT
pragma solidity 0.8.24;

import "../L1/TaikoL1.sol";

/// @title HeklaTaikoL1
/// @dev Labeled in AddressResolver as "taiko"
/// @custom:security-contact security@taiko.xyz
contract HeklaTaikoL1 is TaikoL1 {
    /// @inheritdoc ITaikoL1
    function getConfig() public pure override returns (TaikoData.Config memory) {
        return TaikoData.Config({
            chainId: LibNetwork.TAIKO_MAINNET,
            // Never change this value as ring buffer is being reused!!!
            blockMaxProposals: 324_000,
            // Never change this value as ring buffer is being reused!!!
            blockRingBufferSize: 324_512,
            maxBlocksToVerify: 16,
            blockMaxGasLimit: 240_000_000,
            livenessBond: 125e18, // 125 Taiko token
            stateRootSyncInternal: 16,
            maxAnchorHeightOffset: 64,
            basefeeAdjustmentQuotient: 8,
<<<<<<< HEAD
            basefeeSharingPctg: 75
        });
=======
            basefeeSharingPctg: 75,
            blockGasIssuance: 20_000_000,
            ontakeForkHeight: 720_000 // = 7200 * 100
         });
>>>>>>> b65e19b3
    }
}<|MERGE_RESOLUTION|>--- conflicted
+++ resolved
@@ -21,14 +21,8 @@
             stateRootSyncInternal: 16,
             maxAnchorHeightOffset: 64,
             basefeeAdjustmentQuotient: 8,
-<<<<<<< HEAD
-            basefeeSharingPctg: 75
+            basefeeSharingPctg: 75,
+            blockGasIssuance: 20_000_000
         });
-=======
-            basefeeSharingPctg: 75,
-            blockGasIssuance: 20_000_000,
-            ontakeForkHeight: 720_000 // = 7200 * 100
-         });
->>>>>>> b65e19b3
     }
 }