--- conflicted
+++ resolved
@@ -199,15 +199,6 @@
         return keccak256(abi.encodePacked("SIGNAL", chainId, app, signal));
     }
 
-<<<<<<< HEAD
-    /// @notice Tells if we need to check real proof or it is a test.
-    /// @return Returns true to skip checking inclusion proofs.
-    function skipProofCheck() public pure virtual returns (bool) {
-        return false;
-    }
-
-=======
->>>>>>> 603f24bb
     function _authorizePause(address) internal pure override {
         revert SS_UNSUPPORTED();
     }
