--- conflicted
+++ resolved
@@ -197,11 +197,10 @@
         if (hopProof.rootHash == 0) revert SS_INVALID_ROOT_HASH();
         if (hopProof.storageProof.length == 0) revert SS_INVALID_PROOF();
 
-<<<<<<< HEAD
         address signalService = resolve(chainId, "signal_service", false);
 
         bytes32 slot = getSignalSlot(chainId, app, signal);
-        LibTrieProof.verifyMerkleProof(
+        LibTrieProof.verifyFullMerkleProof(
             hopProof.rootHash,
             signalService,
             slot,
@@ -209,12 +208,6 @@
             hopProof.accountProof,
             hopProof.storageProof
         );
-=======
-        bytes32 slot = getSignalSlot(srcChainId, srcApp, srcSignal);
-
-        // verifyFullMerkleProof() will revert in case if something is not valid
-        LibTrieProof.verifyFullMerkleProof(stateRoot, signalService, slot, hex"01", merkleProof);
->>>>>>> ac1ca310
     }
 
     /// @notice Checks if multi-hop is enabled.
