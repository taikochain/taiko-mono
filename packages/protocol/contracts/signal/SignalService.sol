--- conflicted
+++ resolved
@@ -20,10 +20,6 @@
     /// @dev Slot 2.
     mapping(address addr => bool authorized) public isAuthorized;
 
-<<<<<<< HEAD
-    uint256[48] private __gap;
-
-=======
     /// @notice Mapping to store the top blockId.
     /// @dev Slot 1.
     mapping(uint64 chainId => mapping(bytes32 kind => uint64 blockId)) public topBlockId;
@@ -34,19 +30,6 @@
 
     uint256[48] private __gap;
 
-    /// @notice Emitted when a signal is sent.
-    /// @param app The address that initiated the signal.
-    /// @param signal The signal (message) that was sent.
-    /// @param slot The location in storage where this signal is stored.
-    /// @param value The value of the signal.
-    event SignalSent(address app, bytes32 signal, bytes32 slot, bytes32 value);
-
-    /// @notice Emitted when an address is authorized or deauthorized.
-    /// @param addr The address to be authorized or deauthorized.
-    /// @param authrized True if authorized, false otherwise.
-    event Authorized(address indexed addr, bool authrized);
-
->>>>>>> 803b8b2d
     error SS_EMPTY_PROOF();
     error SS_INVALID_SENDER();
     error SS_INVALID_LAST_HOP_CHAINID();
@@ -212,17 +195,10 @@
     }
 
     /// @notice Returns the slot for a signal.
-<<<<<<< HEAD
     /// @param _chainId The chainId of the signal.
     /// @param _app The address that initiated the signal.
     /// @param _signal The signal (message) that was sent.
     /// @return The slot for the signal.
-=======
-    /// @param chainId The chainId of the signal.
-    /// @param app The address that initiated the signal.
-    /// @param signal The signal (message) that was sent.
-    /// @return slot The slot for the signal.
->>>>>>> 803b8b2d
     function getSignalSlot(
         uint64 _chainId,
         address _app,
