// SPDX-License-Identifier: MIT

//  _____     _ _         _         _
// |_   _|_ _(_) |_____  | |   __ _| |__ ___
//   | |/ _` | | / / _ \ | |__/ _` | '_ (_-<
//   |_|\__,_|_|_\_\___/ |____\__,_|_.__/__/

pragma solidity 0.8.24;

/// @title ISignalService
/// @notice The SignalService contract serves as a secure cross-chain message
/// passing system. It defines methods for sending and verifying signals with
/// merkle proofs. The trust assumption is that the target chain has secure
/// access to the merkle root (such as Taiko injects it in the anchor
/// transaction). With this, verifying a signal is reduced to simply verifying
/// a merkle proof.

interface ISignalService {
    /// @notice Send a signal (message) by setting the storage slot to a value of 1.
    /// @param signal The signal (message) to send.
    /// @return slot The location in storage where this signal is stored.
    function sendSignal(bytes32 signal) external returns (bytes32 slot);

<<<<<<< HEAD
    /// @notice Relay a data from a remote chain locally as a signal. The signal is calculated
    /// uniquely from chainId, kind, and data.
    /// @param chainId The remote chainId.
    /// @param kind A value to mark the data type.
    /// @param data The remote data.
    /// @return slot The location in storage where this signal is stored.
    function relayChainData(
        uint64 chainId,
        bytes32 kind,
        bytes32 data
    )
        external
        returns (bytes32 slot);
=======
    /// @notice Verifies if a particular signal has already been sent.
    /// @param app The address that initiated the signal.
    /// @param signal The signal (message) that was sent.
    /// @return True if the signal has been sent, otherwise false.
    function isSignalSent(address app, bytes32 signal) external view returns (bool);
>>>>>>> bb02a159

    /// @notice Verifies if a signal has been received on the target chain.
    /// @param chainId The identifier for the source chain from which the
    /// signal originated.
    /// @param app The address that initiated the signal.
    /// @param signal The signal (message) to send.
    /// @param proof Merkle proof that the signal was persisted on the
    /// source chain.
    /// @return True if the signal has been received, otherwise false.
    function proveSignalReceived(
        uint64 chainId,
        address app,
        bytes32 signal,
        bytes calldata proof
    )
        external
        returns (bool);

    /// @notice Verifies if a particular signal has already been sent.
    /// @param app The address that initiated the signal.
    /// @param signal The signal (message) to send.
    /// @return True if the signal has been sent, otherwise false.
    function isSignalSent(address app, bytes32 signal) external view returns (bool);
}<|MERGE_RESOLUTION|>--- conflicted
+++ resolved
@@ -21,7 +21,6 @@
     /// @return slot The location in storage where this signal is stored.
     function sendSignal(bytes32 signal) external returns (bytes32 slot);
 
-<<<<<<< HEAD
     /// @notice Relay a data from a remote chain locally as a signal. The signal is calculated
     /// uniquely from chainId, kind, and data.
     /// @param chainId The remote chainId.
@@ -35,13 +34,6 @@
     )
         external
         returns (bytes32 slot);
-=======
-    /// @notice Verifies if a particular signal has already been sent.
-    /// @param app The address that initiated the signal.
-    /// @param signal The signal (message) that was sent.
-    /// @return True if the signal has been sent, otherwise false.
-    function isSignalSent(address app, bytes32 signal) external view returns (bool);
->>>>>>> bb02a159
 
     /// @notice Verifies if a signal has been received on the target chain.
     /// @param chainId The identifier for the source chain from which the
@@ -62,7 +54,7 @@
 
     /// @notice Verifies if a particular signal has already been sent.
     /// @param app The address that initiated the signal.
-    /// @param signal The signal (message) to send.
+    /// @param signal The signal (message) that was sent.
     /// @return True if the signal has been sent, otherwise false.
     function isSignalSent(address app, bytes32 signal) external view returns (bool);
 }