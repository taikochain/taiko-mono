--- conflicted
+++ resolved
@@ -176,11 +176,7 @@
     /// @param _to The address where the granted and unlocked tokens shall be sent to.
     /// @param _nonce The nonce to be used.
     /// @param _sig Signature provided by the grant recipient.
-<<<<<<< HEAD
-    function withdraw(address _to, bytes memory _sig) external whenNotPaused nonReentrant {
-=======
-    function withdraw(address _to, uint256 _nonce, bytes memory _sig) external nonReentrant {
->>>>>>> c4b705b3
+    function withdraw(address _to, uint256 _nonce, bytes memory _sig) external whenNotPaused nonReentrant {
         if (_to == address(0)) revert INVALID_PARAM();
 
         address account = ECDSA.recover(getWithdrawalHash(_to, _nonce), _sig);
