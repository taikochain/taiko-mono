// SPDX-License-Identifier: MIT
pragma solidity 0.8.24;

import "@openzeppelin/contracts/utils/cryptography/ECDSA.sol";
import "@openzeppelin/contracts/token/ERC20/IERC20.sol";
import "@openzeppelin/contracts/token/ERC20/utils/SafeERC20.sol";
import "@openzeppelin/contracts-upgradeable/utils/cryptography/EIP712Upgradeable.sol";
import "../common/EssentialContract.sol";

/// @title TimelockTokenPool
/// @notice Contract for managing Taiko tokens allocated to different roles and
/// individuals.
///
/// Manages Taiko tokens through a three-state lifecycle: "allocated" to
/// "granted, owned, and locked," and finally to "granted, owned, and unlocked."
/// Allocation doesn't transfer ownership unless specified by grant settings.
/// Conditional allocated tokens can be canceled by invoking `void()`, making
/// them available for other uses. Once granted and owned, tokens are
/// irreversible and their unlock schedules are immutable.
///
/// We should deploy multiple instances of this contract for different roles:
/// - investors
/// - team members, advisors, etc.
/// - grant program grantees
/// @custom:security-contact security@taiko.xyz
contract TimelockTokenPool is EssentialContract, EIP712Upgradeable {
    using SafeERC20 for IERC20;

    struct Grant {
        uint128 amount;
        // If non-zero, each TKO (1E18) will need some USD stable to purchase.
        uint128 costPerToken;
        // If non-zero, indicates the start time for the recipient to receive
        // tokens, subject to an unlocking schedule.
        uint64 grantStart;
        // If non-zero, indicates the time after which the token to be received
        // will be actually non-zero
        uint64 grantCliff;
        // If non-zero, specifies the total seconds required for the recipient
        // to fully own all granted tokens.
        uint32 grantPeriod;
        // If non-zero, indicates the start time for the recipient to unlock
        // tokens.
        uint64 unlockStart;
        // If non-zero, indicates the time after which the unlock will be
        // actually non-zero
        uint64 unlockCliff;
        // If non-zero, specifies the total seconds required for the recipient
        // to fully unlock all owned tokens.
        uint32 unlockPeriod;
    }

    struct Recipient {
        uint128 amountWithdrawn;
        uint128 costPaid;
        Grant grant;
    }

    bytes32 public constant TYPED_HASH = keccak256("Withdrawal(address to,uint256 nonce)");

    /// @notice The Taiko token address.
    address public taikoToken;

    /// @notice The cost token address.
    address public costToken;

    /// @notice The shared vault address.
    address public sharedVault;

    /// @notice The total amount of tokens granted.
    uint128 public totalAmountGranted;

    /// @notice The total amount of tokens voided.
    uint128 public totalAmountVoided;

    /// @notice The total amount of tokens withdrawn.
    uint128 public totalAmountWithdrawn;

    /// @notice The total cost paid.
    uint128 public totalCostPaid;

    /// @notice Mapping of recipient address to grant information.
    mapping(address recipient => Recipient receipt) public recipients;

    /// @notice Mapping of recipient address to the next withdrawal nonce.
    mapping(address recipient => uint256 withdrawalNonce) public withdrawalNonces;

    uint128[43] private __gap;

    /// @notice Emitted when a grant is made.
    /// @param recipient The grant recipient address.
    /// @param grant The grant.
    event Granted(address indexed recipient, Grant grant);

    /// @notice Emitted when a grant is voided.
    /// @param recipient The grant recipient address.
    /// @param amount The amount of tokens voided.
    event Voided(address indexed recipient, uint128 amount);

    /// @notice Emitted when tokens are withdrawn.
    /// @param recipient The grant recipient address.
    /// @param to The address where the granted and unlocked tokens shall be sent to.
    /// @param amount The amount of tokens withdrawn.
    /// @param cost The cost.
    event Withdrawn(address indexed recipient, address to, uint128 amount, uint128 cost);

    error ALREADY_GRANTED();
    error INVALID_GRANT();
    error INVALID_NONCE();
    error INVALID_PARAM();
    error INVALID_SIGNATURE();
    error NOTHING_TO_VOID();

    /// @notice Initializes the contract.
    /// @param _owner The owner address.
    /// @param _taikoToken The Taiko token address.
    /// @param _costToken The cost token address.
    /// @param _sharedVault The shared vault address.
    function init(
        address _owner,
        address _taikoToken,
        address _costToken,
        address _sharedVault
    )
        external
        initializer
    {
        if (_taikoToken == address(0) || _costToken == address(0) || _sharedVault == address(0)) {
            revert INVALID_PARAM();
        }

        __Essential_init(_owner);
        __EIP712_init("Taiko TimelockTokenPool", "1");

        taikoToken = _taikoToken;
        costToken = _costToken;
        sharedVault = _sharedVault;
    }

    /// @notice Gives a grant to a address with its own unlock schedule.
    /// This transaction should happen on a regular basis, e.g., quarterly.
    /// @param _recipient The grant recipient address.
    /// @param _grant The grant struct.
    function grant(address _recipient, Grant memory _grant) external onlyOwner nonReentrant {
        if (_recipient == address(0)) revert INVALID_PARAM();
        if (recipients[_recipient].grant.amount != 0) revert ALREADY_GRANTED();

        _validateGrant(_grant);

        totalAmountGranted += _grant.amount;
        recipients[_recipient].grant = _grant;
        emit Granted(_recipient, _grant);
    }

    /// @notice Puts a stop to all grants for a given recipient. Tokens already
    /// granted to the recipient will NOT be voided but are subject to the
    /// original unlock schedule.
    /// @param _recipient The grant recipient address.
    function void(address _recipient) external onlyOwner nonReentrant {
        Recipient storage r = recipients[_recipient];
        uint128 amountVoided = _voidGrant(r.grant);

        if (amountVoided == 0) revert NOTHING_TO_VOID();

        totalAmountVoided += amountVoided;
        emit Voided(_recipient, amountVoided);
    }

    /// @notice Withdraws all withdrawable tokens.
    function withdraw() external whenNotPaused nonReentrant {
        _withdraw(msg.sender, msg.sender);
    }

    /// @notice Withdraws all withdrawable tokens to a designated address.
    /// @param _to The address where the granted and unlocked tokens shall be sent to.
    /// @param _nonce The nonce to be used.
    /// @param _sig Signature provided by the grant recipient.
<<<<<<< HEAD
    function withdraw(address _to, uint256 _nonce, bytes calldata _sig) external nonReentrant {
=======
    function withdraw(
        address _to,
        uint256 _nonce,
        bytes calldata _sig
    )
        external
        whenNotPaused
        nonReentrant
    {
>>>>>>> 08034a1e
        if (_to == address(0)) revert INVALID_PARAM();

        address account = ECDSA.recover(getWithdrawalHash(_to, _nonce), _sig);
        if (account == address(0)) revert INVALID_SIGNATURE();
        if (withdrawalNonces[account] != _nonce) revert INVALID_NONCE();

        withdrawalNonces[account] += 1;
        _withdraw(account, _to);
    }

    /// @notice Gets the hash to be signed to authorize an withdrawal.
    /// @param _to The destination address.
    /// @param _nonce The withdrawal nonce.
    /// @return The hash to be signed.
    function getWithdrawalHash(address _to, uint256 _nonce) public view returns (bytes32) {
        return _hashTypedDataV4(keccak256(abi.encode(TYPED_HASH, _to, _nonce)));
    }

    /// @notice Returns the summary of the grant for a given recipient.
    function getMyGrantSummary(address _recipient)
        public
        view
        returns (
            uint128 amountOwned,
            uint128 amountUnlocked,
            uint128 amountWithdrawn,
            uint128 amountToWithdraw,
            uint128 costToWithdraw
        )
    {
        Recipient storage r = recipients[_recipient];

        amountOwned = _getAmountOwned(r.grant);
        amountUnlocked = _getAmountUnlocked(r.grant);

        amountWithdrawn = r.amountWithdrawn;
        amountToWithdraw = amountUnlocked - amountWithdrawn;

        // Note: precision is maintained at the token level rather than the wei level, otherwise,
        // `costPaid` must be a uint256. Therefore, please ignore
        // https://github.com/crytic/slither/wiki/Detector-Documentation#divide-before-multiply
        uint128 _amountUnlocked = amountUnlocked / 1e18; // divide first
        costToWithdraw = _amountUnlocked * r.grant.costPerToken - r.costPaid;
    }

    /// @notice Returns the grant for a given recipient.
    /// @param _recipient The grant recipient address.
    /// @return The grant.
    function getMyGrant(address _recipient) public view returns (Grant memory) {
        return recipients[_recipient].grant;
    }

    function _withdraw(address _recipient, address _to) private {
        Recipient storage r = recipients[_recipient];

        (,,, uint128 amountToWithdraw, uint128 costToWithdraw) = getMyGrantSummary(_recipient);

        r.amountWithdrawn += amountToWithdraw;
        r.costPaid += costToWithdraw;

        totalAmountWithdrawn += amountToWithdraw;
        totalCostPaid += costToWithdraw;

        IERC20(taikoToken).safeTransferFrom(sharedVault, _to, amountToWithdraw);
        IERC20(costToken).safeTransferFrom(_recipient, sharedVault, costToWithdraw);

        emit Withdrawn(_recipient, _to, amountToWithdraw, costToWithdraw);
    }

    function _voidGrant(Grant storage _grant) private returns (uint128 amountVoided) {
        uint128 amountOwned = _getAmountOwned(_grant);

        amountVoided = _grant.amount - amountOwned;
        _grant.amount = amountOwned;

        _grant.grantStart = 0;
        _grant.grantPeriod = 0;
    }

    function _getAmountOwned(Grant memory _grant) private view returns (uint128) {
        return _calcAmount(_grant.amount, _grant.grantStart, _grant.grantCliff, _grant.grantPeriod);
    }

    function _getAmountUnlocked(Grant memory _grant) private view returns (uint128) {
        return _calcAmount(
            _getAmountOwned(_grant), _grant.unlockStart, _grant.unlockCliff, _grant.unlockPeriod
        );
    }

    function _calcAmount(
        uint128 _amount,
        uint64 _start,
        uint64 _cliff,
        uint64 _period
    )
        private
        view
        returns (uint128)
    {
        if (_amount == 0) return 0;
        if (_start == 0) return _amount;
        if (block.timestamp <= _start) return 0;

        if (_period == 0) return _amount;
        if (block.timestamp >= _start + _period) return _amount;

        if (block.timestamp <= _cliff) return 0;

        return _amount * uint64(block.timestamp - _start) / _period;
    }

    function _validateGrant(Grant memory _grant) private pure {
        if (_grant.amount == 0) revert INVALID_GRANT();
        _validateCliff(_grant.grantStart, _grant.grantCliff, _grant.grantPeriod);
        _validateCliff(_grant.unlockStart, _grant.unlockCliff, _grant.unlockPeriod);
    }

    function _validateCliff(uint64 _start, uint64 _cliff, uint32 _period) private pure {
        if (_start == 0 || _period == 0) {
            if (_cliff != 0) revert INVALID_GRANT();
        } else {
            if (_cliff != 0 && _cliff <= _start) revert INVALID_GRANT();
            if (_cliff >= _start + _period) revert INVALID_GRANT();
        }
    }
}<|MERGE_RESOLUTION|>--- conflicted
+++ resolved
@@ -175,9 +175,6 @@
     /// @param _to The address where the granted and unlocked tokens shall be sent to.
     /// @param _nonce The nonce to be used.
     /// @param _sig Signature provided by the grant recipient.
-<<<<<<< HEAD
-    function withdraw(address _to, uint256 _nonce, bytes calldata _sig) external nonReentrant {
-=======
     function withdraw(
         address _to,
         uint256 _nonce,
@@ -187,7 +184,6 @@
         whenNotPaused
         nonReentrant
     {
->>>>>>> 08034a1e
         if (_to == address(0)) revert INVALID_PARAM();
 
         address account = ECDSA.recover(getWithdrawalHash(_to, _nonce), _sig);
