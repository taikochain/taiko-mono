--- conflicted
+++ resolved
@@ -500,13 +500,8 @@
     /// (_attestationTcbIsValid())
     /// @dev exitCode is defined in the {{ TCBInfoStruct.TCBStatus }} enum
     /// @param v3quote The quote to be verified.
-<<<<<<< HEAD
     /// @return rSuccess True if successful verification, false otherwise.
     /// @return rExitStep The stage where the code exited.
-=======
-    /// @return success True if successful verification, false otherwise.
-    /// @return exitStep The stage where the code exited.
->>>>>>> 7e659bbb
     function verifyParsedQuote(V3Struct.ParsedV3QuoteStruct calldata v3quote)
         external
         view
