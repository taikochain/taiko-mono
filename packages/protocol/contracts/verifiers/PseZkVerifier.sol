--- conflicted
+++ resolved
@@ -144,10 +144,7 @@
             abi.encode(
                 tran.parentHash,
                 tran.blockHash,
-<<<<<<< HEAD
-=======
                 tran.stateRoot,
->>>>>>> 45b549b9
                 tran.graffiti,
                 metaHash,
                 prover,
