// SPDX-License-Identifier: MIT
pragma solidity 0.8.24;

/// @title LibStrings
/// @custom:security-contact security@taiko.xyz
library LibStrings {
    bytes32 internal constant B_AUTOMATA_DCAP_ATTESTATION = bytes32("automata_dcap_attestation");
    bytes32 internal constant B_BRIDGE = bytes32("bridge");
    bytes32 internal constant B_BRIDGE_WATCHDOG = bytes32("bridge_watchdog");
    bytes32 internal constant B_BRIDGED_ERC1155 = bytes32("bridged_erc1155");
    bytes32 internal constant B_BRIDGED_ERC20 = bytes32("bridged_erc20");
    bytes32 internal constant B_BRIDGED_ERC721 = bytes32("bridged_erc721");
    bytes32 internal constant B_CHAIN_WATCHDOG = bytes32("chain_watchdog");
    bytes32 internal constant B_ERC1155_VAULT = bytes32("erc1155_vault");
    bytes32 internal constant B_ERC20_VAULT = bytes32("erc20_vault");
    bytes32 internal constant B_ERC721_VAULT = bytes32("erc721_vault");
    bytes32 internal constant B_PROPOSER_ACCESS = bytes32("proposer_access");
    bytes32 internal constant B_PROVER_ASSIGNMENT = bytes32("PROVER_ASSIGNMENT");
    bytes32 internal constant B_PROVER_SET = bytes32("prover_set");
    bytes32 internal constant B_QUOTA_MANAGER = bytes32("quota_manager");
    bytes32 internal constant B_SGX_WATCHDOG = bytes32("sgx_watchdog");
    bytes32 internal constant B_SIGNAL_SERVICE = bytes32("signal_service");
    bytes32 internal constant B_SP1_REMOTE_VERIFIER = bytes32("sp1_remote_verifier");
    bytes32 internal constant B_TAIKO = bytes32("taiko");
    bytes32 internal constant B_TAIKO_TOKEN = bytes32("taiko_token");
    bytes32 internal constant B_TIER_GUARDIAN = bytes32("tier_guardian");
    bytes32 internal constant B_TIER_GUARDIAN_MINORITY = bytes32("tier_guardian_minority");
    bytes32 internal constant B_TIER_ROUTER = bytes32("tier_router");
<<<<<<< HEAD
    bytes32 internal constant B_VERIFIER_GUARDIAN = bytes32("verifier_guardian");
    bytes32 internal constant B_VERIFIER_GUARDIAN_MINORITY = bytes32("verifier_guardian_minority");
    bytes32 internal constant B_VERIFIER_TEE = bytes32("verifier_tee");
    bytes32 internal constant B_VERIFIER_TEE_SGX = bytes32("verifier_tee_sgx");
    bytes32 internal constant B_VERIFIER_TEE_TDX = bytes32("verifier_tee_tdx");
    bytes32 internal constant B_VERIFIER_ZK = bytes32("verifier_zk");
    bytes32 internal constant B_VERIFIER_ZK_RISC0 = bytes32("verifier_zk_risc0");
    bytes32 internal constant B_VERIFIER_ZK_SP1 = bytes32("verifier_zk_sp1");
    bytes32 internal constant B_VERIFIER_ZK_TEE = bytes32("verifier_zk_tee");
=======
    bytes32 internal constant B_TIER_SGX = bytes32("tier_sgx");
    bytes32 internal constant B_TIER_TDX = bytes32("tier_tdx");
    bytes32 internal constant B_TIER_TEE_ANY = bytes32("tier_tee_any");
    bytes32 internal constant B_TIER_ZKVM_RISC0 = bytes32("tier_zkvm_risc0");
    bytes32 internal constant B_TIER_ZKVM_SP1 = bytes32("tier_zkvm_sp1");
    bytes32 internal constant B_TIER_ZKVM_ANY = bytes32("tier_zkvm_any");
    bytes32 internal constant B_RISCZERO_GROTH16_VERIFIER = bytes32("risc0_groth16_verifier");
>>>>>>> 4225407e
    bytes32 internal constant B_WITHDRAWER = bytes32("withdrawer");
    bytes32 internal constant H_RETURN_LIVENESS_BOND = keccak256("RETURN_LIVENESS_BOND");
    bytes32 internal constant H_SIGNAL_ROOT = keccak256("SIGNAL_ROOT");
    bytes32 internal constant H_STATE_ROOT = keccak256("STATE_ROOT");
}<|MERGE_RESOLUTION|>--- conflicted
+++ resolved
@@ -26,17 +26,6 @@
     bytes32 internal constant B_TIER_GUARDIAN = bytes32("tier_guardian");
     bytes32 internal constant B_TIER_GUARDIAN_MINORITY = bytes32("tier_guardian_minority");
     bytes32 internal constant B_TIER_ROUTER = bytes32("tier_router");
-<<<<<<< HEAD
-    bytes32 internal constant B_VERIFIER_GUARDIAN = bytes32("verifier_guardian");
-    bytes32 internal constant B_VERIFIER_GUARDIAN_MINORITY = bytes32("verifier_guardian_minority");
-    bytes32 internal constant B_VERIFIER_TEE = bytes32("verifier_tee");
-    bytes32 internal constant B_VERIFIER_TEE_SGX = bytes32("verifier_tee_sgx");
-    bytes32 internal constant B_VERIFIER_TEE_TDX = bytes32("verifier_tee_tdx");
-    bytes32 internal constant B_VERIFIER_ZK = bytes32("verifier_zk");
-    bytes32 internal constant B_VERIFIER_ZK_RISC0 = bytes32("verifier_zk_risc0");
-    bytes32 internal constant B_VERIFIER_ZK_SP1 = bytes32("verifier_zk_sp1");
-    bytes32 internal constant B_VERIFIER_ZK_TEE = bytes32("verifier_zk_tee");
-=======
     bytes32 internal constant B_TIER_SGX = bytes32("tier_sgx");
     bytes32 internal constant B_TIER_TDX = bytes32("tier_tdx");
     bytes32 internal constant B_TIER_TEE_ANY = bytes32("tier_tee_any");
@@ -44,7 +33,6 @@
     bytes32 internal constant B_TIER_ZKVM_SP1 = bytes32("tier_zkvm_sp1");
     bytes32 internal constant B_TIER_ZKVM_ANY = bytes32("tier_zkvm_any");
     bytes32 internal constant B_RISCZERO_GROTH16_VERIFIER = bytes32("risc0_groth16_verifier");
->>>>>>> 4225407e
     bytes32 internal constant B_WITHDRAWER = bytes32("withdrawer");
     bytes32 internal constant H_RETURN_LIVENESS_BOND = keccak256("RETURN_LIVENESS_BOND");
     bytes32 internal constant H_SIGNAL_ROOT = keccak256("SIGNAL_ROOT");
