--- conflicted
+++ resolved
@@ -97,6 +97,10 @@
         return __paused == _TRUE;
     }
 
+    function inNonReentrant() public view returns (bool) {
+        return _loadReentryLock() == _TRUE;
+    }
+
     /// @notice Initializes the contract.
     /// @param _owner The owner of this contract. msg.sender will be used if this value is zero.
     /// @param _addressManager The address of the {AddressManager} contract.
@@ -106,12 +110,8 @@
         __AddressResolver_init(_addressManager);
     }
 
-<<<<<<< HEAD
-    function __Essential_init(address _owner) internal virtual {
+    function __Essential_init(address _owner) internal virtual onlyInitializing {
         __Context_init();
-=======
-    function __Essential_init(address _owner) internal virtual onlyInitializing {
->>>>>>> ad92a14b
         _transferOwnership(_owner == address(0) ? msg.sender : _owner);
         __paused = _FALSE;
     }
@@ -152,8 +152,4 @@
             reentry_ = __reentry;
         }
     }
-
-    function inNonReentrant() public view returns (bool) {
-        return _loadReentryLock() == _TRUE;
-    }
 }