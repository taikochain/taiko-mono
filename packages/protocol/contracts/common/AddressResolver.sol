// SPDX-License-Identifier: MIT
//  _____     _ _         _         _
// |_   _|_ _(_) |_____  | |   __ _| |__ ___
//   | |/ _` | | / / _ \ | |__/ _` | '_ (_-<
//   |_|\__,_|_|_\_\___/ |____\__,_|_.__/__/
//
//   Email: security@taiko.xyz
//   Website: https://taiko.xyz
//   GitHub: https://github.com/taikoxyz
//   Discord: https://discord.gg/taikoxyz
//   Twitter: https://twitter.com/taikoxyz
//   Blog: https://mirror.xyz/labs.taiko.eth
//   Youtube: https://www.youtube.com/@taikoxyz

pragma solidity 0.8.24;

import "./AddressManager.sol";

/// @title AddressResolver
/// @notice This contract acts as a bridge for name-to-address resolution.
/// It delegates the resolution to the AddressManager. By separating the logic,
/// we can maintain flexibility in address management without affecting the
/// resolving process.
///
/// Note that the address manager should be changed using upgradability, there
/// is no setAddressManager() function go guarantee atomicness across all
/// contracts that are resolvers.
abstract contract AddressResolver {
<<<<<<< HEAD

=======
>>>>>>> be4b35d0
    address public addressManager;
    uint256[49] private __gap;

    error RESOLVER_DENIED();
    error RESOLVER_INVALID_MANAGER();
    error RESOLVER_UNEXPECTED_CHAINID();
    error RESOLVER_ZERO_ADDR(uint64 chainId, bytes32 name);

    /// @dev Modifier that ensures the caller is the resolved address of a given
    /// name.
    /// @param name The name to check against.
    modifier onlyFromNamed(bytes32 name) {
        if (msg.sender != resolve(name, true)) revert RESOLVER_DENIED();
        _;
    }

    /// @dev Modifier that ensures the caller is one of the resolved addresses of the two given
    /// names.
    /// @param name1 The first name to check against.
    /// @param name2 The second name to check against.
    modifier onlyFromNamed2(bytes32 name1, bytes32 name2) {
        if (msg.sender != resolve(name1, true) && msg.sender != resolve(name2, true)) {
            revert RESOLVER_DENIED();
        }
        _;
    }

    /// @notice Resolves a name to its address deployed on this chain.
    /// @param name Name whose address is to be resolved.
    /// @param allowZeroAddress If set to true, does not throw if the resolved
    /// address is `address(0)`.
    /// @return addr Address associated with the given name.
    function resolve(
        bytes32 name,
        bool allowZeroAddress
    )
        public
        view
        virtual
        returns (address payable addr)
    {
        return _resolve(uint64(block.chainid), name, allowZeroAddress);
    }

    /// @notice Resolves a name to its address deployed on a specified chain.
    /// @param chainId The chainId of interest.
    /// @param name Name whose address is to be resolved.
    /// @param allowZeroAddress If set to true, does not throw if the resolved
    /// address is `address(0)`.
    /// @return addr Address associated with the given name on the specified
    /// chain.
    function resolve(
        uint64 chainId,
        bytes32 name,
        bool allowZeroAddress
    )
        public
        view
        virtual
        returns (address payable addr)
    {
        return _resolve(chainId, name, allowZeroAddress);
    }

    /// @dev Initialization method for setting up AddressManager reference.
    /// @param _addressManager Address of the AddressManager.
    // solhint-disable-next-line func-name-mixedcase
    function __AddressResolver_init(address _addressManager) internal virtual {
        if (block.chainid >= type(uint64).max) {
            revert RESOLVER_UNEXPECTED_CHAINID();
        }
        addressManager = _addressManager;
    }

    /// @dev Helper method to resolve name-to-address.
    /// @param chainId The chainId of interest.
    /// @param name Name whose address is to be resolved.
    /// @param allowZeroAddress If set to true, does not throw if the resolved
    /// address is `address(0)`.
    /// @return addr Address associated with the given name on the specified
    /// chain.
    function _resolve(
        uint64 chainId,
        bytes32 name,
        bool allowZeroAddress
    )
        private
        view
        returns (address payable addr)
    {
        if (addressManager == address(0)) revert RESOLVER_INVALID_MANAGER();

        addr = payable(IAddressManager(addressManager).getAddress(chainId, name));

        if (!allowZeroAddress && addr == address(0)) {
            revert RESOLVER_ZERO_ADDR(chainId, name);
        }
    }
}<|MERGE_RESOLUTION|>--- conflicted
+++ resolved
@@ -26,10 +26,6 @@
 /// is no setAddressManager() function go guarantee atomicness across all
 /// contracts that are resolvers.
 abstract contract AddressResolver {
-<<<<<<< HEAD
-
-=======
->>>>>>> be4b35d0
     address public addressManager;
     uint256[49] private __gap;
 
