--- conflicted
+++ resolved
@@ -33,22 +33,6 @@
         _;
     }
 
-<<<<<<< HEAD
-    /// @dev Modifier that ensures the caller is one of the resolved addresses
-    /// of
-    /// given names.
-    /// @param name1 The first name to check against.
-    /// @param name2 The second name to check against.
-    modifier onlyFromNamed2(bytes32 name1, bytes32 name2) {
-        if (
-            msg.sender != resolve(name1, true)
-                && msg.sender != resolve(name2, true)
-        ) revert RESOLVER_DENIED();
-        _;
-    }
-
-=======
->>>>>>> 437763a7
     /// @notice Resolves a name to its address on the current chain.
     /// @param name Name whose address is to be resolved.
     /// @param allowZeroAddress If set to true, does not throw if the resolved
