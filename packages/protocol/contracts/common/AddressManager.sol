// SPDX-License-Identifier: MIT
pragma solidity 0.8.24;

import "./EssentialContract.sol";

/// @title AddressManager
/// @notice See the documentation in {IAddressManager}.
/// @custom:security-contact security@taiko.xyz
contract AddressManager is EssentialContract, IAddressManager {
    /// @dev Mapping of chainId to mapping of name to address.
    mapping(uint256 chainId => mapping(bytes32 name => address addr)) private __addresses;

    uint256[49] private __gap;

    /// @notice Emitted when an address is set.
    /// @param chainId The chainId for the address mapping.
    /// @param name The name for the address mapping.
    /// @param newAddress The new address.
    /// @param oldAddress The old address.
    event AddressSet(
        uint64 indexed chainId, bytes32 indexed name, address newAddress, address oldAddress
    );

    error AM_ADDRESS_ALREADY_SET();

    /// @notice Initializes the contract.
    /// @param _owner The owner of this contract. msg.sender will be used if this value is zero.
    function init(address _owner) external initializer {
        __Essential_init(_owner);
        addressManager = address(this);
    }

    function init2() external onlyOwner reinitializer(2) {
        addressManager = address(this);
    }

    /// @notice Sets the address for a specific chainId-name pair.
    /// @param _chainId The chainId to which the address will be mapped.
    /// @param _name The name to which the address will be mapped.
    /// @param _newAddress The Ethereum address to be mapped.
    function setAddress(
        uint64 _chainId,
        bytes32 _name,
        address _newAddress
    )
        external
        virtual
        onlyOwner
    {
        address oldAddress = __addresses[_chainId][_name];
        if (_newAddress == oldAddress) revert AM_ADDRESS_ALREADY_SET();
        __addresses[_chainId][_name] = _newAddress;
        emit AddressSet(_chainId, _name, _newAddress, oldAddress);
    }

    /// @inheritdoc IAddressManager
    function getAddress(uint64 _chainId, bytes32 _name) external view override returns (address) {
<<<<<<< HEAD
        (bool found, address addr) = _getOverride(_chainId, _name);
        if (found) return addr;
        else return __addresses[_chainId][_name];
    }

    /// @notice Gets the address mapped to a specific chainId-name pair.
    /// @dev Sub-contracts can override this method to avoid reading from storage.
    function _getOverride(
        uint64 _chainId,
        bytes32 _name
    )
        internal
        pure
        virtual
        returns (bool found_, address addr_)
    { }

=======
        return __addresses[_chainId][_name];
    }

>>>>>>> ac422a52
    function _authorizePause(address, bool) internal pure override notImplemented { }
}<|MERGE_RESOLUTION|>--- conflicted
+++ resolved
@@ -55,28 +55,8 @@
 
     /// @inheritdoc IAddressManager
     function getAddress(uint64 _chainId, bytes32 _name) external view override returns (address) {
-<<<<<<< HEAD
-        (bool found, address addr) = _getOverride(_chainId, _name);
-        if (found) return addr;
-        else return __addresses[_chainId][_name];
-    }
-
-    /// @notice Gets the address mapped to a specific chainId-name pair.
-    /// @dev Sub-contracts can override this method to avoid reading from storage.
-    function _getOverride(
-        uint64 _chainId,
-        bytes32 _name
-    )
-        internal
-        pure
-        virtual
-        returns (bool found_, address addr_)
-    { }
-
-=======
         return __addresses[_chainId][_name];
     }
 
->>>>>>> ac422a52
     function _authorizePause(address, bool) internal pure override notImplemented { }
 }