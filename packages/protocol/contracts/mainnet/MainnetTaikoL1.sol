// SPDX-License-Identifier: MIT
pragma solidity 0.8.24;

import "../L1/TaikoL1.sol";
import "./LibRollupAddressCache.sol";

/// @title MainnetTaikoL1
/// @dev This contract shall be deployed to replace its parent contract on Ethereum for Taiko
/// mainnet to reduce gas cost.
/// @notice See the documentation in {TaikoL1}.
/// @custom:security-contact security@taiko.xyz
contract MainnetTaikoL1 is TaikoL1 {
    /// @inheritdoc ITaikoL1
    function getConfig() public pure override returns (TaikoData.Config memory) {
        // All hard-coded configurations:
        // - treasury: the actual TaikoL2 address.
        // - anchorGasLimit: 250_000 (based on internal devnet, its ~220_000
        // after 256 L2 blocks)
        return TaikoData.Config({
            chainId: LibNetwork.TAIKO_MAINNET,
            // If we have 1 block per 12 seconds, then each day there will be 86400/12=7200 blocks.
            // We therefore use 7200 as the base unit to configure blockMaxProposals and
            // blockRingBufferSize.
            blockMaxProposals: 324_000, // = 7200 * 45
            // We give 7200 * 5 = 36000 slots for verifeid blocks in case third party apps will use
            // their data.
            blockRingBufferSize: 360_000, // = 7200 * 50
            maxBlocksToVerify: 16,
            blockMaxGasLimit: 240_000_000,
            livenessBond: 125e18, // 125 Taiko token
            stateRootSyncInternal: 16,
            maxAnchorHeightOffset: 64,
<<<<<<< HEAD
            basefeeAdjustmentQuotient: 8,
            basefeeSharingPctg: 75,
            gasIssuancePerSecond: 5_000_000
        });
=======
            baseFeeConfig: TaikoData.BaseFeeConfig({
                adjustmentQuotient: 8,
                sharingPctg: 75,
                gasIssuancePerSecond: 5_000_000,
                minGasExcess: 1_340_000_000, // correspond to 0.008847185 gwei basefee
                maxGasIssuancePerBlock: 600_000_000 // two minutes
             }),
            ontakeForkHeight: 374_400 // = 7200 * 52
         });
>>>>>>> bf608068
    }

    function _getAddress(uint64 _chainId, bytes32 _name) internal view override returns (address) {
        (bool found, address addr) = LibRollupAddressCache.getAddress(_chainId, _name);
        return found ? addr : super._getAddress(_chainId, _name);
    }
}<|MERGE_RESOLUTION|>--- conflicted
+++ resolved
@@ -30,12 +30,6 @@
             livenessBond: 125e18, // 125 Taiko token
             stateRootSyncInternal: 16,
             maxAnchorHeightOffset: 64,
-<<<<<<< HEAD
-            basefeeAdjustmentQuotient: 8,
-            basefeeSharingPctg: 75,
-            gasIssuancePerSecond: 5_000_000
-        });
-=======
             baseFeeConfig: TaikoData.BaseFeeConfig({
                 adjustmentQuotient: 8,
                 sharingPctg: 75,
@@ -45,7 +39,6 @@
              }),
             ontakeForkHeight: 374_400 // = 7200 * 52
          });
->>>>>>> bf608068
     }
 
     function _getAddress(uint64 _chainId, bytes32 _name) internal view override returns (address) {
