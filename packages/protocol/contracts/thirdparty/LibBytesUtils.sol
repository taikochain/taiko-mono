// SPDX-License-Identifier: MIT
// Taken from https://github.com/ethereum-optimism/optimism/blob/develop/packages/contracts/contracts/libraries/utils/LibBytesUtils.sol
// (The MIT License)
//
// Copyright 2020-2021 Optimism
// Copyright 2022-2023 Taiko Labs
//
// Permission is hereby granted, free of charge, to any person obtaining
// a copy of this software and associated documentation files (the
// "Software"), to deal in the Software without restriction, including
// without limitation the rights to use, copy, modify, merge, publish,
// distribute, sublicense, and/or sell copies of the Software, and to
// permit persons to whom the Software is furnished to do so, subject to
// the following conditions:
//
// The above copyright notice and this permission notice shall be
// included in all copies or substantial portions of the Software.
//
// THE SOFTWARE IS PROVIDED "AS IS", WITHOUT WARRANTY OF ANY KIND,
// EXPRESS OR IMPLIED, INCLUDING BUT NOT LIMITED TO THE WARRANTIES OF
// MERCHANTABILITY, FITNESS FOR A PARTICULAR PURPOSE AND NONINFRINGEMENT.
// IN NO EVENT SHALL THE AUTHORS OR COPYRIGHT HOLDERS BE LIABLE FOR ANY
// CLAIM, DAMAGES OR OTHER LIABILITY, WHETHER IN AN ACTION OF CONTRACT,
// TORT OR OTHERWISE, ARISING FROM, OUT OF OR IN CONNECTION WITH THE
// SOFTWARE OR THE USE OR OTHER DEALINGS IN THE SOFTWARE.

pragma solidity ^0.8.18;

/**
 * @title LibBytesUtils
 */
library LibBytesUtils {
    /**********************
     * Internal Functions *
     **********************/

    function slice(
        bytes memory _bytes,
        uint256 _start,
        uint256 _length
    ) internal pure returns (bytes memory) {
        require(_length + 31 >= _length, "slice_overflow");
        require(_start + _length >= _start, "slice_overflow");
        require(_bytes.length >= _start + _length, "slice_outOfBounds");

        bytes memory tempBytes;

        assembly {
            switch iszero(_length)
            case 0 {
                // Get a location of some free memory and store it in tempBytes as
                // Solidity does for memory variables.
                tempBytes := mload(0x40)

                // The first word of the slice result is potentially a partial
                // word read from the original array. To read it, we calculate
                // the length of that partial word and start copying that many
                // bytes into the array. The first word we copy will start with
                // data we don't care about, but the last `lengthmod` bytes will
                // land at the beginning of the contents of the new array. When
                // we're done copying, we overwrite the full first word with
                // the actual length of the slice.
                let lengthmod := and(_length, 31)

                // The multiplication in the next line is necessary
                // because when slicing multiples of 32 bytes (lengthmod == 0)
                // the following copy loop was copying the origin's length
                // and then ending prematurely not copying everything it should.
                let mc := add(
                    add(tempBytes, lengthmod),
                    mul(0x20, iszero(lengthmod))
                )
                let end := add(mc, _length)

                for {
                    // The multiplication in the next line has the same exact purpose
                    // as the one above.
                    let cc := add(
                        add(
                            add(_bytes, lengthmod),
                            mul(0x20, iszero(lengthmod))
                        ),
                        _start
                    )
                } lt(mc, end) {
                    mc := add(mc, 0x20)
                    cc := add(cc, 0x20)
                } {
                    mstore(mc, mload(cc))
                }

                mstore(tempBytes, _length)

                //update free-memory pointer
                //allocating the array padded to 32 bytes like the compiler does now
                mstore(0x40, and(add(mc, 31), not(31)))
            }
            //if we want a zero-length slice let's just return a zero-length array
            default {
                tempBytes := mload(0x40)

                //zero out the 32 bytes slice we are about to return
                //we need to do it because Solidity does not garbage collect
                mstore(tempBytes, 0)

                mstore(0x40, add(tempBytes, 0x20))
            }
        }

        return tempBytes;
    }

    function slice(
        bytes memory _bytes,
        uint256 _start
    ) internal pure returns (bytes memory) {
        if (_start >= _bytes.length) {
            return bytes("");
        }

        return slice(_bytes, _start, _bytes.length - _start);
    }

    function toBytes32(bytes memory _bytes) internal pure returns (bytes32) {
        if (_bytes.length < 32) {
            bytes32 ret;
            assembly {
                ret := mload(add(_bytes, 32))
            }
            return ret;
        }

        return abi.decode(_bytes, (bytes32)); // will truncate if input length > 32 bytes
    }

    function toUint256(bytes memory _bytes) internal pure returns (uint256) {
        return uint256(toBytes32(_bytes));
    }

    function toNibbles(
        bytes memory _bytes
    ) internal pure returns (bytes memory) {
        uint256 nibblesLen = _bytes.length * 2;
        bytes memory nibbles = new bytes(nibblesLen);

<<<<<<< HEAD
        for (uint256 i = 0; i < _bytes.length; ++i) {
            bytes1 byteValue = bytes1(_bytes[i]);
            nibbles[i * 2] = byteValue >> 4;
            nibbles[i * 2 + 1] = byteValue & 0x0f;
=======
        for (uint256 i; i < _bytes.length; ++i) {
            nibbles[i * 2] = _bytes[i] >> 4;
            nibbles[i * 2 + 1] = bytes1(uint8(_bytes[i]) % 16);
>>>>>>> 9c3fb100
        }

        return nibbles;
    }

    function fromNibbles(
        bytes memory _bytes
    ) internal pure returns (bytes memory) {
        bytes memory ret = new bytes(_bytes.length / 2);

        for (uint256 i; i < ret.length; ++i) {
            ret[i] = (_bytes[i * 2] << 4) | (_bytes[i * 2 + 1]);
        }

        return ret;
    }

    function equal(
        bytes memory _bytes,
        bytes memory _other
    ) internal pure returns (bool) {
        return keccak256(_bytes) == keccak256(_other);
    }
}<|MERGE_RESOLUTION|>--- conflicted
+++ resolved
@@ -140,21 +140,44 @@
     function toNibbles(
         bytes memory _bytes
     ) internal pure returns (bytes memory) {
+        // Calculate the length of the output nibbles array as twice the length of the input bytes array
         uint256 nibblesLen = _bytes.length * 2;
+
+        // Create a new bytes array of length nibblesLen
         bytes memory nibbles = new bytes(nibblesLen);
 
-<<<<<<< HEAD
-        for (uint256 i = 0; i < _bytes.length; ++i) {
-            bytes1 byteValue = bytes1(_bytes[i]);
-            nibbles[i * 2] = byteValue >> 4;
-            nibbles[i * 2 + 1] = byteValue & 0x0f;
-=======
-        for (uint256 i; i < _bytes.length; ++i) {
-            nibbles[i * 2] = _bytes[i] >> 4;
-            nibbles[i * 2 + 1] = bytes1(uint8(_bytes[i]) % 16);
->>>>>>> 9c3fb100
-        }
-
+        assembly {
+            // ptr to start of input bytes array
+            let src := add(_bytes, 32)
+
+            // ptr to start of output nibbles array
+            let dst := add(nibbles, 32)
+
+            // calc end ptr of output nibbles array
+            let end := add(dst, nibblesLen)
+
+            // loop over each byte in input
+            for {
+
+            } lt(dst, end) {
+                dst := add(dst, 1)
+            } {
+                // val of current byte
+                let byteVal := byte(sub(dst, add(nibbles, 32)), mload(src))
+
+                // shift top tip of byute to right by 4 bits and store it in output
+                mstore8(dst, shr(4, byteVal))
+
+                // incr dest ptr to point to next nibble
+                dst := add(dst, 1)
+
+                // store bottom nibble of byte in output
+                mstore8(dst, and(byteVal, 0x0f))
+
+                // incr src ptr to point to next byte
+                src := add(src, 1)
+            }
+        }
         return nibbles;
     }
 
