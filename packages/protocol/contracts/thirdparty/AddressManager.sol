--- conflicted
+++ resolved
@@ -87,26 +87,9 @@
      * @param name Name to retrieve an address for.
      * @return Address associated with the given name.
      */
-<<<<<<< HEAD
-    function getAddress(string memory _name) external view returns (address) {
-        return addresses[_getNameHash(_name)];
-    }
 
-    /**********************
-     * Internal Functions *
-     **********************/
-
-    /**
-     * Computes the hash of a name.
-     * @param _name Name to compute a hash for.
-     * @return Hash of the given name.
-     */
-    function _getNameHash(string memory _name) internal pure returns (bytes32) {
-        return keccak256(bytes(_name));
-=======
     function getAddress(string memory name) external view returns (address) {
         bytes32 nameHash = keccak256(bytes(name));
         return addresses[nameHash];
->>>>>>> 178e3823
     }
 }