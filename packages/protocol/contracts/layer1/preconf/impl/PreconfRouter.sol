--- conflicted
+++ resolved
@@ -34,12 +34,11 @@
         ).getOperatorForEpoch();
         require(msg.sender == selectedOperator, NotTheOperator());
 
-<<<<<<< HEAD
         // check if we have a forced inclusion inbox
-        address forcedInclusionInbox = resolve(LibStrings.B_TAIKO_FORCED_INCLUSION_INBOX, true);
+        address forcedInclusionInbox = resolveAddress(LibStrings.B_TAIKO_FORCED_INCLUSION_INBOX, true);
         if (forcedInclusionInbox == address(0)) {
             // Call the proposeBatch function on the TaikoInbox
-            address taikoInbox = resolve(LibStrings.B_TAIKO, false);
+            address taikoInbox = resolveAddress(LibStrings.B_TAIKO, false);
             (, meta_) = ITaikoInbox(taikoInbox).proposeBatch(_batchParams, _batchTxList);
         } else {
             // Call the proposeBatchWithForcedInclusion function on the ForcedInclusionInbox
@@ -47,11 +46,6 @@
                 _forcedInclusionParams, _batchParams, _batchTxList
             );
         }
-=======
-        // Call the proposeBatch function on the TaikoInbox
-        address taikoInbox = resolveAddress(LibStrings.B_TAIKO, false);
-        (, meta_) = ITaikoInbox(taikoInbox).proposeBatch(_batchParams, _batchTxList);
->>>>>>> 93f42726
 
         // Verify that the sender had set itself as the proposer
         require(meta_.proposer == msg.sender, ProposerIsNotTheSender());
