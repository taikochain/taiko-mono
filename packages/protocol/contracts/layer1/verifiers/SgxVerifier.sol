// SPDX-License-Identifier: MIT
pragma solidity ^0.8.24;

import "@openzeppelin/contracts/utils/cryptography/ECDSA.sol";
import "src/shared/common/EssentialContract.sol";
import "src/shared/libs/LibStrings.sol";
import "../automata-attestation/interfaces/IAttestation.sol";
import "../automata-attestation/lib/QuoteV3Auth/V3Struct.sol";
import "../based/ITaikoInbox.sol";
import "./LibPublicInput.sol";
import "./IVerifier.sol";

/// @title SgxVerifier
/// @notice This contract is the implementation of verifying SGX signature proofs
/// onchain.
/// @dev Please see references below:
/// - Reference #1: https://ethresear.ch/t/2fa-zk-rollups-using-sgx/14462
/// - Reference #2: https://github.com/gramineproject/gramine/discussions/1579
/// @custom:security-contact security@taiko.xyz
contract SgxVerifier is EssentialContract, IVerifier {
    /// @dev Each public-private key pair (Ethereum address) is generated within
    /// the SGX program when it boots up. The off-chain remote attestation
    /// ensures the validity of the program hash and has the capability of
    /// bootstrapping the network with trustworthy instances.
    struct Instance {
        address addr;
        uint64 validSince;
    }

    /// @notice The expiry time for the SGX instance.
    uint64 public constant INSTANCE_EXPIRY = 365 days;

    /// @notice A security feature, a delay until an instance is enabled when using onchain RA
    /// verification
    uint64 public constant INSTANCE_VALIDITY_DELAY = 0;

    uint64 public immutable taikoChainId;

    /// @dev For gas savings, we shall assign each SGX instance with an id that when we need to
    /// set a new pub key, just write storage once.
    /// Slot 1.
    uint256 public nextInstanceId;

    /// @dev One SGX instance is uniquely identified (on-chain) by it's ECDSA public key
    /// (or rather ethereum address). Once that address is used (by proof verification) it has to be
    /// overwritten by a new one (representing the same instance). This is due to side-channel
    /// protection. Also this public key shall expire after some time
    /// (for now it is a long enough 6 months setting).
    /// Slot 2.
    mapping(uint256 instanceId => Instance instance) public instances;

    /// @dev One address shall be registered (during attestation) only once, otherwise it could
    /// bypass this contract's expiry check by always registering with the same attestation and
    /// getting multiple valid instanceIds. While during proving, it is technically possible to
    /// register the old addresses, it is less of a problem, because the instanceId would be the
    /// same for those addresses and if deleted - the attestation cannot be reused anyways.
    /// Slot 3.
    mapping(address instanceAddress => bool alreadyAttested) public addressRegistered;

    uint256[47] private __gap;

    /// @notice Emitted when a new SGX instance is added to the registry, or replaced.
    /// @param id The ID of the SGX instance.
    /// @param instance The address of the SGX instance.
    /// @param replaced The address of the SGX instance that was replaced. If it is the first
    /// instance, this value is zero address.
    /// @param validSince The time since the instance is valid.
    event InstanceAdded(
        uint256 indexed id, address indexed instance, address indexed replaced, uint256 validSince
    );

    /// @notice Emitted when an SGX instance is deleted from the registry.
    /// @param id The ID of the SGX instance.
    /// @param instance The address of the SGX instance.
    event InstanceDeleted(uint256 indexed id, address indexed instance);

    error SGX_ALREADY_ATTESTED();
    error SGX_INVALID_ATTESTATION();
    error SGX_INVALID_INSTANCE();
    error SGX_INVALID_PROOF();
    error SGX_RA_NOT_SUPPORTED();

    constructor(address _resolver, uint64 _taikoChainId) EssentialContract(_resolver) {
        taikoChainId = _taikoChainId;
    }

    /// @notice Initializes the contract.
    /// @param _owner The owner of this contract. msg.sender will be used if this value is zero.
    function init(address _owner) external initializer {
        __Essential_init(_owner);
    }

    /// @notice Adds trusted SGX instances to the registry.
    /// @param _instances The address array of trusted SGX instances.
    /// @return The respective instanceId array per addresses.
    function addInstances(address[] calldata _instances)
        external
        onlyOwner
        returns (uint256[] memory)
    {
        return _addInstances(_instances, true);
    }

    /// @notice Deletes SGX instances from the registry.
    /// @param _ids The ids array of SGX instances.
    function deleteInstances(uint256[] calldata _ids)
        external
        onlyFromOwnerOrNamed(LibStrings.B_SGX_WATCHDOG)
    {
        uint256 size = _ids.length;
        for (uint256 i; i < size; ++i) {
            uint256 idx = _ids[i];

            require(instances[idx].addr != address(0), SGX_INVALID_INSTANCE());

            emit InstanceDeleted(idx, instances[idx].addr);

            delete instances[idx];
        }
    }

    /// @notice Adds an SGX instance after the attestation is verified
    /// @param _attestation The parsed attestation quote.
    /// @return The respective instanceId
    function registerInstance(V3Struct.ParsedV3QuoteStruct calldata _attestation)
        external
        returns (uint256)
    {
        address automataDcapAttestation = resolve(LibStrings.B_AUTOMATA_DCAP_ATTESTATION, true);

        require(automataDcapAttestation != address(0), SGX_RA_NOT_SUPPORTED());

        (bool verified,) = IAttestation(automataDcapAttestation).verifyParsedQuote(_attestation);

        require(verified, SGX_INVALID_ATTESTATION());

        address[] memory addresses = new address[](1);
        addresses[0] = address(bytes20(_attestation.localEnclaveReport.reportData));

        return _addInstances(addresses, false)[0];
    }

    /// @inheritdoc IVerifier
    function verifyProof(
        Context[] calldata _ctxs,
        bytes calldata _proof
    )
        external
        onlyFromNamedEither(LibStrings.B_TAIKO, LibStrings.B_PROOF_VERIFIER)
    {
        // Size is: 109 bytes
        // 4 bytes + 20 bytes + 20 bytes + 65 bytes (signature) = 109
        require(_proof.length == 109, SGX_INVALID_PROOF());

<<<<<<< HEAD
        uint32 id = uint32(bytes4(_proof[:4]));
        address oldInstance = address(bytes20(_proof[4:24]));
        address newInstance = address(bytes20(_proof[24:44]));
        bytes memory signature = _proof[44:];
=======
        address oldInstance = address(bytes20(_proof[4:24]));
        address newInstance = address(bytes20(_proof[24:44]));
>>>>>>> 760fb56d

        // Collect public inputs
        uint256 size = _ctxs.length;
        bytes32[] memory publicInputs = new bytes32[](size + 2);
        // First public input is the current instance public key
        publicInputs[0] = bytes32(uint256(uint160(oldInstance)));
        publicInputs[1] = bytes32(uint256(uint160(newInstance)));

        // All other inputs are the block program public inputs (a single 32 byte value)
<<<<<<< HEAD
        for (uint256 i; i < _ctxs.length; ++i) {
=======
        for (uint256 i; i < size; ++i) {
>>>>>>> 760fb56d
            // TODO(Yue): For now this assumes the new instance public key to remain the same
            publicInputs[i + 2] = LibPublicInput.hashPublicInputs(
                _ctxs[i].transition, address(this), newInstance, _ctxs[i].metaHash, taikoChainId
            );
        }

        bytes32 signatureHash = keccak256(abi.encodePacked(publicInputs));
        // Verify the blocks
        bytes memory signature = _proof[44:];
        require(oldInstance == ECDSA.recover(signatureHash, signature), SGX_INVALID_PROOF());

        uint32 id = uint32(bytes4(_proof[:4]));
        require(_isInstanceValid(id, oldInstance), SGX_INVALID_INSTANCE());

        if (newInstance != oldInstance && newInstance != address(0)) {
            _replaceInstance(id, oldInstance, newInstance);
        }
    }

    function _addInstances(
        address[] memory _instances,
        bool instantValid
    )
        private
        returns (uint256[] memory ids)
    {
        uint256 size = _instances.length;
        ids = new uint256[](size);

        uint64 validSince = uint64(block.timestamp);

        if (!instantValid) {
            validSince += INSTANCE_VALIDITY_DELAY;
        }

        for (uint256 i; i < size; ++i) {
            require(!addressRegistered[_instances[i]], SGX_ALREADY_ATTESTED());

            addressRegistered[_instances[i]] = true;

            require(_instances[i] != address(0), SGX_INVALID_INSTANCE());

            instances[nextInstanceId] = Instance(_instances[i], validSince);
            ids[i] = nextInstanceId;

            emit InstanceAdded(nextInstanceId, _instances[i], address(0), validSince);

            ++nextInstanceId;
        }
    }

    function _replaceInstance(uint256 id, address oldInstance, address newInstance) private {
        // Replacing an instance means, it went through a cooldown (if added by on-chain RA) so no
        // need to have a cooldown
        instances[id] = Instance(newInstance, uint64(block.timestamp));
        emit InstanceAdded(id, newInstance, oldInstance, block.timestamp);
    }

    function _isInstanceValid(uint256 id, address instance) private view returns (bool) {
        require(instance != address(0), SGX_INVALID_INSTANCE());
        require(instance == instances[id].addr, SGX_INVALID_INSTANCE());
        return instances[id].validSince <= block.timestamp
            && block.timestamp <= instances[id].validSince + INSTANCE_EXPIRY;
    }
}<|MERGE_RESOLUTION|>--- conflicted
+++ resolved
@@ -152,15 +152,8 @@
         // 4 bytes + 20 bytes + 20 bytes + 65 bytes (signature) = 109
         require(_proof.length == 109, SGX_INVALID_PROOF());
 
-<<<<<<< HEAD
-        uint32 id = uint32(bytes4(_proof[:4]));
         address oldInstance = address(bytes20(_proof[4:24]));
         address newInstance = address(bytes20(_proof[24:44]));
-        bytes memory signature = _proof[44:];
-=======
-        address oldInstance = address(bytes20(_proof[4:24]));
-        address newInstance = address(bytes20(_proof[24:44]));
->>>>>>> 760fb56d
 
         // Collect public inputs
         uint256 size = _ctxs.length;
@@ -170,11 +163,7 @@
         publicInputs[1] = bytes32(uint256(uint160(newInstance)));
 
         // All other inputs are the block program public inputs (a single 32 byte value)
-<<<<<<< HEAD
-        for (uint256 i; i < _ctxs.length; ++i) {
-=======
         for (uint256 i; i < size; ++i) {
->>>>>>> 760fb56d
             // TODO(Yue): For now this assumes the new instance public key to remain the same
             publicInputs[i + 2] = LibPublicInput.hashPublicInputs(
                 _ctxs[i].transition, address(this), newInstance, _ctxs[i].metaHash, taikoChainId
