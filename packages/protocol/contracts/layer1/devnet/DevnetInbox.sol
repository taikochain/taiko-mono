--- conflicted
+++ resolved
@@ -39,11 +39,7 @@
             cooldownWindow: 0 hours,
             maxSignalsToReceive: 16,
             maxBlocksPerBatch: 768,
-<<<<<<< HEAD
-            forkHeights: ITaikoInbox.ForkHeights({ ontake: 0, pacaya: 0 })
-=======
-            forkHeights: ITaikoInbox.ForkHeights({ ontake: 0, pacaya: 10, shasta: 0, unzen: 0 })
->>>>>>> 74818107
+            forkHeights: ITaikoInbox.ForkHeights({ ontake: 0, pacaya: 0, shasta: 0, unzen: 0 })
         });
     }
 }