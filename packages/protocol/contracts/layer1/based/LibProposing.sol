--- conflicted
+++ resolved
@@ -149,68 +149,8 @@
             local.params = abi.decode(_params, (TaikoData.BlockParamsV2));
         }
 
-<<<<<<< HEAD
-        if (local.params.proposer == address(0)) {
-            local.params.proposer = msg.sender;
-        } else {
-            require(
-                local.params.proposer == msg.sender || local.allowCustomProposer,
-                L1_INVALID_CUSTOM_PROPOSER()
-            );
-        }
-
-        if (local.params.coinbase == address(0)) {
-            local.params.coinbase = local.params.proposer;
-        }
-
-        if (local.params.anchorBlockId == 0) {
-            unchecked {
-                local.params.anchorBlockId = uint64(block.number - 1);
-            }
-        }
-
-        if (local.params.timestamp == 0) {
-            local.params.timestamp = uint64(block.timestamp);
-        }
-
-        // Verify params against the parent block.
-        TaikoData.BlockV2 storage parentBlk;
-        unchecked {
-            parentBlk = _state.blocks[(local.b.numBlocks - 1) % _config.blockRingBufferSize];
-        }
-
-        // Verify the passed in L1 state block number to anchor.
-        require(
-            local.params.anchorBlockId + _config.maxAnchorHeightOffset >= block.number,
-            L1_INVALID_ANCHOR_BLOCK()
-        );
-        require(local.params.anchorBlockId < block.number, L1_INVALID_ANCHOR_BLOCK());
-
-        // parentBlk.proposedIn is actually parent's params.anchorBlockId
-        require(local.params.anchorBlockId >= parentBlk.anchorBlockId, L1_INVALID_ANCHOR_BLOCK());
-
-        // Verify the provided timestamp to anchor. Note that local.params.anchorBlockId and
-        // local.params.timestamp may not correspond to the same L1 block.
-        require(
-            local.params.timestamp + _config.maxAnchorHeightOffset * SECONDS_PER_BLOCK
-                >= block.timestamp,
-            L1_INVALID_TIMESTAMP()
-        );
-        require(local.params.timestamp <= block.timestamp, L1_INVALID_TIMESTAMP());
-
-        // parentBlk.proposedAt is actually parent's params.timestamp
-        require(local.params.timestamp >= parentBlk.timestamp, L1_INVALID_TIMESTAMP());
-
-        // Check if parent block has the right meta hash. This is to allow the proposer to make sure
-        // the block builds on the expected latest chain state.
-        if (local.params.parentMetaHash == 0) {
-            local.params.parentMetaHash = parentBlk.metaHash;
-        } else {
-            require(local.params.parentMetaHash == parentBlk.metaHash, L1_UNEXPECTED_PARENT());
-        }
-=======
         _validateParams(_state, _config, local);
->>>>>>> f9f5d156
+
 
         // Initialize metadata to compute a metaHash, which forms a part of the block data to be
         // stored on-chain for future integrity checks. If we choose to persist all data fields in
