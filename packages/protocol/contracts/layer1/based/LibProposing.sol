--- conflicted
+++ resolved
@@ -130,11 +130,9 @@
 
         // It's essential to ensure that the ring buffer for proposed blocks still has space for at
         // least one more block.
+        require(local.b.numBlocks >= _config.ontakeForkHeight, L1_FORK_HEIGHT_ERROR());
+
         unchecked {
-<<<<<<< HEAD
-=======
-            require(local.b.numBlocks >= _config.ontakeForkHeight, L1_FORK_HEIGHT_ERROR());
->>>>>>> eb47f881
             require(
                 local.b.numBlocks < local.b.lastVerifiedBlockId + _config.blockMaxProposals + 1,
                 L1_TOO_MANY_BLOCKS()
