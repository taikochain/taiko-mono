--- conflicted
+++ resolved
@@ -171,11 +171,7 @@
     /// @param _config Actual TaikoData.Config.
     /// @param _blockIds Id array of the block.
     /// @param _tids The transition id array.
-<<<<<<< HEAD
-    /// @return The state transition pointer array.
-=======
     /// @return transitions_ The state transition pointer array.
->>>>>>> 53d83423
     function getTransitions(
         TaikoData.State storage _state,
         TaikoData.Config memory _config,
@@ -184,28 +180,15 @@
     )
         internal
         view
-<<<<<<< HEAD
-        returns (TaikoData.TransitionState[] memory)
-=======
         returns (TaikoData.TransitionState[] memory transitions_)
->>>>>>> 53d83423
     {
         if (_blockIds.length == 0 || _blockIds.length != _tids.length) {
             revert L1_INVALID_PARAMS();
         }
-<<<<<<< HEAD
-        TaikoData.TransitionState[] memory transitions =
-            new TaikoData.TransitionState[](_blockIds.length);
-        for (uint256 i; i < _blockIds.length; ++i) {
-            transitions[i] = getTransition(_state, _config, _blockIds[i], _tids[i]);
-        }
-        return transitions;
-=======
         transitions_ = new TaikoData.TransitionState[](_blockIds.length);
         for (uint256 i; i < _blockIds.length; ++i) {
             transitions_[i] = getTransition(_state, _config, _blockIds[i], _tids[i]);
         }
->>>>>>> 53d83423
     }
 
     /// @notice This function will revert if the transition is not found.
@@ -238,11 +221,7 @@
     /// @param _config Actual TaikoData.Config.
     /// @param _blockIds Id array of the blocks.
     /// @param _parentHashes Parent hashes of the blocks.
-<<<<<<< HEAD
-    /// @return The state transition pointer array.
-=======
     /// @return transitions_ The state transition pointer array.
->>>>>>> 53d83423
     function getTransitions(
         TaikoData.State storage _state,
         TaikoData.Config memory _config,
@@ -251,28 +230,15 @@
     )
         internal
         view
-<<<<<<< HEAD
-        returns (TaikoData.TransitionState[] memory)
-=======
         returns (TaikoData.TransitionState[] memory transitions_)
->>>>>>> 53d83423
     {
         if (_blockIds.length == 0 || _blockIds.length != _parentHashes.length) {
             revert L1_INVALID_PARAMS();
         }
-<<<<<<< HEAD
-        TaikoData.TransitionState[] memory transitions =
-            new TaikoData.TransitionState[](_blockIds.length);
-        for (uint256 i; i < _blockIds.length; ++i) {
-            transitions[i] = getTransition(_state, _config, _blockIds[i], _parentHashes[i]);
-        }
-        return transitions;
-=======
         transitions_ = new TaikoData.TransitionState[](_blockIds.length);
         for (uint256 i; i < _blockIds.length; ++i) {
             transitions_[i] = getTransition(_state, _config, _blockIds[i], _parentHashes[i]);
         }
->>>>>>> 53d83423
     }
 
     /// @dev Retrieves the ID of the transition with a given parentHash.
