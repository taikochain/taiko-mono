// SPDX-License-Identifier: MIT
pragma solidity ^0.8.24;

import "src/shared/based/LibSharedData.sol";

/// @title ITaikoL1
/// @custom:security-contact security@taiko.xyz
interface ITaikoL1 {
    struct BlockParamsV3 {
        bytes32 parentMetaHash;
        uint64 anchorBlockId;
        bytes32 anchorExtraInput;
        uint64 timestamp;
        uint32 txListOffset;
        uint32 txListSize;
        uint8 blobIndex;
    }

    struct BlockMetadataV3 {
        bytes32 difficulty;
        bytes32 txListHash;
        bytes32 extraData;
        address coinbase;
        uint64 blockId;
        uint32 gasLimit;
        uint64 timestamp;
        bytes32 parentMetaHash;
        address proposer;
        uint96 livenessBond;
        uint64 proposedAt; // Used by node/client post block proposal.
        uint64 proposedIn; // Used by node/client post block proposal.
        uint32 txListOffset;
        uint32 txListSize;
        uint8 blobIndex;
<<<<<<< HEAD
        uint64 anchorBlockId;
        bytes32 anchorBlockHash;
        bytes32 anchorExtraInput;
=======
>>>>>>> 762e20da
        LibSharedData.BaseFeeConfig baseFeeConfig;
    }

    /// @notice Struct representing transition to be proven.
    struct TransitionV3 {
        bytes32 parentHash;
        bytes32 blockHash;
        bytes32 stateRoot;
    }

    /// @notice 3 slots used.
    struct BlockV3 {
        bytes32 metaHash; // slot 1
        address _reserved2;
        uint96 _reserved3;
        uint64 blockId; // slot 3
        uint64 timestamp;
        uint64 anchorBlockId;
        uint24 nextTransitionId;
        bool _reserved1;
        // The ID of the transaction that is used to verify this block. However, if this block is
        // not verified as the last block in a batch, verifiedTransitionId will remain zero.
        uint24 verifiedTransitionId;
    }

    /// @notice Forge is only able to run coverage in case the contracts by default capable of
    /// compiling without any optimization (neither optimizer runs, no compiling --via-ir flag).
    /// @notice In order to resolve stack too deep without optimizations, we needed to introduce
    /// outsourcing vars into structs below.
    struct Stats1 {
        uint64 __reserved1;
        uint64 __reserved2;
        uint64 lastSyncedBlockId;
        uint64 lastSyncedAt;
    }

    struct Stats2 {
        uint64 numBlocks;
        uint64 lastVerifiedBlockId;
        bool paused;
        uint56 lastProposedIn;
        uint64 lastUnpausedAt;
    }

    struct ForkHeights {
        uint64 ontake;
        uint64 pacaya;
    }

    /// @notice Struct holding Taiko configuration parameters. See {TaikoConfig}.
    struct ConfigV3 {
        /// @notice The chain ID of the network where Taiko contracts are deployed.
        uint64 chainId;
        /// @notice The maximum number of verifications allowed when a block is proposed or proved.
        uint64 blockMaxProposals;
        /// @notice Size of the block ring buffer, allowing extra space for proposals.
        uint64 blockRingBufferSize;
        /// @notice The maximum number of verifications allowed when a block is proposed or proved.
        uint64 maxBlocksToVerify;
        /// @notice The maximum gas limit allowed for a block.
        uint32 blockMaxGasLimit;
        /// @notice The amount of Taiko token as a prover liveness bond.
        uint96 livenessBond;
        /// @notice The number of L2 blocks between each L2-to-L1 state root sync.
        uint8 stateRootSyncInternal;
        /// @notice The max differences of the anchor height and the current block number.
        uint64 maxAnchorHeightOffset;
        /// @notice Base fee configuration
        LibSharedData.BaseFeeConfig baseFeeConfig;
        /// @notice The proving window in seconds.
        uint16 provingWindow;
        ForkHeights forkHeights;
    }

    /// @notice Struct holding the state variables for the {Taiko} contract.
    struct State {
        // Ring buffer for proposed blocks and a some recent verified blocks.
        mapping(uint256 blockId_mod_blockRingBufferSize => BlockV3 blk) blocks;
        // Indexing to transition ids (ring buffer not possible)
        mapping(uint256 blockId => mapping(bytes32 parentHash => uint24 transitionId)) transitionIds;
        // Ring buffer for transitions
        mapping(
            uint256 blockId_mod_blockRingBufferSize
                => mapping(uint24 transitionId => TransitionV3 ts)
        ) transitions;
        bytes32 __reserve1; // Used as a ring buffer for Ether deposits
        Stats1 stats1; // slot 5
        Stats2 stats2; // slot 6
        mapping(address account => uint256 bond) bondBalance;
        uint256[43] __gap;
    }

    /// @notice Emitted when tokens are deposited into a user's bond balance.
    /// @param user The address of the user who deposited the tokens.
    /// @param amount The amount of tokens deposited.
    event BondDeposited(address indexed user, uint256 amount);

    /// @notice Emitted when tokens are withdrawn from a user's bond balance.
    /// @param user The address of the user who withdrew the tokens.
    /// @param amount The amount of tokens withdrawn.
    event BondWithdrawn(address indexed user, uint256 amount);

    /// @notice Emitted when a token is credited back to a user's bond balance.
    /// @param user The address of the user whose bond balance is credited.
    /// @param amount The amount of tokens credited.
    event BondCredited(address indexed user, uint256 amount);

    /// @notice Emitted when a token is debited from a user's bond balance.
    /// @param user The address of the user whose bond balance is debited.
    /// @param amount The amount of tokens debited.
    event BondDebited(address indexed user, uint256 amount);

    /// @notice Emitted when a block is synced.
    /// @param stats1 The Stats1 data structure.
    event Stats1Updated(Stats1 stats1);

    /// @notice Emitted when some state variable values changed.
    /// @param stats2 The Stats2 data structure.
    event Stats2Updated(Stats2 stats2);

    /// @notice Emitted when multiple blocks are proposed.
    /// @param metas The metadata of the proposed blocks.
    /// @param calldataUsed Whether calldata is used for txList DA.
    /// @param txListInCalldata The tx list in calldata.
    event BlocksProposedV3(BlockMetadataV3[] metas, bool calldataUsed, bytes txListInCalldata);

    /// @notice Emitted when multiple transitions are proved.
    /// @param verifier The address of the verifier.
    /// @param transitions The transitions data.
    event BlocksProvedV3(address verifier, uint64[] blockIds, TransitionV3[] transitions);

    /// @notice Emitted when a transition is overwritten by another one.
    /// @param blockId The block ID.
    /// @param tran The transition data that has been overwritten.
    event TransitionOverwrittenV3(uint64 blockId, TransitionV3 tran);

    /// @notice Emitted when a block is verified.
    /// @param blockId The ID of the verified block.
    /// @param blockHash The hash of the verified block.
    event BlockVerifiedV3(uint64 blockId, bytes32 blockHash);

    error AnchorBlockIdSmallerThanParent();
    error AnchorBlockIdTooSmall();
    error AnchorBlockIdTooLarge();
    error ArraySizesMismatch();
    error BlobIndexZero();
    error BlobNotFound();
    error BlobIndexZero();
    error BlockNotFound();
    error BlockVerified();
    error ContractPaused();
    error CustomProposerMissing();
    error CustomProposerNotAllowed();
    error EtherNotPaidAsBond();
    error InsufficientBond();
    error InvalidForkHeight();
    error InvalidGenesisBlockHash();
    error InvalidTransitionBlockHash();
    error InvalidTransitionParentHash();
    error InvalidTransitionStateRoot();
    error MetaHashMismatch();
    error MsgValueNotZero();
    error NoBlocksToPropose();
    error NoBlocksToProve();
    error NotPreconfTaskManager();
    error ParentMetaHashMismatch();
    error ProverNotPermitted();
    error TimestampSmallerThanParent();
    error TimestampTooLarge();
    error TimestampTooSmall();
    error TooManyBlocks();
    error TransitionNotFound();

    function proposeBlocksV3(
        address _proposer,
        address _coinbase,
        BlockParamsV3[] calldata _blockParams,
        bytes calldata _txList
    )
        external
        returns (BlockMetadataV3[] memory);

    function proveBlocksV3(
        BlockMetadataV3[] calldata _metas,
        TransitionV3[] calldata _transitions,
        bytes calldata proof
    )
        external;

    function depositBond(uint256 _amount) external payable;

    function withdrawBond(uint256 _amount) external;

    function bondBalanceOf(address _user) external view returns (uint256);

    function getStats1() external view returns (Stats1 memory);

    function getStats2() external view returns (Stats2 memory);

    function getBlockV3(uint64 _blockId) external view returns (BlockV3 memory blk_);

    function getTransitionV3(
        uint64 _blockId,
        uint24 _tid
    )
        external
        view
        returns (ITaikoL1.TransitionV3 memory);

    function getLastVerifiedTransitionV3()
        external
        view
        returns (uint64 blockId_, TransitionV3 memory tran_);

    function getLastSyncedTransitionV3()
        external
        view
        returns (uint64 blockId_, TransitionV3 memory tran_);

    function getConfigV3() external view returns (ConfigV3 memory);
}<|MERGE_RESOLUTION|>--- conflicted
+++ resolved
@@ -32,12 +32,9 @@
         uint32 txListOffset;
         uint32 txListSize;
         uint8 blobIndex;
-<<<<<<< HEAD
         uint64 anchorBlockId;
         bytes32 anchorBlockHash;
         bytes32 anchorExtraInput;
-=======
->>>>>>> 762e20da
         LibSharedData.BaseFeeConfig baseFeeConfig;
     }
 
