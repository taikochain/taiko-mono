--- conflicted
+++ resolved
@@ -111,14 +111,9 @@
 
         for (uint256 i; i < _paramsArray.length; ++i) {
             require(calldataUsed || _paramsArray[i].blobIndex != 0, BlobIndexZero());
-<<<<<<< HEAD
             updatedParams = _validateBlockParams(
                 _paramsArray[i], config.maxAnchorHeightOffset, config.maxSignalsToReceive, lastBlock
             );
-=======
-            updatedParams =
-                _validateBlockParams(_paramsArray[i], config.maxAnchorHeightOffset, lastBlock);
->>>>>>> 1927a30d
 
             // This section constructs the metadata for the proposed block, which is crucial for
             // nodes/clients to process the block. The metadata itself is not stored on-chain;
@@ -146,11 +141,8 @@
                     blobIndex: calldataUsed ? 0 : _paramsArray[i].blobIndex,
                     anchorBlockId: updatedParams.anchorBlockId,
                     anchorBlockHash: blockhash(updatedParams.anchorBlockId),
-<<<<<<< HEAD
                     signalSlots: _paramsArray[i].signalSlots,
-=======
                     anchorInput: _paramsArray[i].anchorInput,
->>>>>>> 1927a30d
                     baseFeeConfig: config.baseFeeConfig
                 });
             }
