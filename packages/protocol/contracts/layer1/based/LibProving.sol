--- conflicted
+++ resolved
@@ -511,13 +511,9 @@
                 // Contester gets 3/4 of reward, the new prover gets 1/4.
                 reward = _rewardAfterFriction(_ts.validityBond) >> 2;
                 unchecked {
-<<<<<<< HEAD
                     LibBonds.creditBond(
                         _state, _ts.contester, _local.blockId, _ts.contestBond + reward * 3
                     );
-=======
-                    LibBonds.creditBond(_state, _ts.contester, _ts.contestBond + reward * 3);
->>>>>>> 074eecc6
                 }
             }
         } else {
@@ -537,11 +533,7 @@
                 if (_returnLivenessBond(_local, _proof.data)) {
                     if (_local.assignedProver == msg.sender) {
                         unchecked {
-<<<<<<< HEAD
                             reward += _local.meta.livenessBond;
-=======
-                            reward += _local.livenessBond;
->>>>>>> 074eecc6
                         }
                     } else {
                         LibBonds.creditBond(
