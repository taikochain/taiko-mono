// SPDX-License-Identifier: MIT
pragma solidity ^0.8.24;

import "@openzeppelin/contracts-upgradeable/token/ERC20/extensions/ERC20VotesUpgradeable.sol";
import "@openzeppelin/contracts/interfaces/IERC1271.sol";
import "@openzeppelin/contracts/utils/cryptography/ECDSA.sol";
import "@openzeppelin/contracts/token/ERC20/IERC20.sol";
import "../../shared/common/EssentialContract.sol";
import "../../shared/common/LibStrings.sol";
import "../../shared/common/LibAddress.sol";
import "../based/ITaikoL1.sol";

interface IHasRecipient {
    function recipient() external view returns (address);
}

/// @title ProverSet
/// @notice A contract that holds TKO token and acts as a Taiko prover. This contract will simply
/// relay `proveBlock` calls to TaikoL1 so msg.sender doesn't need to hold any TKO.
/// @custom:security-contact security@taiko.xyz
contract ProverSet is EssentialContract, IERC1271 {
    bytes4 private constant _EIP1271_MAGICVALUE = 0x1626ba7e;

    mapping(address prover => bool isProver) public isProver; // slot 1
    address public admin; // slot 2

    uint256[48] private __gap;

    event ProverEnabled(address indexed prover, bool indexed enabled);

    error INVALID_STATUS();
    error PERMISSION_DENIED();

    modifier onlyAuthorized() {
        if (msg.sender != admin && msg.sender != IHasRecipient(admin).recipient()) {
            revert PERMISSION_DENIED();
        }
        _;
    }

    modifier onlyProver() {
        if (!isProver[msg.sender]) revert PERMISSION_DENIED();
        _;
    }

    /// @notice Initializes the contract.
    function init(
        address _owner,
        address _admin,
        address _rollupAddressManager
    )
        external
        nonZeroAddr(_admin)
        initializer
    {
        __Essential_init(_owner, _rollupAddressManager);
        admin = _admin;
        IERC20(tkoToken()).approve(taikoL1(), type(uint256).max);
    }

    /// @notice Receives ETH as fees.
    receive() external payable { }

    function approveAllowance(address _address, uint256 _allowance) external onlyOwner {
        IERC20(tkoToken()).approve(_address, _allowance);
    }

    /// @notice Enables or disables a prover.
    function enableProver(address _prover, bool _isProver) external onlyAuthorized {
        if (isProver[_prover] == _isProver) revert INVALID_STATUS();
        isProver[_prover] = _isProver;

        emit ProverEnabled(_prover, _isProver);
    }

    /// @notice Withdraws Taiko tokens back to the admin address.
    function withdrawToAdmin(uint256 _amount) external onlyAuthorized {
        IERC20(tkoToken()).transfer(admin, _amount);
    }

    /// @notice Withdraws ETH back to the owner address.
    function withdrawEtherToAdmin(uint256 _amount) external onlyAuthorized {
        LibAddress.sendEtherAndVerify(admin, _amount);
    }

    /// @notice Propose a Taiko block.
<<<<<<< HEAD
=======
    function proposeBlock(
        bytes calldata _params,
        bytes calldata _txList
    )
        external
        payable
        onlyProver
    {
        ITaikoL1(taikoL1()).proposeBlock(_params, _txList);
    }

    /// @notice Propose a Taiko block.
>>>>>>> c2f59c30
    function proposeBlockV2(
        bytes calldata _params,
        bytes calldata _txList
    )
        external
        payable
        onlyProver
    {
        ITaikoL1(taikoL1()).proposeBlockV2(_params, _txList);
    }

    /// @notice Propose multiple Taiko blocks.
    function proposeBlocksV2(
        bytes[] calldata _paramsArr,
        bytes[] calldata _txListArr
    )
        external
        payable
        onlyProver
    {
        ITaikoL1(taikoL1()).proposeBlocksV2(_paramsArr, _txListArr);
    }

    /// @notice Proves or contests a Taiko block.
    function proveBlock(uint64 _blockId, bytes calldata _input) external onlyProver {
        ITaikoL1(taikoL1()).proveBlock(_blockId, _input);
    }

    /// @notice Batch proves or contests Taiko blocks.
    function proveBlocks(
        uint64[] calldata _blockId,
        bytes[] calldata _input,
        bytes calldata _batchProof
    )
        external
        onlyProver
    {
        ITaikoL1(taikoL1()).proveBlocks(_blockId, _input, _batchProof);
    }

    /// @notice Deposits Taiko token to TaikoL1 contract.
    function depositBond(uint256 _amount) external onlyAuthorized {
        ITaikoL1(taikoL1()).depositBond(_amount);
    }

    /// @notice Withdraws Taiko token from TaikoL1 contract.
    function withdrawBond(uint256 _amount) external onlyAuthorized {
        ITaikoL1(taikoL1()).withdrawBond(_amount);
    }

    /// @notice Delegates token voting right to a delegatee.
    /// @param _delegatee The delegatee to receive the voting right.
    function delegate(address _delegatee) external onlyAuthorized nonReentrant {
        ERC20VotesUpgradeable(tkoToken()).delegate(_delegatee);
    }

    // This function is necessary for this contract to become an assigned prover.
    function isValidSignature(
        bytes32 _hash,
        bytes calldata _signature
    )
        external
        view
        returns (bytes4 magicValue_)
    {
        (address recovered, ECDSA.RecoverError error) = ECDSA.tryRecover(_hash, _signature);
        if (error == ECDSA.RecoverError.NoError && isProver[recovered]) {
            magicValue_ = _EIP1271_MAGICVALUE;
        }
    }

    function taikoL1() internal view virtual returns (address) {
        return resolve(LibStrings.B_TAIKO, false);
    }

    function tkoToken() internal view virtual returns (address) {
        return resolve(LibStrings.B_TAIKO_TOKEN, false);
    }
}<|MERGE_RESOLUTION|>--- conflicted
+++ resolved
@@ -84,21 +84,6 @@
     }
 
     /// @notice Propose a Taiko block.
-<<<<<<< HEAD
-=======
-    function proposeBlock(
-        bytes calldata _params,
-        bytes calldata _txList
-    )
-        external
-        payable
-        onlyProver
-    {
-        ITaikoL1(taikoL1()).proposeBlock(_params, _txList);
-    }
-
-    /// @notice Propose a Taiko block.
->>>>>>> c2f59c30
     function proposeBlockV2(
         bytes calldata _params,
         bytes calldata _txList
