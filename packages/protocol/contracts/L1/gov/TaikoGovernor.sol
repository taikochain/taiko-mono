--- conflicted
+++ resolved
@@ -84,12 +84,8 @@
         );
     }
 
-<<<<<<< HEAD
+    /// @dev See {GovernorUpgradeable-supportsInterface}
     function supportsInterface(bytes4 _interfaceId)
-=======
-    /// @dev See {GovernorUpgradeable-supportsInterface}
-    function supportsInterface(bytes4 interfaceId)
->>>>>>> 1f906b52
         public
         view
         override(GovernorUpgradeable, GovernorTimelockControlUpgradeable, IERC165Upgradeable)
@@ -98,12 +94,8 @@
         return super.supportsInterface(_interfaceId);
     }
 
-<<<<<<< HEAD
+    /// @dev See {GovernorUpgradeable-state}
     function state(uint256 _proposalId)
-=======
-    /// @dev See {GovernorUpgradeable-state}
-    function state(uint256 proposalId)
->>>>>>> 1f906b52
         public
         view
         override(IGovernorUpgradeable, GovernorUpgradeable, GovernorTimelockControlUpgradeable)
