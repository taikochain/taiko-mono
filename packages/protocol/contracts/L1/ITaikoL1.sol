--- conflicted
+++ resolved
@@ -35,15 +35,9 @@
     /// TaikoData.TierProof) tuple.
     function proveBlock(uint64 _blockId, bytes calldata _input) external;
 
-<<<<<<< HEAD
-    /// @notice Proves or contests multiple block transitions.
-    /// @param _blockIds Indices of the blocks to prove.
-    /// @param _inputArr List of ABI-encoded (TaikoData.BlockMetadata, TaikoData.Transition,
-=======
     /// @notice Proves or contests multiple block transitions (version 2)
     /// @param _blockIds The indices of the blocks to prove.
     /// @param _inputs An list of abi-encoded (TaikoData.BlockMetadata, TaikoData.Transition,
->>>>>>> f82de8ab
     /// TaikoData.TierProof) tuples.
     /// @param _batchProof An abi-encoded TaikoData.TierProof that contains the batch/aggregated
     /// proof for the given blocks.
