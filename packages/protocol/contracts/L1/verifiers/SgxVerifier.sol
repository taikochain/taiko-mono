// SPDX-License-Identifier: MIT
//  _____     _ _         _         _
// |_   _|_ _(_) |_____  | |   __ _| |__ ___
//   | |/ _` | | / / _ \ | |__/ _` | '_ (_-<
//   |_|\__,_|_|_\_\___/ |____\__,_|_.__/__/
//
//   Email: security@taiko.xyz
//   Website: https://taiko.xyz
//   GitHub: https://github.com/taikoxyz
//   Discord: https://discord.gg/taikoxyz
//   Twitter: https://twitter.com/taikoxyz
//   Blog: https://mirror.xyz/labs.taiko.eth
//   Youtube: https://www.youtube.com/@taikoxyz

pragma solidity 0.8.24;

import "lib/openzeppelin-contracts/contracts/utils/cryptography/ECDSA.sol";
import "../../common/EssentialContract.sol";
import "../../thirdparty/optimism/Bytes.sol";
import "../../thirdparty/automata-attestation/interfaces/IAttestation.sol";
import "../../thirdparty/automata-attestation/lib/QuoteV3Auth/V3Struct.sol";
import "../ITaikoL1.sol";
import "./IVerifier.sol";

/// @title SgxVerifier
/// @notice This contract is the implementation of verifying SGX signature
/// proofs on-chain. Please see references below!
/// Reference #1: https://ethresear.ch/t/2fa-zk-rollups-using-sgx/14462
/// Reference #2: https://github.com/gramineproject/gramine/discussions/1579
contract SgxVerifier is EssentialContract, IVerifier {
    /// @dev Each public-private key pair (Ethereum address) is generated within
    /// the SGX program when it boots up. The off-chain remote attestation
    /// ensures the validity of the program hash and has the capability of
    /// bootstrapping the network with trustworthy instances.
    struct Instance {
        address addr;
        uint64 validSince;
    }

    uint64 public constant INSTANCE_EXPIRY = 180 days;
    // A security feature, a delay until an instanace is enabled when using onchain RA verification
    uint64 public constant INSTANCE_VALIDITY_DELAY = 1 days;

    /// @dev For gas savings, we shall assign each SGX instance with an id
    /// so that when we need to set a new pub key, just write storage once.
    uint256 public nextInstanceId; // slot 1

    /// @dev One SGX instance is uniquely identified (on-chain) by it's ECDSA
    /// public key (or rather ethereum address). Once that address is used (by
    /// proof verification) it has to be overwritten by a new one (representing
    /// the same instance). This is due to side-channel protection. Also this
    /// public key shall expire after some time. (For now it is a long enough 6
    /// months setting.)
    mapping(uint256 instanceId => Instance) public instances; // slot 2

    uint256[48] private __gap;

    event InstanceAdded(
        uint256 indexed id, address indexed instance, address replaced, uint256 timstamp
    );
    event InstanceDeleted(uint256 indexed id, address indexed instance);

    error SGX_DELETE_NOT_AUTHORIZED();
    error SGX_INVALID_ATTESTATION();
    error SGX_INVALID_INSTANCE();
    error SGX_INVALID_INSTANCES();
    error SGX_INVALID_PROOF();
    error SGX_MISSING_ATTESTATION();
    error SGX_RA_NOT_SUPPORTED();

    /// @notice Initializes the contract with the provided address manager.
    /// @param _addressManager The address of the address manager contract.
    function init(address _addressManager) external initializer {
        __Essential_init(_addressManager);
    }

    /// @notice Adds trusted SGX instances to the registry.
    /// @param _instances The address array of trusted SGX instances.
    /// @return ids The respective instanceId array per addresses.
    function addInstances(address[] calldata _instances)
        external
        onlyOwner
        returns (uint256[] memory ids)
    {
        if (_instances.length == 0) revert SGX_INVALID_INSTANCES();
        ids = _addInstances(_instances, true);
    }

    /// @notice Deletes SGX instances from the registry.
    /// @param _ids The ids array of SGX instances.
    function deleteInstances(uint256[] calldata _ids)
        external
        onlyFromOwnerOrNamed("rollup_watchdog")
    {
        if (_ids.length == 0) revert SGX_INVALID_INSTANCES();
        for (uint256 i; i < _ids.length; ++i) {
            if (instances[_ids[i]].addr == address(0)) revert SGX_INVALID_INSTANCE();

            emit InstanceDeleted(_ids[i], instances[_ids[i]].addr);

            delete instances[_ids[i]];
        }
    }

    /// @notice Adds an SGX instance after the attestation is verified
    /// @param attestation The parsed attestation quote.
    /// @return id The respective instanceId
    function registerInstance(V3Struct.ParsedV3QuoteStruct calldata attestation)
        external
        returns (uint256)
    {
        address automataDcapAttestation = (resolve("automata_dcap_attestation", true));

        if (automataDcapAttestation == address(0)) {
            revert SGX_RA_NOT_SUPPORTED();
        }

        (bool verified,) = IAttestation(automataDcapAttestation).verifyParsedQuote(attestation);

        if (!verified) revert SGX_INVALID_ATTESTATION();

        address[] memory _address = new address[](1);
        _address[0] = address(bytes20(attestation.localEnclaveReport.reportData));

        return _addInstances(_address, false)[0];
    }

    /// @inheritdoc IVerifier
    function verifyProof(
        Context calldata ctx,
        TaikoData.Transition calldata tran,
        TaikoData.TierProof calldata proof
    )
        external
        onlyFromNamed2("taiko", "tier_sgx_and_pse_zkevm")
    {
        // Do not run proof verification to contest an existing proof
        if (ctx.isContesting) return;

        // Size is: 89 bytes
        // 4 bytes + 20 bytes + 65 bytes (signature) = 89
        if (proof.data.length != 89) revert SGX_INVALID_PROOF();

        uint32 id = uint32(bytes4(Bytes.slice(proof.data, 0, 4)));
        address newInstance = address(bytes20(Bytes.slice(proof.data, 4, 20)));
        bytes memory signature = Bytes.slice(proof.data, 24);

        address oldInstance =
            ECDSA.recover(getSignedHash(tran, newInstance, ctx.prover, ctx.metaHash), signature);

        if (!_isInstanceValid(id, oldInstance)) revert SGX_INVALID_INSTANCE();
        _replaceInstance(id, oldInstance, newInstance);
    }

    function getSignedHash(
        TaikoData.Transition memory tran,
        address newInstance,
        address prover,
        bytes32 metaHash
    )
        public
        view
        returns (bytes32 signedHash)
    {
        address taikoL1 = resolve("taiko", false);
        return keccak256(
            abi.encode(
                "VERIFY_PROOF",
                ITaikoL1(taikoL1).getConfig().chainId,
                address(this),
                tran,
                newInstance,
                prover,
                metaHash
            )
        );
    }

    function _addInstances(
        address[] memory _instances,
        bool instantValid
    )
        private
        returns (uint256[] memory ids)
    {
        ids = new uint256[](_instances.length);

        uint64 validSince = uint64(block.timestamp);

        if (!instantValid) {
<<<<<<< HEAD
            validFrom += INSTANCE_VALIDITY_DELAY;
=======
            validSince += INSTANCE_VALIDITY_DELAY;
>>>>>>> 4c4eb3a1
        }

        for (uint256 i; i < _instances.length; ++i) {
            if (_instances[i] == address(0)) revert SGX_INVALID_INSTANCE();

<<<<<<< HEAD
            instances[nextInstanceId] = Instance(_instances[i], validFrom);
=======
            instances[nextInstanceId] = Instance(_instances[i], validSince);
>>>>>>> 4c4eb3a1
            ids[i] = nextInstanceId;

            emit InstanceAdded(nextInstanceId, _instances[i], address(0), block.timestamp);

            nextInstanceId++;
        }
    }

    function _replaceInstance(uint256 id, address oldInstance, address newInstance) private {
        // Replacing an instance means, it went through a cooldown (if added by on-chain RA) so no
        // need to have a cooldown
        instances[id] = Instance(newInstance, uint64(block.timestamp));
        emit InstanceAdded(id, newInstance, oldInstance, block.timestamp);
    }

    function _isInstanceValid(uint256 id, address instance) private view returns (bool) {
        if (instance == address(0)) return false;
        if (instance != instances[id].addr) return false;
        if (instances[id].validSince > block.timestamp) return false;
        return instances[id].validSince + INSTANCE_EXPIRY > block.timestamp;
    }
}<|MERGE_RESOLUTION|>--- conflicted
+++ resolved
@@ -188,21 +188,13 @@
         uint64 validSince = uint64(block.timestamp);
 
         if (!instantValid) {
-<<<<<<< HEAD
-            validFrom += INSTANCE_VALIDITY_DELAY;
-=======
             validSince += INSTANCE_VALIDITY_DELAY;
->>>>>>> 4c4eb3a1
         }
 
         for (uint256 i; i < _instances.length; ++i) {
             if (_instances[i] == address(0)) revert SGX_INVALID_INSTANCE();
 
-<<<<<<< HEAD
-            instances[nextInstanceId] = Instance(_instances[i], validFrom);
-=======
             instances[nextInstanceId] = Instance(_instances[i], validSince);
->>>>>>> 4c4eb3a1
             ids[i] = nextInstanceId;
 
             emit InstanceAdded(nextInstanceId, _instances[i], address(0), block.timestamp);
