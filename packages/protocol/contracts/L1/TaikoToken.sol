--- conflicted
+++ resolved
@@ -96,11 +96,7 @@
         uint256 amount
     )
         public
-<<<<<<< HEAD
-        onlyFromNamed2("taiko", "erc20_vault")
-=======
         onlyFromNamed("erc20_vault")
->>>>>>> 437763a7
     {
         _mint(to, amount);
     }
@@ -113,11 +109,7 @@
         uint256 amount
     )
         public
-<<<<<<< HEAD
-        onlyFromNamed2("taiko", "erc20_vault")
-=======
         onlyFromNamed("erc20_vault")
->>>>>>> 437763a7
     {
         _burn(from, amount);
     }
