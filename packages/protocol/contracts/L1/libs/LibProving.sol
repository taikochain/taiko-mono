// SPDX-License-Identifier: MIT
pragma solidity 0.8.24;

import "../../verifiers/IVerifier.sol";
import "./LibUtils.sol";

/// @title LibProving
/// @notice A library for handling block contestation and proving in the Taiko
/// protocol.
/// @custom:security-contact security@taiko.xyz
library LibProving {
    using LibMath for uint256;

    // A struct to get around stack too deep issue and to cache state variables for multiple reads.
    struct Local {
        TaikoData.SlotB b;
        ITierProvider.Tier tier;
        ITierProvider.Tier minTier;
        IERC20 tko;
        bytes32 metaHash;
        address assignedProver;
        bytes32 stateRoot;
        uint96 livenessBond;
        uint64 slot;
        uint64 blockId;
        uint32 tid;
        bool lastUnpausedAt;
        bool isTopTier;
        bool inProvingWindow;
        bool sameTransition;
    }

    // Warning: Any events defined here must also be defined in TaikoEvents.sol.
    /// @notice Emitted when a transition is proved.
    /// @param blockId The block ID.
    /// @param tran The transition data.
    /// @param prover The prover's address.
    /// @param validityBond The validity bond amount.
    /// @param tier The tier of the proof.
    event TransitionProved(
        uint256 indexed blockId,
        TaikoData.Transition tran,
        address prover,
        uint96 validityBond,
        uint16 tier
    );

    /// @notice Emitted when a transition is contested.
    /// @param blockId The block ID.
    /// @param tran The transition data.
    /// @param contester The contester's address.
    /// @param contestBond The contest bond amount.
    /// @param tier The tier of the proof.
    event TransitionContested(
        uint256 indexed blockId,
        TaikoData.Transition tran,
        address contester,
        uint96 contestBond,
        uint16 tier
    );

    /// @notice Emitted when proving is paused or unpaused.
    /// @param paused The pause status.
    event ProvingPaused(bool paused);

    // Warning: Any errors defined here must also be defined in TaikoErrors.sol.
    error L1_ALREADY_CONTESTED();
    error L1_ALREADY_PROVED();
    error L1_BLOCK_MISMATCH();
    error L1_CANNOT_CONTEST();
    error L1_INVALID_BLOCK_ID();
    error L1_INVALID_PAUSE_STATUS();
    error L1_INVALID_TIER();
    error L1_INVALID_TRANSITION();
    error L1_NOT_ASSIGNED_PROVER();

    /// @notice Pauses or unpauses the proving process.
    /// @param _state Current TaikoData.State.
    /// @param _pause The pause status.
    function pauseProving(TaikoData.State storage _state, bool _pause) internal {
        if (_state.slotB.provingPaused == _pause) revert L1_INVALID_PAUSE_STATUS();
        _state.slotB.provingPaused = _pause;

        if (!_pause) {
            _state.slotB.lastUnpausedAt = uint64(block.timestamp);
        }
        emit ProvingPaused(_pause);
    }

    /// @dev Proves or contests a block transition.
    /// @param _state Current TaikoData.State.
    /// @param _tko The taiko token.
    /// @param _config Actual TaikoData.Config.
    /// @param _resolver Address resolver interface.
    /// @param _meta The block's metadata.
    /// @param _tran The transition data.
    /// @param _proof The proof.
    function proveBlock(
        TaikoData.State storage _state,
        IERC20 _tko,
        TaikoData.Config memory _config,
        IAddressResolver _resolver,
        TaikoData.BlockMetadataV2 memory _meta,
        TaikoData.Transition memory _tran,
        TaikoData.TierProof memory _proof
    )
        internal
    {
        // Make sure parentHash is not zero
        // To contest an existing transition, simply use any non-zero value as
        // the blockHash and stateRoot.
        if (_tran.parentHash == 0 || _tran.blockHash == 0) {
            revert L1_INVALID_TRANSITION();
        }

        bool verifyingStateRoot =
            _meta.id < _config.forkHeight || _meta.id % _config.stateRootSyncInternal == 0;

        if (verifyingStateRoot) {
            if (_tran.stateRoot == 0) revert L1_INVALID_TRANSITION();
        } else {
            if (_tran.stateRoot != 0) revert L1_INVALID_TRANSITION();
        }

        Local memory local;
        local.tko = _tko;
        local.b = _state.slotB;

        // Check that the block has been proposed but has not yet been verified.
        if (_meta.id <= local.b.lastVerifiedBlockId || _meta.id >= local.b.numBlocks) {
            revert L1_INVALID_BLOCK_ID();
        }

        local.slot = _meta.id % _config.blockRingBufferSize;
        TaikoData.Block storage blk = _state.blocks[local.slot];

        local.blockId = blk.blockId;

<<<<<<< HEAD
=======
        if (LibUtils.shouldSyncStateRoot(_config.stateRootSyncInternal, local.blockId)) {
            local.stateRoot = _tran.stateRoot;
        }

>>>>>>> 2075361a
        local.assignedProver = blk.assignedProver;
        if (local.assignedProver == address(0)) {
            local.assignedProver = _meta.proposer;
        }

        if (_meta.livenessBond == 0) {
            local.livenessBond = blk.livenessBond;
        }

        local.metaHash = blk.metaHash;

        // Check the integrity of the block data. It's worth noting that in
        // theory, this check may be skipped, but it's included for added
        // caution.
        if (local.blockId != _meta.id || local.metaHash != LibUtils.hashMetadata(_meta)) {
            revert L1_BLOCK_MISMATCH();
        }

        // Each transition is uniquely identified by the parentHash, with the
        // blockHash and stateRoot open for later updates as higher-tier proofs
        // become available. In cases where a transition with the specified
        // parentHash does not exist, the transition ID (tid) will be set to 0.
        TaikoData.TransitionState memory ts;
        (local.tid, ts) = _fetchOrCreateTransition(_state, blk, _tran, local);

        // The new proof must meet or exceed the minimum tier required by the
        // block or the previous proof; it cannot be on a lower tier.
        if (_proof.tier == 0 || _proof.tier < _meta.minTier || _proof.tier < ts.tier) {
            revert L1_INVALID_TIER();
        }

        // Retrieve the tier configurations. If the tier is not supported, the
        // subsequent action will result in a revert.
        {
            ITierRouter tierRouter = ITierRouter(_resolver.resolve(LibStrings.B_TIER_ROUTER, false));
            ITierProvider tierProvider = ITierProvider(tierRouter.getProvider(local.blockId));

            local.tier = tierProvider.getTier(_proof.tier);
            local.minTier = tierProvider.getTier(_meta.minTier);
        }

        local.inProvingWindow = !LibUtils.isPostDeadline({
            _tsTimestamp: ts.timestamp,
            _lastUnpausedAt: local.b.lastUnpausedAt,
            _windowMinutes: local.minTier.provingWindow
        });

        // Checks if only the assigned prover is permissioned to prove the block.
        // The assigned prover is granted exclusive permission to prove only the first
        // transition.
        if (
            local.tier.contestBond != 0 && ts.contester == address(0) && local.tid == 1
                && ts.tier == 0 && local.inProvingWindow
        ) {
            if (msg.sender != local.assignedProver) revert L1_NOT_ASSIGNED_PROVER();
        }
        // We must verify the proof, and any failure in proof verification will
        // result in a revert.
        //
        // It's crucial to emphasize that the proof can be assessed in two
        // potential modes: "proving mode" and "contesting mode." However, the
        // precise verification logic is defined within each tier's IVerifier
        // contract implementation. We simply specify to the verifier contract
        // which mode it should utilize - if the new tier is higher than the
        // previous tier, we employ the proving mode; otherwise, we employ the
        // contesting mode (the new tier cannot be lower than the previous tier,
        // this has been checked above).
        //
        // It's obvious that proof verification is entirely decoupled from
        // Taiko's core protocol.
        if (local.tier.verifierName != "") {
            address verifier = _resolver.resolve(local.tier.verifierName, false);
            bool isContesting = _proof.tier == ts.tier && local.tier.contestBond != 0;

            IVerifier.Context memory ctx = IVerifier.Context({
                metaHash: local.metaHash,
                blobHash: _meta.blobHash,
                // Separate msgSender to allow the prover to be any address in the future.
                prover: msg.sender,
                msgSender: msg.sender,
                blockId: local.blockId,
                isContesting: isContesting,
                blobUsed: _meta.blobUsed
            });

            IVerifier(verifier).verifyProof(ctx, _tran, _proof);
        }

        local.isTopTier = local.tier.contestBond == 0;

<<<<<<< HEAD
        local.sameTransition = _tran.blockHash == ts.blockHash;
        if (local.sameTransition && verifyingStateRoot) {
            local.sameTransition = _tran.stateRoot == ts.stateRoot;
        }
=======
        local.sameTransition = _tran.blockHash == ts.blockHash && local.stateRoot == ts.stateRoot;
>>>>>>> 2075361a

        if (_proof.tier > ts.tier) {
            // Handles the case when an incoming tier is higher than the current transition's tier.
            // Reverts when the incoming proof tries to prove the same transition
            // (L1_ALREADY_PROVED).
            _overrideWithHigherProof(blk, ts, _meta, _tran, _proof, local);

            emit TransitionProved({
                blockId: local.blockId,
                tran: _tran,
                prover: msg.sender,
                validityBond: local.tier.validityBond,
                tier: _proof.tier
            });
        } else {
            // New transition and old transition on the same tier - and if this transaction tries to
            // prove the same, it reverts
            if (local.sameTransition) revert L1_ALREADY_PROVED();

            if (local.isTopTier) {
                // The top tier prover re-proves.
                assert(local.tier.validityBond == 0);
                assert(ts.validityBond == 0 && ts.contester == address(0));

                ts.prover = msg.sender;
                ts.blockHash = _tran.blockHash;
                ts.stateRoot = local.stateRoot;

                emit TransitionProved({
                    blockId: local.blockId,
                    tran: _tran,
                    prover: msg.sender,
                    validityBond: 0,
                    tier: _proof.tier
                });
            } else {
                // Contesting but not on the highest tier
                if (ts.contester != address(0)) revert L1_ALREADY_CONTESTED();

                // Making it a non-sliding window, relative when ts.timestamp was registered (or to
                // lastUnpaused if that one is bigger)
                if (
                    LibUtils.isPostDeadline(
                        ts.timestamp, local.b.lastUnpausedAt, local.tier.cooldownWindow
                    )
                ) {
                    revert L1_CANNOT_CONTEST();
                }

                // _checkIfContestable(/*_state,*/ tier.cooldownWindow, ts.timestamp);
                // Burn the contest bond from the prover.
                _tko.transferFrom(msg.sender, address(this), local.tier.contestBond);

                // We retain the contest bond within the transition, just in
                // case this configuration is altered to a different value
                // before the contest is resolved.
                //
                // It's worth noting that the previous value of ts.contestBond
                // doesn't have any significance.
                ts.contestBond = local.tier.contestBond;
                ts.contester = msg.sender;

                emit TransitionContested({
                    blockId: local.blockId,
                    tran: _tran,
                    contester: msg.sender,
                    contestBond: local.tier.contestBond,
                    tier: _proof.tier
                });
            }
        }

        ts.timestamp = uint64(block.timestamp);
        _state.transitions[local.slot][local.tid] = ts;
    }

    /// @dev Handle the transition initialization logic
    function _fetchOrCreateTransition(
        TaikoData.State storage _state,
        TaikoData.Block storage _blk,
        TaikoData.Transition memory _tran,
        Local memory _local
    )
        private
        returns (uint32 tid_, TaikoData.TransitionState memory ts_)
    {
        tid_ = LibUtils.getTransitionId(_state, _blk, _local.slot, _tran.parentHash);

        if (tid_ == 0) {
            // In cases where a transition with the provided parentHash is not
            // found, we must essentially "create" one and set it to its initial
            // state. This initial state can be viewed as a special transition
            // on tier-0.
            //
            // Subsequently, we transform this tier-0 transition into a
            // non-zero-tier transition with a proof. This approach ensures that
            // the same logic is applicable for both 0-to-non-zero transition
            // updates and non-zero-to-non-zero transition updates.
            unchecked {
                // Unchecked is safe:  Not realistic 2**32 different fork choice
                // per block will be proven and none of them is valid
                tid_ = _blk.nextTransitionId++;
            }

            // Keep in mind that state.transitions are also reusable storage
            // slots, so it's necessary to reinitialize all transition fields
            // below.
            ts_.timestamp = _blk.proposedAt;

            if (tid_ == 1) {
                // This approach serves as a cost-saving technique for the
                // majority of blocks, where the first transition is expected to
                // be the correct one. Writing to `transitions` is more economical
                // since it resides in the ring buffer, whereas writing to
                // `transitionIds` is not as cost-effective.
                ts_.key = _tran.parentHash;

                // In the case of this first transition, the block's assigned
                // prover has the privilege to re-prove it, but only when the
                // assigned prover matches the previous prover. To ensure this,
                // we establish the transition's prover as the block's assigned
                // prover. Consequently, when we carry out a 0-to-non-zero
                // transition update, the previous prover will consistently be
                // the block's assigned prover.
                //
                // While alternative implementations are possible, introducing
                // such changes would require additional if-else logic.
                ts_.prover = _local.assignedProver;
            } else {
                // Furthermore, we index the transition for future retrieval.
                // It's worth emphasizing that this mapping for indexing is not
                // reusable. However, given that the majority of blocks will
                // only possess one transition — the correct one — we don't need
                // to be concerned about the cost in this case.

                // There is no need to initialize ts.key here because it's only used when tid == 1
                _state.transitionIds[_local.blockId][_tran.parentHash] = tid_;
            }
        } else {
            // A transition with the provided parentHash has been located.
            ts_ = _state.transitions[_local.slot][tid_];
        }
    }

    /// @dev Handles what happens when either the first transition is being proven or there is a
    /// higher tier proof incoming
    ///
    /// Assume Alice is the initial prover, Bob is the contester, and Cindy is the subsequent
    /// prover. The validity bond `V` is set at 100, and the contestation bond `C` at 500. If Bob
    /// successfully contests, he receives a reward of 65.625, calculated as 3/4 of 7/8 of 100. Cindy
    /// receives 21.875, which is 1/4 of 7/8 of 100, while the protocol retains 12.5 as friction.
    /// Bob's Return on Investment (ROI) is 13.125%, calculated from 65.625 divided by 500.
    // To establish the expected ROI `r` for valid contestations, where the contestation bond `C` to
    // validity bond `V` ratio is `C/V = 21/(32*r)`, and if `r` set at 10%, the C/V ratio will be
    // 6.5625.
    function _overrideWithHigherProof(
        TaikoData.Block storage _blk,
        TaikoData.TransitionState memory _ts,
        TaikoData.BlockMetadataV2 memory _meta,
        TaikoData.Transition memory _tran,
        TaikoData.TierProof memory _proof,
        Local memory _local
    )
        private
    {
        // Higher tier proof overwriting lower tier proof
        uint256 reward; // reward to the new (current) prover

        if (_ts.contester != address(0)) {
            if (_local.sameTransition) {
                // The contested transition is proven to be valid, contester loses the game
                reward = _rewardAfterFriction(_ts.contestBond);

                // We return the validity bond back, but the original prover doesn't get any reward.
                _local.tko.transfer(_ts.prover, _ts.validityBond);
            } else {
                // The contested transition is proven to be invalid, contester wins the game.
                // Contester gets 3/4 of reward, the new prover gets 1/4.
                reward = _rewardAfterFriction(_ts.validityBond) >> 2;

                _local.tko.transfer(_ts.contester, _ts.contestBond + reward * 3);
            }
        } else {
            if (_local.sameTransition) revert L1_ALREADY_PROVED();

            // The code below will be executed if
            // - 1) the transition is proved for the fist time, or
            // - 2) the transition is contested.
            reward = _rewardAfterFriction(_ts.validityBond);

            //  `_local.livenessBond !=0` can be removed once we are sure all ringbuffer
            // has been written.
            if (_blk.livenessBondNotReturned || _local.livenessBond != 0) {
                // After the first proof, the block's liveness bond will always be reset to 0.
                // This means liveness bond will be handled only once for any given block.
                _blk.livenessBond = 0;
                _blk.livenessBondNotReturned = false;

                if (_returnLivenessBond(_local, _proof.data)) {
                    uint96 livenessBond =
                        _meta.livenessBond == 0 ? _local.livenessBond : _meta.livenessBond;

                    if (_local.assignedProver == msg.sender) {
                        reward += livenessBond;
                    } else {
                        _local.tko.transfer(_local.assignedProver, livenessBond);
                    }
                }
            }
        }

        unchecked {
            if (reward > _local.tier.validityBond) {
                _local.tko.transfer(msg.sender, reward - _local.tier.validityBond);
            } else if (reward < _local.tier.validityBond) {
                _local.tko.transferFrom(
                    msg.sender, address(this), _local.tier.validityBond - reward
                );
            }
        }

        _ts.validityBond = _local.tier.validityBond;
        _ts.contester = address(0);
        _ts.prover = msg.sender;
        _ts.tier = _proof.tier;

        if (!_local.sameTransition) {
            _ts.blockHash = _tran.blockHash;
            _ts.stateRoot = _local.stateRoot;
        }
    }

    /// @dev Returns the reward after applying 12.5% friction.
    function _rewardAfterFriction(uint256 _amount) private pure returns (uint256) {
        return _amount == 0 ? 0 : (_amount * 7) >> 3;
    }

    /// @dev Returns if the liveness bond shall be returned.
    function _returnLivenessBond(
        Local memory _local,
        bytes memory _proofData
    )
        private
        pure
        returns (bool)
    {
        return _local.inProvingWindow && _local.tid == 1
            || _local.isTopTier && _proofData.length == 32
                && bytes32(_proofData) == LibStrings.H_RETURN_LIVENESS_BOND;
    }
}<|MERGE_RESOLUTION|>--- conflicted
+++ resolved
@@ -136,13 +136,10 @@
 
         local.blockId = blk.blockId;
 
-<<<<<<< HEAD
-=======
         if (LibUtils.shouldSyncStateRoot(_config.stateRootSyncInternal, local.blockId)) {
             local.stateRoot = _tran.stateRoot;
         }
 
->>>>>>> 2075361a
         local.assignedProver = blk.assignedProver;
         if (local.assignedProver == address(0)) {
             local.assignedProver = _meta.proposer;
@@ -233,14 +230,7 @@
 
         local.isTopTier = local.tier.contestBond == 0;
 
-<<<<<<< HEAD
-        local.sameTransition = _tran.blockHash == ts.blockHash;
-        if (local.sameTransition && verifyingStateRoot) {
-            local.sameTransition = _tran.stateRoot == ts.stateRoot;
-        }
-=======
         local.sameTransition = _tran.blockHash == ts.blockHash && local.stateRoot == ts.stateRoot;
->>>>>>> 2075361a
 
         if (_proof.tier > ts.tier) {
             // Handles the case when an incoming tier is higher than the current transition's tier.
