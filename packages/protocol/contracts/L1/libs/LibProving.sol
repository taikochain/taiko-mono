--- conflicted
+++ resolved
@@ -245,15 +245,9 @@
 
         bytes32 blockHash = evidence.header.hashBlockHeader();
 
-<<<<<<< HEAD
-        for (uint256 i = 0; i < config.zkProofsPerBlock; i++) {
+        for (uint256 i = 0; i < config.zkProofsPerBlock; ++i) {
             require(
                 proofVerifier.verifyZKP({
-=======
-        for (uint256 i = 0; i < config.zkProofsPerBlock; ++i) {
-            if (!config.skipProofValidation) {
-                LibZKP.verify({
->>>>>>> 0cbe6db3
                     verificationKey: ConfigManager(
                         resolver.resolve("config_manager")
                     ).getValue(string(abi.encodePacked("zk_vkey_", i))),
