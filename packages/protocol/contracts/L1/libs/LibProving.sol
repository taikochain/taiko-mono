// SPDX-License-Identifier: MIT
//  _____     _ _         _         _
// |_   _|_ _(_) |_____  | |   __ _| |__ ___
//   | |/ _` | | / / _ \ | |__/ _` | '_ (_-<
//   |_|\__,_|_|_\_\___/ |____\__,_|_.__/__/

pragma solidity ^0.8.18;

import {AddressResolver} from "../../common/AddressResolver.sol";
import {LibTokenomics} from "./LibTokenomics.sol";
import {LibUtils} from "./LibUtils.sol";
import {TaikoData} from "../../L1/TaikoData.sol";

library LibProving {
    using LibUtils for TaikoData.State;

    event BlockProven(
        uint256 indexed id,
        bytes32 parentHash,
        bytes32 blockHash,
        bytes32 signalRoot,
        address prover
    );

    error L1_ALREADY_PROVEN();
    error L1_BLOCK_ID();
    error L1_EVIDENCE_MISMATCH(bytes32 expected, bytes32 actual);
    error L1_FORK_CHOICE_NOT_FOUND();
    error L1_INVALID_PROOF();
    error L1_INVALID_EVIDENCE();
    error L1_ORACLE_DISABLED();
    error L1_NOT_ORACLE_PROVER();

    function proveBlock(
        TaikoData.State storage state,
        TaikoData.Config memory config,
        AddressResolver resolver,
        uint256 blockId,
        TaikoData.BlockEvidence memory evidence
    ) internal {
<<<<<<< HEAD
        bool isOracleProof = evidence.prover == address(0);

        if (isOracleProof) {
            address oracleProver = resolver.resolve("oracle_prover", true);
            if (oracleProver == address(0)) revert L1_ORACLE_DISABLED();

            if (msg.sender != oracleProver) {
                if (evidence.zkproof.data.length == 64) {
                    uint8 v = uint8(evidence.zkproof.verifierId);
                    bytes32 r;
                    bytes32 s;
                    bytes memory data = evidence.zkproof.data;
                    assembly {
                        r := mload(add(data, 32))
                        s := mload(add(data, 64))
                    }

                    // clear the proof before hasing evidence
                    evidence.zkproof.data = new bytes(0);
                    evidence.zkproof.verifierId = 0;

                    if (
                        oracleProver !=
                        ecrecover(keccak256(abi.encode(evidence)), v, r, s)
                    ) revert L1_NOT_ORACLE_PROVER();
                } else {
                    revert L1_NOT_ORACLE_PROVER();
                }
=======
        if (!config.enableOracleProver) revert L1_ORACLE_DISABLED();
        if (msg.sender != resolver.resolve("oracle_prover", false))
            revert L1_NOT_ORACLE_PROVER();

        bytes32 parentHash = oracles.parentHash;
        uint32 parentGasUsed = oracles.parentGasUsed;

        for (uint256 i = 0; i < oracles.blks.length; ) {
            uint256 id = blockId + i;

            if (id <= state.lastVerifiedBlockId || id >= state.numBlocks)
                revert L1_BLOCK_ID();

            TaikoData.BlockOracle memory oracle = oracles.blks[i];
            if (
                oracle.blockHash == 0 ||
                oracle.blockHash == parentHash ||
                oracle.signalRoot == 0 ||
                oracle.gasUsed == 0
            ) revert L1_INVALID_ORACLE();

            TaikoData.Block storage blk = state.blocks[
                id % config.ringBufferSize
            ];

            uint256 fcId = LibUtils.getForkChoiceId(
                state,
                blk,
                parentHash,
                parentGasUsed
            );

            if (fcId == 0) {
                fcId = _getNextForkChoiceId(blk);
            }

            _saveForkChoice({
                state: state,
                config: config,
                blk: blk,
                fcId: fcId,
                parentHash: parentHash,
                parentGasUsed: parentGasUsed,
                blockHash: oracle.blockHash,
                signalRoot: oracle.signalRoot,
                gasUsed: oracle.gasUsed,
                prover: address(0)
            });

            unchecked {
                ++i;
                parentHash = oracle.blockHash;
                parentGasUsed = oracle.gasUsed;
>>>>>>> 32d1df06
            }
        }

        if (
            evidence.meta.id != blockId ||
            evidence.meta.id <= state.lastVerifiedBlockId ||
            evidence.meta.id >= state.numBlocks
        ) revert L1_BLOCK_ID();

        if (
            evidence.parentHash == 0 ||
            evidence.blockHash == 0 ||
            evidence.blockHash == evidence.parentHash ||
            evidence.signalRoot == 0 ||
            evidence.gasUsed == 0
        ) revert L1_INVALID_EVIDENCE();

        TaikoData.Block storage blk = state.blocks[
            evidence.meta.id % config.ringBufferSize
        ];

        {
            // Check the metadata matches the block's metadata. This is very
            // necessary even for the oracle-proof to handle chain reorgs.
            bytes32 _metaHash = LibUtils.hashMetadata(evidence.meta);
            if (blk.metaHash != _metaHash)
                revert L1_EVIDENCE_MISMATCH(blk.metaHash, _metaHash);
        }

        TaikoData.ForkChoice storage fc;

        uint256 fcId = LibUtils.getForkChoiceId(
            state,
            blk,
            evidence.parentHash,
            evidence.parentGasUsed
        );

        if (fcId == 0) {
            fcId = blk.nextForkChoiceId;

            unchecked {
                ++blk.nextForkChoiceId;
            }

            fc = blk.forkChoices[fcId];

            if (fcId == 1) {
                // We only write the key when fcId is 1.
                fc.key = LibUtils.keyForForkChoice(
                    evidence.parentHash,
                    evidence.parentGasUsed
                );
            } else {
                state.forkChoiceIds[blk.blockId][evidence.parentHash][
                    evidence.parentGasUsed
                ] = fcId;
            }
        } else if (isOracleProof) {
            fc = blk.forkChoices[fcId];
        } else {
            revert L1_ALREADY_PROVEN();
        }

        fc.blockHash = evidence.blockHash;
        fc.signalRoot = evidence.signalRoot;
        fc.gasUsed = evidence.gasUsed;
        fc.provenAt = uint64(block.timestamp);
        fc.prover = evidence.prover;

        if (!isOracleProof) {
            bytes32 instance;
            {
                // otherwise: stack too deep
                address l1SignalService = resolver.resolve(
                    "signal_service",
                    false
                );
                address l2SignalService = resolver.resolve(
                    config.chainId,
                    "signal_service",
                    false
                );
                address taikoL2 = resolver.resolve(
                    config.chainId,
                    "taiko_l2",
                    false
                );

                uint256[9] memory inputs;
                inputs[0] = uint160(l1SignalService);
                inputs[1] = uint160(l2SignalService);
                inputs[2] = uint160(taikoL2);
                inputs[3] = uint256(evidence.parentHash);
                inputs[4] = uint256(evidence.blockHash);
                inputs[5] = uint256(evidence.signalRoot);
                inputs[6] = uint256(evidence.graffiti);
                inputs[7] =
                    (uint256(uint160(evidence.prover)) << 96) |
                    (uint256(evidence.parentGasUsed) << 64) |
                    (uint256(evidence.gasUsed) << 32);
                inputs[8] = uint256(blk.metaHash);

                assembly {
                    instance := keccak256(inputs, mul(32, 9))
                }
            }

            (bool verified, bytes memory ret) = resolver
                .resolve(
                    LibUtils.getVerifierName(evidence.zkproof.verifierId),
                    false
                )
                .staticcall(bytes.concat(instance, evidence.zkproof.data));

            if (
                !verified ||
                ret.length != 32 ||
                bytes32(ret) != keccak256("taiko")
            ) revert L1_INVALID_PROOF();
        }

        emit BlockProven({
            id: blk.blockId,
            parentHash: evidence.parentHash,
            blockHash: evidence.blockHash,
            signalRoot: evidence.signalRoot,
            prover: evidence.prover
        });
    }

    function getForkChoice(
        TaikoData.State storage state,
        TaikoData.Config memory config,
        uint256 blockId,
        bytes32 parentHash,
        uint32 parentGasUsed
    ) internal view returns (TaikoData.ForkChoice storage fc) {
        TaikoData.Block storage blk = state.blocks[
            blockId % config.ringBufferSize
        ];
        if (blk.blockId != blockId) revert L1_BLOCK_ID();

        uint256 fcId = LibUtils.getForkChoiceId(
            state,
            blk,
            parentHash,
            parentGasUsed
        );
        if (fcId == 0) revert L1_FORK_CHOICE_NOT_FOUND();
        fc = blk.forkChoices[fcId];
    }
}<|MERGE_RESOLUTION|>--- conflicted
+++ resolved
@@ -38,7 +38,6 @@
         uint256 blockId,
         TaikoData.BlockEvidence memory evidence
     ) internal {
-<<<<<<< HEAD
         bool isOracleProof = evidence.prover == address(0);
 
         if (isOracleProof) {
@@ -67,61 +66,6 @@
                 } else {
                     revert L1_NOT_ORACLE_PROVER();
                 }
-=======
-        if (!config.enableOracleProver) revert L1_ORACLE_DISABLED();
-        if (msg.sender != resolver.resolve("oracle_prover", false))
-            revert L1_NOT_ORACLE_PROVER();
-
-        bytes32 parentHash = oracles.parentHash;
-        uint32 parentGasUsed = oracles.parentGasUsed;
-
-        for (uint256 i = 0; i < oracles.blks.length; ) {
-            uint256 id = blockId + i;
-
-            if (id <= state.lastVerifiedBlockId || id >= state.numBlocks)
-                revert L1_BLOCK_ID();
-
-            TaikoData.BlockOracle memory oracle = oracles.blks[i];
-            if (
-                oracle.blockHash == 0 ||
-                oracle.blockHash == parentHash ||
-                oracle.signalRoot == 0 ||
-                oracle.gasUsed == 0
-            ) revert L1_INVALID_ORACLE();
-
-            TaikoData.Block storage blk = state.blocks[
-                id % config.ringBufferSize
-            ];
-
-            uint256 fcId = LibUtils.getForkChoiceId(
-                state,
-                blk,
-                parentHash,
-                parentGasUsed
-            );
-
-            if (fcId == 0) {
-                fcId = _getNextForkChoiceId(blk);
-            }
-
-            _saveForkChoice({
-                state: state,
-                config: config,
-                blk: blk,
-                fcId: fcId,
-                parentHash: parentHash,
-                parentGasUsed: parentGasUsed,
-                blockHash: oracle.blockHash,
-                signalRoot: oracle.signalRoot,
-                gasUsed: oracle.gasUsed,
-                prover: address(0)
-            });
-
-            unchecked {
-                ++i;
-                parentHash = oracle.blockHash;
-                parentGasUsed = oracle.gasUsed;
->>>>>>> 32d1df06
             }
         }
 
