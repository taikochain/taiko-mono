--- conflicted
+++ resolved
@@ -7,18 +7,12 @@
 pragma solidity ^0.8.20;
 
 import { AddressResolver } from "../../common/AddressResolver.sol";
-<<<<<<< HEAD
-
+
+import { ITierProvider } from "../tiers/ITierProvider.sol";
 import { IVerifier } from "../verifiers/IVerifier.sol";
 import { TaikoData } from "../TaikoData.sol";
 import { TaikoToken } from "../TaikoToken.sol";
 
-import { LibTiers } from "./LibTiers.sol";
-=======
-import { ITierProvider } from "../tiers/ITierProvider.sol";
-import { IVerifier } from "../verifiers/IVerifier.sol";
-import { LibMath } from "../../libs/LibMath.sol";
->>>>>>> 58faa53d
 import { LibUtils } from "./LibUtils.sol";
 
 /// @title LibProving
