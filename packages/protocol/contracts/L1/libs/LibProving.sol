--- conflicted
+++ resolved
@@ -67,17 +67,11 @@
     error L1_MISSING_VERIFIER();
     error L1_NOT_ASSIGNED_PROVER();
 
-<<<<<<< HEAD
+    /// @notice Pauses or unpauses the proving process.
+    /// @param _state Current TaikoData.State.
+    /// @param _pause The pause status.
     function pauseProving(TaikoData.State storage _state, bool _pause) external {
         if (_state.slotB.provingPaused == _pause) revert L1_INVALID_PAUSE_STATUS();
-=======
-    /// @notice Pauses or unpauses the proving process.
-    /// @param state Current TaikoData.State.
-    /// @param toPause The pause status.
-    function pauseProving(TaikoData.State storage state, bool toPause) external {
-        if (state.slotB.provingPaused == toPause) revert L1_INVALID_PAUSE_STATUS();
->>>>>>> 1f906b52
-
         _state.slotB.provingPaused = _pause;
 
         if (!_pause) {
