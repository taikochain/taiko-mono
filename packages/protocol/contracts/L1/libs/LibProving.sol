--- conflicted
+++ resolved
@@ -125,16 +125,11 @@
         TaikoData.Block storage blk = _state.blocks[local.slot];
 
         local.blockId = blk.blockId;
-<<<<<<< HEAD
         local.assignedProver = blk.__assignedProver;
         if (local.assignedProver == address(0)) {
             local.assignedProver = _meta.proposer;
         }
         local.livenessBond = _meta.livenessBond == 0 ? blk.__livenessBond : _meta.livenessBond;
-=======
-        local.assignedProver = blk.assignedProver;
-        local.livenessBond = blk.livenessBond;
->>>>>>> df90fd44
         local.metaHash = blk.metaHash;
 
         // Check the integrity of the block data. It's worth noting that in
@@ -408,13 +403,9 @@
             // - 2) the transition is contested.
             reward = _rewardAfterFriction(_ts.validityBond);
 
-<<<<<<< HEAD
             // TODO(daniel): `_blk.livenessBond !=0` can be removed once we are sure al ringbuffer
             // has been written.
-            if (_blk.livenessBondNotReturned || _blk.__livenessBond != 0) {
-=======
-            if (_local.livenessBond != 0) {
->>>>>>> df90fd44
+            if (_blk.livenessBondNotReturned || _local.livenessBond != 0) {
                 // After the first proof, the block's liveness bond will always be reset to 0.
                 // This means liveness bond will be handled only once for any given block.
                 _blk.__livenessBond = 0;
