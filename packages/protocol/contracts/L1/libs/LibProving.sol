// SPDX-License-Identifier: MIT
//  _____     _ _         _         _
// |_   _|_ _(_) |_____  | |   __ _| |__ ___
//   | |/ _` | | / / _ \ | |__/ _` | '_ (_-<
//   |_|\__,_|_|_\_\___/ |____\__,_|_.__/__/

pragma solidity ^0.8.18;

import {AddressResolver} from "../../common/AddressResolver.sol";
import {BlockHeader, LibBlockHeader} from "../../libs/LibBlockHeader.sol";
import {LibRLPWriter} from "../../thirdparty/LibRLPWriter.sol";
import {LibUtils} from "./LibUtils.sol";
import {Snippet} from "../../common/IXchainSync.sol";
import {Strings} from "@openzeppelin/contracts/utils/Strings.sol";
import {TaikoData} from "../../L1/TaikoData.sol";

library LibProving {
    using LibBlockHeader for BlockHeader;
    using LibUtils for TaikoData.State;

    event BlockProven(
        uint256 indexed id,
        bytes32 parentHash,
        TaikoData.ForkChoice forkChoice
    );

    error L1_ALREADY_PROVEN();
    error L1_CONFLICT_PROOF(Snippet snippet);
    error L1_ID();
    error L1_INVALID_EVIDENCE();
<<<<<<< HEAD
    error L1_EVIDENCE_MISMATCH();
=======
    error L1_INVALID_PROOF();
>>>>>>> 270395e9
    error L1_NOT_ORACLE_PROVER();

    function proveBlock(
        TaikoData.State storage state,
        TaikoData.Config memory config,
        AddressResolver resolver,
        uint256 blockId,
        bytes calldata evidenceBytes
    ) internal {
        TaikoData.ValidBlockEvidence memory evidence = abi.decode(
            evidenceBytes,
            (TaikoData.ValidBlockEvidence)
        );

        TaikoData.BlockMetadata memory meta = evidence.meta;
        _checkMetadata(state, config, meta, blockId);

        BlockHeader memory header = evidence.header;
        if (
<<<<<<< HEAD
            // evidence.signalRoot == 0 ||
            // evidence.prover == address(0) ||
            // header.parentHash == 0 ||
            // header.ommersHash != LibBlockHeader.EMPTY_OMMERS_HASH ||
            // header.beneficiary != meta.beneficiary ||
            // header.difficulty != 0 ||
            // header.gasLimit != meta.gasLimit + config.anchorTxGasLimit ||
            // header.gasUsed == 0 ||
            // header.timestamp != meta.timestamp ||
            // header.extraData.length != meta.extraData.length ||
            header.mixHash != meta.mixHash
        ) revert L1_INVALID_EVIDENCE();

        // for (uint i = 0; i < header.extraData.length; ++i) {
        //     if (header.extraData[i] != meta.extraData[i])
        //     revert L1_INVALID_EVIDENCE();
        // }

        bool oracleProving = _proveBlock({
=======
            evidence.signalRoot == 0 ||
            evidence.prover == address(0) ||
            header.parentHash == 0 ||
            header.beneficiary != meta.beneficiary ||
            header.difficulty != 0 ||
            header.gasLimit != meta.gasLimit + config.anchorTxGasLimit ||
            header.gasUsed == 0 ||
            header.timestamp != meta.timestamp ||
            header.extraData.length != meta.extraData.length ||
            header.mixHash != meta.mixHash
        ) revert L1_INVALID_EVIDENCE();

        for (uint i = 0; i < header.extraData.length; ) {
            if (header.extraData[i] != meta.extraData[i])
                revert L1_INVALID_EVIDENCE();
            unchecked {
                ++i;
            }
        }

        bytes32 instance = _getInstance(
            evidence,
            resolver.resolve("signal_service", false),
            resolver.resolve(config.chainId, "signal_service", false)
        );

        _proveBlock({
>>>>>>> 270395e9
            state: state,
            config: config,
            resolver: resolver,
            blockId: blockId,
            parentHash: header.parentHash,
            snippet: Snippet(header.hashBlockHeader(), evidence.signalRoot),
            prover: evidence.prover,
            zkproof: evidence.zkproof,
            instance: instance
        });
<<<<<<< HEAD

        // if (!oracleProving && !config.skipZKPVerification) {
        //     bytes32 instance = _getInstance(
        //         evidence,
        //         resolver.resolve("signal_service", false),
        //         resolver.resolve(config.chainId, "signal_service", false)
        //     );
        //     bool verified = _verifyZKProof(
        //         resolver,
        //         evidence.zkproof,
        //         instance
        //     );
        //     if (!verified) revert L1_BLOCK_PROOF();
        // }
=======
>>>>>>> 270395e9
    }

    function proveBlockInvalid(
        TaikoData.State storage state,
        TaikoData.Config memory config,
        AddressResolver resolver,
        uint256 blockId,
        bytes calldata evidenceBytes
    ) internal {
        TaikoData.InvalidBlockEvidence memory evidence = abi.decode(
            evidenceBytes,
            (TaikoData.InvalidBlockEvidence)
        );

        TaikoData.BlockMetadata memory meta = evidence.meta;
        _checkMetadata(state, config, meta, blockId);

        _proveBlock({
            state: state,
            config: config,
            resolver: resolver,
            blockId: blockId,
            parentHash: evidence.parentHash,
            snippet: Snippet(LibUtils.BLOCK_DEADEND_HASH, 0),
            prover: evidence.prover,
            zkproof: evidence.zkproof,
            instance: meta.txListHash
        });
    }

    function _proveBlock(
        TaikoData.State storage state,
        TaikoData.Config memory config,
        AddressResolver resolver,
        uint256 blockId,
        bytes32 parentHash,
        Snippet memory snippet,
        address prover,
        TaikoData.ZKProof memory zkproof,
        bytes32 instance
    ) private {
        bool oracleProving;
        TaikoData.ForkChoice storage fc = state.forkChoices[blockId][
            parentHash
        ];

        if (fc.snippet.blockHash == 0) {
            address oracleProver = resolver.resolve("oracle_prover", true);
            if (msg.sender == oracleProver) {
                oracleProving = true;
            } else {
                if (oracleProver != address(0)) revert L1_NOT_ORACLE_PROVER();
                fc.prover = prover;
                fc.provenAt = uint64(block.timestamp);
            }
            fc.snippet = snippet;
        } else {
            if (
                fc.snippet.blockHash != snippet.blockHash ||
                fc.snippet.signalRoot != snippet.signalRoot
            ) {
                // TODO(daniel): we may allow TaikoToken holders to stake
                // to build an insurance fund. Then once there is a conflicting
                // proof found, we lock the insurance fund, investigate the
                // issue, then decide through a DAO whether we need to use
                // the insurnace fund to cover any identified loss.
                revert L1_CONFLICT_PROOF(fc.snippet);
            }

            if (fc.prover != address(0)) revert L1_ALREADY_PROVEN();

            fc.prover = prover;
            fc.provenAt = uint64(block.timestamp);
        }

        if (!oracleProving && !config.skipZKPVerification) {
            // Do not revert when circuitId is invalid.
            address verifier = resolver.resolve(
                string.concat(
                    snippet.blockHash == LibUtils.BLOCK_DEADEND_HASH
                        ? "invalid_block_verifier_"
                        : "valid_block_verifeir_",
                    Strings.toString(zkproof.circuitId)
                ),
                true
            );
            if (verifier == address(0)) revert L1_INVALID_PROOF();

            (bool verified, ) = verifier.staticcall(
                bytes.concat(
                    bytes16(0),
                    bytes16(instance), // left 16 bytes of the given instance
                    bytes16(0),
                    bytes16(uint128(uint256(instance))), // right 16 bytes of the given instance
                    zkproof.data
                )
            );

            if (!verified) revert L1_INVALID_PROOF();
        }

        emit BlockProven({id: blockId, parentHash: parentHash, forkChoice: fc});
    }

    function _checkMetadata(
        TaikoData.State storage state,
        TaikoData.Config memory config,
        TaikoData.BlockMetadata memory meta,
        uint256 blockId
    ) private view {
        if (meta.id != blockId) revert L1_ID();

        if (meta.id <= state.latestVerifiedId || meta.id >= state.nextBlockId)
            revert L1_ID();
        if (
            state.getProposedBlock(config.maxNumBlocks, meta.id).metaHash !=
            LibUtils.hashMetadata(meta)
        ) revert L1_EVIDENCE_MISMATCH();
    }

    function _getInstance(
        TaikoData.ValidBlockEvidence memory evidence,
        address l1SignalServiceAddress,
        address l2SignalServiceAddress
    ) private pure returns (bytes32) {
        bytes[] memory list = LibBlockHeader.getBlockHeaderRLPItemsList(
            evidence.header,
            7
        );

        uint256 i = list.length;
        // All L2 related inputs
        list[--i] = LibRLPWriter.writeHash(evidence.meta.txListHash);
        list[--i] = LibRLPWriter.writeHash(
            bytes32(uint256(uint160(l2SignalServiceAddress)))
        );
        list[--i] = LibRLPWriter.writeHash(evidence.signalRoot);
        // All L1 related inputs:

        list[--i] = LibRLPWriter.writeHash(bytes32(evidence.meta.l1Height));
        list[--i] = LibRLPWriter.writeHash(evidence.meta.l1Hash);
        list[--i] = LibRLPWriter.writeHash(
            bytes32(uint256(uint160(l1SignalServiceAddress)))
        );

        // Other inputs
        list[--i] = LibRLPWriter.writeAddress(evidence.prover);

        return keccak256(LibRLPWriter.writeList(list));
    }
}<|MERGE_RESOLUTION|>--- conflicted
+++ resolved
@@ -26,13 +26,10 @@
 
     error L1_ALREADY_PROVEN();
     error L1_CONFLICT_PROOF(Snippet snippet);
+    error L1_EVIDENCE_MISMATCH();
     error L1_ID();
     error L1_INVALID_EVIDENCE();
-<<<<<<< HEAD
-    error L1_EVIDENCE_MISMATCH();
-=======
     error L1_INVALID_PROOF();
->>>>>>> 270395e9
     error L1_NOT_ORACLE_PROVER();
 
     function proveBlock(
@@ -52,27 +49,6 @@
 
         BlockHeader memory header = evidence.header;
         if (
-<<<<<<< HEAD
-            // evidence.signalRoot == 0 ||
-            // evidence.prover == address(0) ||
-            // header.parentHash == 0 ||
-            // header.ommersHash != LibBlockHeader.EMPTY_OMMERS_HASH ||
-            // header.beneficiary != meta.beneficiary ||
-            // header.difficulty != 0 ||
-            // header.gasLimit != meta.gasLimit + config.anchorTxGasLimit ||
-            // header.gasUsed == 0 ||
-            // header.timestamp != meta.timestamp ||
-            // header.extraData.length != meta.extraData.length ||
-            header.mixHash != meta.mixHash
-        ) revert L1_INVALID_EVIDENCE();
-
-        // for (uint i = 0; i < header.extraData.length; ++i) {
-        //     if (header.extraData[i] != meta.extraData[i])
-        //     revert L1_INVALID_EVIDENCE();
-        // }
-
-        bool oracleProving = _proveBlock({
-=======
             evidence.signalRoot == 0 ||
             evidence.prover == address(0) ||
             header.parentHash == 0 ||
@@ -100,7 +76,6 @@
         );
 
         _proveBlock({
->>>>>>> 270395e9
             state: state,
             config: config,
             resolver: resolver,
@@ -111,23 +86,6 @@
             zkproof: evidence.zkproof,
             instance: instance
         });
-<<<<<<< HEAD
-
-        // if (!oracleProving && !config.skipZKPVerification) {
-        //     bytes32 instance = _getInstance(
-        //         evidence,
-        //         resolver.resolve("signal_service", false),
-        //         resolver.resolve(config.chainId, "signal_service", false)
-        //     );
-        //     bool verified = _verifyZKProof(
-        //         resolver,
-        //         evidence.zkproof,
-        //         instance
-        //     );
-        //     if (!verified) revert L1_BLOCK_PROOF();
-        // }
-=======
->>>>>>> 270395e9
     }
 
     function proveBlockInvalid(
