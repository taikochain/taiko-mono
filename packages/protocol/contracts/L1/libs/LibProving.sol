// SPDX-License-Identifier: MIT
pragma solidity 0.8.24;

import "../../verifiers/IVerifier.sol";
import "./LibBonds.sol";
import "./LibData.sol";
import "./LibUtils.sol";

/// @title LibProving
/// @notice A library for handling block contestation and proving in the Taiko
/// protocol.
/// @custom:security-contact security@taiko.xyz
library LibProving {
    using LibMath for uint256;

    // A struct to get around stack too deep issue and to cache state variables for multiple reads.
    struct Local {
        TaikoData.SlotB b;
        ITierProvider.Tier tier;
        ITierProvider.Tier minTier;
        bytes32 metaHash;
        address assignedProver;
        bytes32 stateRoot;
        uint96 livenessBond;
        uint64 slot;
        uint64 blockId;
        uint24 tid;
        bool lastUnpausedAt;
        bool isTopTier;
        bool inProvingWindow;
        bool sameTransition;
        bool postFork;
        uint64 proposedAt;
    }

    /// @notice Emitted when a transition is proved.
    /// @param blockId The block ID.
    /// @param tran The transition data.
    /// @param prover The prover's address.
    /// @param validityBond The validity bond amount.
    /// @param tier The tier of the proof.
    event TransitionProved(
        uint256 indexed blockId,
        TaikoData.Transition tran,
        address prover,
        uint96 validityBond,
        uint16 tier
    );

    /// @notice Emitted when a transition is proved.
    /// @param blockId The block ID.
    /// @param tran The transition data.
    /// @param prover The prover's address.
    /// @param validityBond The validity bond amount.
    /// @param tier The tier of the proof.
    /// @param proposedIn The L1 block in which a transition is proved.
    event TransitionProvedV2(
        uint256 indexed blockId,
        TaikoData.Transition tran,
        address prover,
        uint96 validityBond,
        uint16 tier,
        uint64 proposedIn
    );

    /// @notice Emitted when a transition is contested.
    /// @param blockId The block ID.
    /// @param tran The transition data.
    /// @param contester The contester's address.
    /// @param contestBond The contest bond amount.
    /// @param tier The tier of the proof.
    event TransitionContested(
        uint256 indexed blockId,
        TaikoData.Transition tran,
        address contester,
        uint96 contestBond,
        uint16 tier
    );

    /// @notice Emitted when a transition is contested.
    /// @param blockId The block ID.
    /// @param tran The transition data.
    /// @param contester The contester's address.
    /// @param contestBond The contest bond amount.
    /// @param tier The tier of the proof.
    /// @param proposedIn The L1 block in which this L2 block is proposed.
    event TransitionContestedV2(
        uint256 indexed blockId,
        TaikoData.Transition tran,
        address contester,
        uint96 contestBond,
        uint16 tier,
        uint64 proposedIn
    );

    /// @notice Emitted when proving is paused or unpaused.
    /// @param paused The pause status.
    event ProvingPaused(bool paused);

    error L1_ALREADY_CONTESTED();
    error L1_ALREADY_PROVED();
    error L1_BLOCK_MISMATCH();
    error L1_CANNOT_CONTEST();
    error L1_INVALID_PAUSE_STATUS();
    error L1_INVALID_TIER();
    error L1_INVALID_TRANSITION();
    error L1_NOT_ASSIGNED_PROVER();
    error L1_PROVING_PAUSED();

    /// @notice Pauses or unpauses the proving process.
    /// @param _state Current TaikoData.State.
    /// @param _pause The pause status.
    function pauseProving(TaikoData.State storage _state, bool _pause) internal {
        if (_state.slotB.provingPaused == _pause) revert L1_INVALID_PAUSE_STATUS();
        _state.slotB.provingPaused = _pause;

        if (!_pause) {
            _state.slotB.lastUnpausedAt = uint64(block.timestamp);
        }
        emit ProvingPaused(_pause);
    }

    /// @dev Proves or contests a block transition.
    /// @param _state Current TaikoData.State.
    /// @param _config Actual TaikoData.Config.
    /// @param _resolver Address resolver interface.
    /// @param _blockId The index of the block to prove. This is also used to
    /// select the right implementation version.
    /// @param _input An abi-encoded (TaikoData.BlockMetadata, TaikoData.Transition,
    /// TaikoData.TierProof) tuple.
    function proveBlock(
        TaikoData.State storage _state,
        TaikoData.Config memory _config,
        IAddressResolver _resolver,
        uint64 _blockId,
        bytes calldata _input
    )
        internal
    {
        Local memory local;

        local.b = _state.slotB;
        local.blockId = _blockId;
        local.postFork = _blockId >= _config.ontakeForkHeight;

        TaikoData.BlockMetadataV2 memory meta;
        TaikoData.Transition memory tran;
        TaikoData.TierProof memory proof;

        if (local.postFork) {
            (meta, tran, proof) = abi.decode(
                _input, (TaikoData.BlockMetadataV2, TaikoData.Transition, TaikoData.TierProof)
            );
        } else {
<<<<<<< HEAD
            TaikoData.BlockMetadata memory meta1;

            (meta1, tran, proof) = abi.decode(
                _input, (TaikoData.BlockMetadata, TaikoData.Transition, TaikoData.TierProof)
            );
            // Below, the liveness bond parameter must be 0 to force reading from block storage.
            meta = LibData.metadataV1toV2(meta1, 0);
=======
            TaikoData.BlockMetadata memory metaV1;

            (metaV1, tran, proof) = abi.decode(
                _input, (TaikoData.BlockMetadata, TaikoData.Transition, TaikoData.TierProof)
            );
            meta = LibData.blockMetadataV1toV2(metaV1);
>>>>>>> ba6bf942
        }

        if (_blockId != meta.id) revert LibUtils.L1_INVALID_BLOCK_ID();

        // Make sure parentHash is not zero
        // To contest an existing transition, simply use any non-zero value as
        // the blockHash and stateRoot.
        if (tran.parentHash == 0 || tran.blockHash == 0 || tran.stateRoot == 0) {
            revert L1_INVALID_TRANSITION();
        }

        // Check that the block has been proposed but has not yet been verified.
        if (meta.id <= local.b.lastVerifiedBlockId || meta.id >= local.b.numBlocks) {
            revert LibUtils.L1_INVALID_BLOCK_ID();
        }

        local.slot = meta.id % _config.blockRingBufferSize;
        TaikoData.Block storage blk = _state.blocks[local.slot];

        local.proposedAt = local.postFork ? meta.proposedAt : blk.proposedAt;

        if (LibUtils.shouldSyncStateRoot(_config.stateRootSyncInternal, local.blockId)) {
            local.stateRoot = tran.stateRoot;
        }

        local.assignedProver = blk.assignedProver;
        if (local.assignedProver == address(0)) {
            local.assignedProver = meta.proposer;
        }

<<<<<<< HEAD
        if (meta.livenessBond == 0) {
            meta.livenessBond = blk.livenessBond;
        }
        local.livenessBond = meta.livenessBond;
=======
        if (!blk.livenessBondReturned) {
            local.livenessBond = meta.livenessBond == 0 ? blk.livenessBond : meta.livenessBond;
        }
>>>>>>> ba6bf942
        local.metaHash = blk.metaHash;

        // Check the integrity of the block data. It's worth noting that in
        // theory, this check may be skipped, but it's included for added
        // caution.
<<<<<<< HEAD
        if (local.metaHash != LibData.hashMetadata(local.postFork, meta)) {
            revert L1_BLOCK_MISMATCH();
=======
        {
            bytes32 metaHash = local.postFork
                ? keccak256(abi.encode(meta))
                : keccak256(abi.encode(LibData.blockMetadataV2toV1(meta)));

            if (local.metaHash != metaHash) revert L1_BLOCK_MISMATCH();
>>>>>>> ba6bf942
        }

        // Each transition is uniquely identified by the parentHash, with the
        // blockHash and stateRoot open for later updates as higher-tier proofs
        // become available. In cases where a transition with the specified
        // parentHash does not exist, the transition ID (tid) will be set to 0.
        TaikoData.TransitionState memory ts;
        (local.tid, ts) = _fetchOrCreateTransition(_state, blk, tran, local);

        // The new proof must meet or exceed the minimum tier required by the
        // block or the previous proof; it cannot be on a lower tier.
        if (proof.tier == 0 || proof.tier < meta.minTier || proof.tier < ts.tier) {
            revert L1_INVALID_TIER();
        }

        // Retrieve the tier configurations. If the tier is not supported, the
        // subsequent action will result in a revert.
        {
            ITierRouter tierRouter = ITierRouter(_resolver.resolve(LibStrings.B_TIER_ROUTER, false));
            ITierProvider tierProvider = ITierProvider(tierRouter.getProvider(local.blockId));

            local.tier = tierProvider.getTier(proof.tier);
            local.minTier = tierProvider.getTier(meta.minTier);
        }

        local.inProvingWindow = !LibUtils.isPostDeadline({
            _tsTimestamp: ts.timestamp,
            _lastUnpausedAt: local.b.lastUnpausedAt,
            _windowMinutes: local.minTier.provingWindow
        });

        // Checks if only the assigned prover is permissioned to prove the block.
        // The assigned prover is granted exclusive permission to prove only the first
        // transition.
        if (
            local.tier.contestBond != 0 && ts.contester == address(0) && local.tid == 1
                && ts.tier == 0 && local.inProvingWindow
        ) {
            if (msg.sender != local.assignedProver) revert L1_NOT_ASSIGNED_PROVER();
        }
        // We must verify the proof, and any failure in proof verification will
        // result in a revert.
        //
        // It's crucial to emphasize that the proof can be assessed in two
        // potential modes: "proving mode" and "contesting mode." However, the
        // precise verification logic is defined within each tier's IVerifier
        // contract implementation. We simply specify to the verifier contract
        // which mode it should utilize - if the new tier is higher than the
        // previous tier, we employ the proving mode; otherwise, we employ the
        // contesting mode (the new tier cannot be lower than the previous tier,
        // this has been checked above).
        //
        // It's obvious that proof verification is entirely decoupled from
        // Taiko's core protocol.
        if (local.tier.verifierName != "") {
            address verifier = _resolver.resolve(local.tier.verifierName, false);
            bool isContesting = proof.tier == ts.tier && local.tier.contestBond != 0;

            IVerifier.Context memory ctx = IVerifier.Context({
                metaHash: local.metaHash,
                blobHash: meta.blobHash,
                // Separate msgSender to allow the prover to be any address in the future.
                prover: msg.sender,
                msgSender: msg.sender,
                blockId: local.blockId,
                isContesting: isContesting,
                blobUsed: meta.blobUsed
            });

            IVerifier(verifier).verifyProof(ctx, tran, proof);
        }

        local.isTopTier = local.tier.contestBond == 0;

        local.sameTransition = tran.blockHash == ts.blockHash && local.stateRoot == ts.stateRoot;

        if (proof.tier > ts.tier) {
            // Handles the case when an incoming tier is higher than the current transition's tier.
            // Reverts when the incoming proof tries to prove the same transition
            // (L1_ALREADY_PROVED).
            _overrideWithHigherProof(_state, _resolver, blk, ts, tran, proof, local);

            if (local.postFork) {
                emit TransitionProvedV2({
                    blockId: local.blockId,
                    tran: tran,
                    prover: msg.sender,
                    validityBond: local.tier.validityBond,
                    tier: proof.tier,
                    proposedIn: meta.proposedIn
                });
            } else {
                emit TransitionProved({
                    blockId: local.blockId,
                    tran: tran,
                    prover: msg.sender,
                    validityBond: local.tier.validityBond,
                    tier: proof.tier
                });
            }
        } else {
            // New transition and old transition on the same tier - and if this transaction tries to
            // prove the same, it reverts
            if (local.sameTransition) revert L1_ALREADY_PROVED();

            if (local.isTopTier) {
                // The top tier prover re-proves.
                assert(local.tier.validityBond == 0);
                assert(ts.validityBond == 0 && ts.contester == address(0));

                ts.prover = msg.sender;
                ts.blockHash = tran.blockHash;
                ts.stateRoot = local.stateRoot;

                if (local.postFork) {
                    emit TransitionProvedV2({
                        blockId: local.blockId,
                        tran: tran,
                        prover: msg.sender,
                        validityBond: 0,
                        tier: proof.tier,
                        proposedIn: meta.proposedIn
                    });
                } else {
                    emit TransitionProved({
                        blockId: local.blockId,
                        tran: tran,
                        prover: msg.sender,
                        validityBond: 0,
                        tier: proof.tier
                    });
                }
            } else {
                // Contesting but not on the highest tier
                if (ts.contester != address(0)) revert L1_ALREADY_CONTESTED();

                // Making it a non-sliding window, relative when ts.timestamp was registered (or to
                // lastUnpaused if that one is bigger)
                if (
                    LibUtils.isPostDeadline(
                        ts.timestamp, local.b.lastUnpausedAt, local.tier.cooldownWindow
                    )
                ) {
                    revert L1_CANNOT_CONTEST();
                }

                // _checkIfContestable(/*_state,*/ tier.cooldownWindow, ts.timestamp);
                // Burn the contest bond from the prover.
                LibBonds.debitBond(_state, _resolver, msg.sender, local.tier.contestBond);

                // We retain the contest bond within the transition, just in
                // case this configuration is altered to a different value
                // before the contest is resolved.
                //
                // It's worth noting that the previous value of ts.contestBond
                // doesn't have any significance.
                ts.contestBond = local.tier.contestBond;
                ts.contester = msg.sender;

                if (local.postFork) {
                    emit TransitionContestedV2({
                        blockId: local.blockId,
                        tran: tran,
                        contester: msg.sender,
                        contestBond: local.tier.contestBond,
                        tier: proof.tier,
                        proposedIn: meta.proposedIn
                    });
                } else {
                    emit TransitionContested({
                        blockId: local.blockId,
                        tran: tran,
                        contester: msg.sender,
                        contestBond: local.tier.contestBond,
                        tier: proof.tier
                    });
                }
            }
        }

        ts.timestamp = uint64(block.timestamp);
        _state.transitions[local.slot][local.tid] = ts;
    }

    /// @dev Handle the transition initialization logic
    function _fetchOrCreateTransition(
        TaikoData.State storage _state,
        TaikoData.Block storage _blk,
        TaikoData.Transition memory _tran,
        Local memory _local
    )
        private
        returns (uint24 tid_, TaikoData.TransitionState memory ts_)
    {
        tid_ = LibUtils.getTransitionId(_state, _blk, _local.slot, _tran.parentHash);

        if (tid_ == 0) {
            // In cases where a transition with the provided parentHash is not
            // found, we must essentially "create" one and set it to its initial
            // state. This initial state can be viewed as a special transition
            // on tier-0.
            //
            // Subsequently, we transform this tier-0 transition into a
            // non-zero-tier transition with a proof. This approach ensures that
            // the same logic is applicable for both 0-to-non-zero transition
            // updates and non-zero-to-non-zero transition updates.
            unchecked {
                // Unchecked is safe:  Not realistic 2**32 different fork choice
                // per block will be proven and none of them is valid
                tid_ = _blk.nextTransitionId++;
            }

            // Keep in mind that state.transitions are also reusable storage
            // slots, so it's necessary to reinitialize all transition fields
            // below.
            ts_.timestamp = _local.proposedAt;

            if (tid_ == 1) {
                // This approach serves as a cost-saving technique for the
                // majority of blocks, where the first transition is expected to
                // be the correct one. Writing to `transitions` is more economical
                // since it resides in the ring buffer, whereas writing to
                // `transitionIds` is not as cost-effective.
                ts_.key = _tran.parentHash;

                // In the case of this first transition, the block's assigned
                // prover has the privilege to re-prove it, but only when the
                // assigned prover matches the previous prover. To ensure this,
                // we establish the transition's prover as the block's assigned
                // prover. Consequently, when we carry out a 0-to-non-zero
                // transition update, the previous prover will consistently be
                // the block's assigned prover.
                //
                // While alternative implementations are possible, introducing
                // such changes would require additional if-else logic.
                ts_.prover = _local.assignedProver;
            } else {
                // Furthermore, we index the transition for future retrieval.
                // It's worth emphasizing that this mapping for indexing is not
                // reusable. However, given that the majority of blocks will
                // only possess one transition — the correct one — we don't need
                // to be concerned about the cost in this case.

                // There is no need to initialize ts.key here because it's only used when tid == 1
                _state.transitionIds[_local.blockId][_tran.parentHash] = tid_;
            }
        } else {
            // A transition with the provided parentHash has been located.
            ts_ = _state.transitions[_local.slot][tid_];
        }
    }

    /// @dev Handles what happens when either the first transition is being proven or there is a
    /// higher tier proof incoming
    ///
    /// Assume Alice is the initial prover, Bob is the contester, and Cindy is the subsequent
    /// prover. The validity bond `V` is set at 100, and the contestation bond `C` at 500. If Bob
    /// successfully contests, he receives a reward of 65.625, calculated as 3/4 of 7/8 of 100. Cindy
    /// receives 21.875, which is 1/4 of 7/8 of 100, while the protocol retains 12.5 as friction.
    /// Bob's Return on Investment (ROI) is 13.125%, calculated from 65.625 divided by 500.
    // To establish the expected ROI `r` for valid contestations, where the contestation bond `C` to
    // validity bond `V` ratio is `C/V = 21/(32*r)`, and if `r` set at 10%, the C/V ratio will be
    // 6.5625.
    function _overrideWithHigherProof(
        TaikoData.State storage _state,
        IAddressResolver _resolver,
        TaikoData.Block storage _blk,
        TaikoData.TransitionState memory _ts,
        TaikoData.Transition memory _tran,
        TaikoData.TierProof memory _proof,
        Local memory _local
    )
        private
    {
        // Higher tier proof overwriting lower tier proof
        uint256 reward; // reward to the new (current) prover

        if (_ts.contester != address(0)) {
            if (_local.sameTransition) {
                // The contested transition is proven to be valid, contester loses the game
                reward = _rewardAfterFriction(_ts.contestBond);

                // We return the validity bond back, but the original prover doesn't get any reward.
                LibBonds.creditBond(_state, _ts.prover, _ts.validityBond);
            } else {
                // The contested transition is proven to be invalid, contester wins the game.
                // Contester gets 3/4 of reward, the new prover gets 1/4.
                reward = _rewardAfterFriction(_ts.validityBond) >> 2;

                LibBonds.creditBond(_state, _ts.contester, _ts.contestBond + reward * 3);
            }
        } else {
            if (_local.sameTransition) revert L1_ALREADY_PROVED();

            // The code below will be executed if
            // - 1) the transition is proved for the fist time, or
            // - 2) the transition is contested.
            reward = _rewardAfterFriction(_ts.validityBond);

            if (_local.livenessBond != 0) {
                // After the first proof, the block's liveness bond will always be reset to 0.
                // This means liveness bond will be handled only once for any given block.
                _blk.livenessBond = 0;
                _blk.livenessBondReturned = true;

                if (_returnLivenessBond(_local, _proof.data)) {
                    if (_local.assignedProver == msg.sender) {
                        reward += _local.livenessBond;
                    } else {
                        LibBonds.creditBond(_state, _local.assignedProver, _local.livenessBond);
                    }
                }
            }
        }

        unchecked {
            if (reward > _local.tier.validityBond) {
                LibBonds.creditBond(_state, msg.sender, reward - _local.tier.validityBond);
            } else if (reward < _local.tier.validityBond) {
                LibBonds.debitBond(_state, _resolver, msg.sender, _local.tier.validityBond - reward);
            }
        }

        _ts.validityBond = _local.tier.validityBond;
        _ts.contester = address(0);
        _ts.prover = msg.sender;
        _ts.tier = _proof.tier;

        if (!_local.sameTransition) {
            _ts.blockHash = _tran.blockHash;
            _ts.stateRoot = _local.stateRoot;
        }
    }

    /// @dev Returns the reward after applying 12.5% friction.
    function _rewardAfterFriction(uint256 _amount) private pure returns (uint256) {
        return _amount == 0 ? 0 : (_amount * 7) >> 3;
    }

    /// @dev Returns if the liveness bond shall be returned.
    function _returnLivenessBond(
        Local memory _local,
        bytes memory _proofData
    )
        private
        pure
        returns (bool)
    {
        return _local.inProvingWindow && _local.tid == 1
            || _local.isTopTier && _proofData.length == 32
                && bytes32(_proofData) == LibStrings.H_RETURN_LIVENESS_BOND;
    }
}<|MERGE_RESOLUTION|>--- conflicted
+++ resolved
@@ -152,22 +152,12 @@
                 _input, (TaikoData.BlockMetadataV2, TaikoData.Transition, TaikoData.TierProof)
             );
         } else {
-<<<<<<< HEAD
-            TaikoData.BlockMetadata memory meta1;
-
-            (meta1, tran, proof) = abi.decode(
-                _input, (TaikoData.BlockMetadata, TaikoData.Transition, TaikoData.TierProof)
-            );
-            // Below, the liveness bond parameter must be 0 to force reading from block storage.
-            meta = LibData.metadataV1toV2(meta1, 0);
-=======
             TaikoData.BlockMetadata memory metaV1;
 
             (metaV1, tran, proof) = abi.decode(
                 _input, (TaikoData.BlockMetadata, TaikoData.Transition, TaikoData.TierProof)
             );
             meta = LibData.blockMetadataV1toV2(metaV1);
->>>>>>> ba6bf942
         }
 
         if (_blockId != meta.id) revert LibUtils.L1_INVALID_BLOCK_ID();
@@ -198,32 +188,20 @@
             local.assignedProver = meta.proposer;
         }
 
-<<<<<<< HEAD
-        if (meta.livenessBond == 0) {
-            meta.livenessBond = blk.livenessBond;
-        }
-        local.livenessBond = meta.livenessBond;
-=======
         if (!blk.livenessBondReturned) {
             local.livenessBond = meta.livenessBond == 0 ? blk.livenessBond : meta.livenessBond;
         }
->>>>>>> ba6bf942
         local.metaHash = blk.metaHash;
 
         // Check the integrity of the block data. It's worth noting that in
         // theory, this check may be skipped, but it's included for added
         // caution.
-<<<<<<< HEAD
-        if (local.metaHash != LibData.hashMetadata(local.postFork, meta)) {
-            revert L1_BLOCK_MISMATCH();
-=======
         {
             bytes32 metaHash = local.postFork
                 ? keccak256(abi.encode(meta))
                 : keccak256(abi.encode(LibData.blockMetadataV2toV1(meta)));
 
             if (local.metaHash != metaHash) revert L1_BLOCK_MISMATCH();
->>>>>>> ba6bf942
         }
 
         // Each transition is uniquely identified by the parentHash, with the
