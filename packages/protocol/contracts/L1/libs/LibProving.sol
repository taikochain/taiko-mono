// SPDX-License-Identifier: MIT
//  _____     _ _         _         _
// |_   _|_ _(_) |_____  | |   __ _| |__ ___
//   | |/ _` | | / / _ \ | |__/ _` | '_ (_-<
//   |_|\__,_|_|_\_\___/ |____\__,_|_.__/__/

pragma solidity ^0.8.20;

import { AddressResolver } from "../../common/AddressResolver.sol";

import { ITierProvider } from "../tiers/ITierProvider.sol";
import { IVerifier } from "../verifiers/IVerifier.sol";
import { TaikoData } from "../TaikoData.sol";

import { LibTaikoToken } from "./LibTaikoToken.sol";
import { LibUtils } from "./LibUtils.sol";

/// @title LibProving
/// @notice A library for handling block contestation and proving in the Taiko
/// protocol.
library LibProving {
    // Warning: Any events defined here must also be defined in TaikoEvents.sol.
    event TransitionProved(
        uint256 indexed blockId,
        bytes32 parentHash,
        bytes32 blockHash,
        bytes32 signalRoot,
        address prover,
        uint96 validityBond,
        uint16 tier
    );

    event TransitionContested(
        uint256 indexed blockId,
        bytes32 parentHash,
        bytes32 blockHash,
        bytes32 signalRoot,
        address contester,
        uint96 contestBond,
        uint16 tier
    );

    // Warning: Any errors defined here must also be defined in TaikoErrors.sol.
    error L1_ALREADY_CONTESTED();
    error L1_ALREADY_PROVED();
    error L1_ASSIGNED_PROVER_NOT_ALLOWED();
    error L1_BLOCK_MISMATCH();
    error L1_INVALID_BLOCK_ID();
    error L1_INVALID_EVIDENCE();
    error L1_INVALID_TIER();
    error L1_NOT_ASSIGNED_PROVER();
    error L1_UNEXPECTED_TRANSITION_TIER();

    /// @dev Proves or contests a block transition.
    function proveBlock(
        TaikoData.State storage state,
        TaikoData.Config memory config,
        AddressResolver resolver,
        uint64 blockId,
        TaikoData.BlockEvidence memory evidence
    )
        internal
    {
        // Make sure parentHash is not zero
        if (evidence.parentHash == 0) revert L1_INVALID_EVIDENCE();

        // Check that the block has been proposed but has not yet been verified.
        TaikoData.SlotB memory b = state.slotB;
        if (blockId <= b.lastVerifiedBlockId || blockId >= b.numBlocks) {
            revert L1_INVALID_BLOCK_ID();
        }

        uint64 slot = blockId % config.blockRingBufferSize;
        TaikoData.Block storage blk = state.blocks[slot];

        // Check the integrity of the block data. It's worth noting that in
        // theory, this check may be skipped, but it's included for added
        // caution.
        if (blk.blockId != blockId || blk.metaHash != evidence.metaHash) {
            revert L1_BLOCK_MISMATCH();
        }

        // Each transition is uniquely identified by the parentHash, with the
        // blockHash and signalRoot open for later updates as higher-tier proofs
        // become available. In cases where a transition with the specified
        // parentHash does not exist, the transition ID (tid) will be set to 0.
        uint32 tid =
            LibUtils.getTransitionId(state, blk, slot, evidence.parentHash);
        TaikoData.Transition storage tran;

        if (tid == 0) {
            // In cases where a transition with the provided parentHash is not
            // found, we must essentially "create" one and set it to its initial
            // state. This initial state can be viewed as a special transition
            // on tier-0.
            //
            // Subsequently, we transform this tier-0 transition into a
            // non-zero-tier transition with a proof. This approach ensures that
            // the same logic is applicable for both 0-to-non-zero transition
            // updates and non-zero-to-non-zero transition updates.
            unchecked {
                // Unchecked is safe:  Not realistic 2**32 different fork choice
                // per block will be proven and none of them is valid
                tid = blk.nextTransitionId++;
            }

            // Keep in mind that state.transitions are also reusable storage
            // slots, so it's necessary to reinitialize all transition fields
            // below.
            tran = state.transitions[slot][tid];
            tran.blockHash = 0;
            tran.signalRoot = 0;
            tran.validityBond = 0;
            tran.contester = address(0);
            tran.contestBond = 1; // see below (the value does't matter)
            tran.timestamp = blk.proposedAt;
            tran.tier = 0;

            if (tid == 1) {
                // This approach serves as a cost-saving technique for the
                // majority of blocks, where the first transition is expected to
                // be the correct one. Writing to `tran` is more economical
                // since it resides in the ring buffer, whereas writing to
                // `transitionIds` is not as cost-effective.
                tran.key = evidence.parentHash;

                // In the case of this first transition, the block's assigned
                // prover has the privilege to re-prove it, but only when the
                // assigned prover matches the previous prover. To ensure this,
                // we establish the transition's prover as the block's assigned
                // prover. Consequently, when we carry out a 0-to-non-zero
                // transition update, the previous prover will consistently be
                // the block's assigned prover.
                //
                // While alternative implementations are possible, introducing
                // such changes would require additional if-else logic.
                tran.prover = blk.assignedProver;
            } else {
                // In scenarios where this transition is not the first one, we
                // straightforwardly reset the transition prover to address
                // zero.
                tran.prover = address(0);

                // Furthermore, we index the transition for future retrieval.
                // It's worth emphasizing that this mapping for indexing is not
                // reusable. However, given that the majority of blocks will
                // only possess one transition — the correct one — we don't need
                // to be concerned about the cost in this case.
                state.transitionIds[blk.blockId][evidence.parentHash] = tid;
            }
        } else {
            // A transition with the provided parentHash has been located.
            tran = state.transitions[slot][tid];
            if (tran.tier < blk.minTier) revert L1_UNEXPECTED_TRANSITION_TIER();
        }

        // The new proof must meet or exceed the minimum tier required by the
        // block or the previous proof; it cannot be on a lower tier.
        if (
            evidence.tier == 0 || evidence.tier < blk.minTier
                || evidence.tier < tran.tier
        ) {
            revert L1_INVALID_TIER();
        }

        // Retrieve the tier configurations. If the tier is not supported, the
        // subsequent action will result in a revert.
        ITierProvider.Tier memory tier = ITierProvider(
            resolver.resolve("tier_provider", false)
        ).getTier(evidence.tier);

        // We must verify the proof, and any failure in proof verification will
        // result in a revert of the following code.
        //
        // It's crucial to emphasize that the proof can be assessed in two
        // potential modes: "proving mode" and "contesting mode." However, the
        // precise verification logic is defined within each
        // tier'IVerifier contract implementation. We simply specify to
        // the verifier contract which mode it should utilize - if the new tier
        // is higher than the previous tier, we employ the proving mode;
        // otherwise, we employ the contesting mode (the new tier cannot be
        // lower than the previous tier, this has been checked above).
        //
        // It's obvious that proof verification is entirely decoupled from
        // Taiko's core protocol.
        {
            address verifier = resolver.resolve(tier.verifierName, true);

            // The verifier can be address-zero, signifying that there are no
            // proof checks for the tier. In practice, this only applies to
            // optimistic proofs.
            if (verifier != address(0)) {
                IVerifier(verifier).verifyProof({
                    blockId: blk.blockId,
                    prover: msg.sender,
                    isContesting: evidence.tier == tran.tier
                        && tier.contestBond != 0,
                    evidence: evidence
                });
            }
        }

        if (tier.contestBond == 0) {
            // When contestBond is zero for the current tier, it signifies
            // it's the top tier. In this case, it can overwrite existing
            // transitions without contestation.

            // We should outright prohibit the use of zero values for both
            // blockHash and signalRoot since, when we initialize a new
            // transition, we set both blockHash and signalRoot to 0.
            if (
                evidence.blockHash == tran.blockHash
                    && evidence.signalRoot == tran.signalRoot
            ) {
                revert L1_ALREADY_PROVED();
            }

            if (evidence.blockHash == 0 || evidence.signalRoot == 0) {
                revert L1_INVALID_EVIDENCE();
            }

            tran.blockHash = evidence.blockHash;
            tran.signalRoot = evidence.signalRoot;
            tran.prover = msg.sender;
            tran.timestamp = uint64(block.timestamp);
            tran.tier = evidence.tier;

            emit TransitionProved({
                blockId: blk.blockId,
                parentHash: evidence.parentHash,
                blockHash: evidence.blockHash,
                signalRoot: evidence.signalRoot,
                prover: msg.sender,
                validityBond: 0,
                tier: evidence.tier
            });
        } else if (evidence.tier == tran.tier) {
            // Contesting an existing transition requires either the blockHash
            // or signalRoot to be different. This precaution is necessary
            // because this `proveBlock` transaction might aim to prove a
            // transition but could potentially be front-run by another prover
            // attempting to prove the same transition.
            if (
                evidence.blockHash == tran.blockHash
                    && evidence.signalRoot == tran.signalRoot
            ) {
                revert L1_ALREADY_PROVED();
            }

            // The new tier is the same as the previous tier, we are in the
            // contesting mode.
            //
            // It's important to note that evidence.blockHash and
            // evidence.signalRoot are not permanently stored, so their
            // specific values are inconsequential. They only need to differ
            // from the existing values to signify a contest. Therefore, a
            // contester can conveniently utilize the value 1 for these two
            // parameters.

            // The existing transiton must not have been contested.
            if (tran.contester != address(0)) revert L1_ALREADY_CONTESTED();

            // Burn the contest bond from the prover.
            LibTaikoToken.debitToken(
                state, resolver, msg.sender, tier.contestBond
            );

            // We retain the contest bond within the transition, just in
            // case this configuration is altered to a different value
            // before the contest is resolved.
            //
            // It's worth noting that the previous value of tran.contestBond
            // doesn't have any significance.
            tran.contestBond = tier.contestBond;
            tran.contester = msg.sender;
            tran.timestamp = uint64(block.timestamp);

            emit TransitionContested({
                blockId: blk.blockId,
                parentHash: evidence.parentHash,
                blockHash: tran.blockHash,
                signalRoot: tran.signalRoot,
                contester: msg.sender,
                contestBond: tier.contestBond,
                tier: evidence.tier
            });
        } else {
            // The new tier is higher than the previous tier, we  are in the
            // proving mode. This works even if this transition's contester is
            // address zero.

            // zero values are not allowed
            if (evidence.blockHash == 0 || evidence.signalRoot == 0) {
                revert L1_INVALID_EVIDENCE();
            }

            // The ability to prove a transition is granted under the following
            // two circumstances:
            //
            // 1. When the transition has been contested, indicated by
            // tran.contester not being address zero.
            //
            // 2. When the transition's blockHash and/or signalRoot differs. In
            // this case, the new prover essentially contests the previous proof
            // but immediately validates it, obviating the requirement to set a
            // contester, burn the contest bond, and other associated actions.
            // This streamlined process is applied to 0-to-non-zero transition
            // updates.
            if (
                tran.contester == address(0)
                    && tran.blockHash == evidence.blockHash
                    && tran.signalRoot == evidence.signalRoot
            ) {
                // Alternatively, it can be understood that a transition cannot
                // be re-approved by higher-tier proofs without undergoing
                // contestation.
                revert L1_ALREADY_PROVED();
            }

            if (tid == 1 && tran.prover == blk.assignedProver) {
                // For the first transition, (1) if the previous prover is
                // still the assigned prover, we exclusively grant permission to
                // the assigned approver to re-prove the block, (2) unless the
                // proof window has elapsed.
                if (
                    block.timestamp <= tran.timestamp + tier.provingWindow
                        && msg.sender != blk.assignedProver
                ) revert L1_NOT_ASSIGNED_PROVER();

                if (
                    block.timestamp > tran.timestamp + tier.provingWindow
                        && msg.sender == blk.assignedProver
                ) revert L1_ASSIGNED_PROVER_NOT_ALLOWED();
            } else if (msg.sender == blk.assignedProver) {
                // However, if the previous prover of the first transition is
                // not the block's assigned prover, or for any other
                // transitions, the assigned prover is not permitted to prove
                // such transitions.
                revert L1_ASSIGNED_PROVER_NOT_ALLOWED();
            }

<<<<<<< HEAD
            // Burn the validity bond from the prover.
            LibTaikoToken.decrementTaikoTokenBalance(
                state, resolver, msg.sender, tier.validityBond
=======
            // Burn the proof bond from the prover.
            LibTaikoToken.debitToken(
                state, resolver, msg.sender, tier.proofBond
>>>>>>> 0b4ba347
            );

            unchecked {
                // This is the amount of Taiko tokens to send to the new prover
                // and the winner of the contest.
                uint256 reward;
                if (
                    tran.blockHash == evidence.blockHash
                        && tran.signalRoot == evidence.signalRoot
                ) {
                    // In the event that the previous prover emerges as the
                    // winner, half of the contest bond is designated as the
                    // reward, to be divided equally between the new prover and
                    // the previous prover.
                    reward = tran.contestBond / 4;

<<<<<<< HEAD
                    // Mint the reward and the validity bond and return it to
                    // the previous prover.
                    LibTaikoToken.incrementTaikoTokenBalance(
=======
                    // Mint the reward and the proof bond and return it to the
                    // previous prover.
                    LibTaikoToken.creditToken(
>>>>>>> 0b4ba347
                        state,
                        resolver,
                        tran.prover,
                        reward + tran.validityBond,
                        false
                    );
                } else {
                    // In the event that the contester is the winner, half of
                    // the validity bond is designated as the reward, to be
                    // divided equally between the new prover and the contester.
                    reward = tran.validityBond / 4;

                    // It's important to note that the contester is set to zero
                    // for the tier-0 transition. Consequently, we only grant a
                    // reward to the contester if it is not a zero-address.
                    if (tran.contester != address(0)) {
                        LibTaikoToken.creditToken(
                            state,
                            resolver,
                            tran.contester,
                            reward + tran.contestBond,
                            false
                        );
                    } else if (reward != 0) {
                        //The prover is also the contester, so the reward is
                        // sent to him.
                        LibTaikoToken.creditToken(
                            state, resolver, msg.sender, reward, false
                        );
                    }

                    // Given that the contester emerges as the winner, the
                    // previous blockHash and signalRoot are considered
                    // incorrect, and we must replace them with the correct
                    // values.
                    tran.blockHash = evidence.blockHash;
                    tran.signalRoot = evidence.signalRoot;
                }

                // In theory, the reward can also be zero for certain tiers if
                // their validity bonds are set to zero.
                if (reward != 0) {
                    LibTaikoToken.creditToken(
                        state, resolver, msg.sender, reward, false
                    );
                }
            }

            // Regardless of whether the previous prover or the contester
            // emerges as the winner, we consistently erase the contest history
            // to make this transition appear entirely new.
            tran.prover = msg.sender;
            tran.validityBond = tier.validityBond;
            tran.contester = address(0);
            tran.contestBond = 1;
            tran.timestamp = uint64(block.timestamp);
            tran.tier = evidence.tier;

            emit TransitionProved({
                blockId: blk.blockId,
                parentHash: evidence.parentHash,
                blockHash: evidence.blockHash,
                signalRoot: evidence.signalRoot,
                prover: msg.sender,
                validityBond: tier.validityBond,
                tier: evidence.tier
            });
        }
    }
}<|MERGE_RESOLUTION|>--- conflicted
+++ resolved
@@ -339,15 +339,9 @@
                 revert L1_ASSIGNED_PROVER_NOT_ALLOWED();
             }
 
-<<<<<<< HEAD
             // Burn the validity bond from the prover.
-            LibTaikoToken.decrementTaikoTokenBalance(
+            LibTaikoToken.debitToken(
                 state, resolver, msg.sender, tier.validityBond
-=======
-            // Burn the proof bond from the prover.
-            LibTaikoToken.debitToken(
-                state, resolver, msg.sender, tier.proofBond
->>>>>>> 0b4ba347
             );
 
             unchecked {
@@ -364,15 +358,9 @@
                     // the previous prover.
                     reward = tran.contestBond / 4;
 
-<<<<<<< HEAD
                     // Mint the reward and the validity bond and return it to
                     // the previous prover.
-                    LibTaikoToken.incrementTaikoTokenBalance(
-=======
-                    // Mint the reward and the proof bond and return it to the
-                    // previous prover.
                     LibTaikoToken.creditToken(
->>>>>>> 0b4ba347
                         state,
                         resolver,
                         tran.prover,
