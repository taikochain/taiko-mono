--- conflicted
+++ resolved
@@ -79,11 +79,7 @@
         }
 
         TaikoData.Block storage blk =
-<<<<<<< HEAD
             state.blocks[state.numBlocks % config.blockRingBufferSize];
-=======
-            state.blocks[state.numBlocks % config.ringBufferSize];
->>>>>>> 35221be5
 
         blk.blockId = state.numBlocks;
         blk.proposedAt = meta.timestamp;
@@ -93,7 +89,6 @@
         blk.proposer = msg.sender;
         blk.gasLimit = meta.gasLimit;
 
-<<<<<<< HEAD
         uint64 blockFee = getBlockFee(state, meta.gasLimit);
 
         // Charging proposers the fee should be the same mechanism as it was
@@ -102,9 +97,6 @@
         if (state.taikoTokenBalances[msg.sender] < blockFee) {
             revert L1_INSUFFICIENT_TOKEN();
         }
-=======
-        uint64 blockFee;
->>>>>>> 35221be5
 
         emit BlockProposed(state.numBlocks, meta, blockFee);
         unchecked {
@@ -122,11 +114,7 @@
         view
         returns (TaikoData.Block storage blk)
     {
-<<<<<<< HEAD
         blk = state.blocks[blockId % config.blockRingBufferSize];
-=======
-        blk = state.blocks[blockId % config.ringBufferSize];
->>>>>>> 35221be5
         if (blk.blockId != blockId) revert L1_BLOCK_ID();
     }
 
