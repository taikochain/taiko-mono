--- conflicted
+++ resolved
@@ -10,11 +10,10 @@
 import { ERC20Upgradeable } from
     "@openzeppelin/contracts-upgradeable/token/ERC20/ERC20Upgradeable.sol";
 import { IMintableERC20 } from "../../common/IMintableERC20.sol";
-<<<<<<< HEAD
+import { LibAddress } from "../../libs/LibAddress.sol";
+
 import { ITierProvider } from "../tiers/ITierProvider.sol";
-=======
->>>>>>> 0be3527f
-import { LibAddress } from "../../libs/LibAddress.sol";
+
 import { LibDepositing } from "./LibDepositing.sol";
 import { LibMath } from "../../libs/LibMath.sol";
 import { LibUtils } from "./LibUtils.sol";
@@ -176,12 +175,8 @@
         // required for the block's validity proof. It's imperative to
         // maintain a certain percentage of blocks for each tier to ensure
         // that provers are consistently available when needed.
-<<<<<<< HEAD
         blk.minTier = ITierProvider(resolver.resolve("tier_provider", false))
             .getMinTier(uint256(blk.metaHash));
-=======
-        blk.minTier = LibTiers.getMinTier(uint256(blk.metaHash));
->>>>>>> 0be3527f
 
         // Verify assignment authorization; if prover's address is an IProver
         // contract, transfer Ether and call "validateAssignment" for
