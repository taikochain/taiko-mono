// SPDX-License-Identifier: MIT
//  _____     _ _         _         _
// |_   _|_ _(_) |_____  | |   __ _| |__ ___
//   | |/ _` | | / / _ \ | |__/ _` | '_ (_-<
//   |_|\__,_|_|_\_\___/ |____\__,_|_.__/__/

pragma solidity ^0.8.18;

import {AddressResolver} from "../../common/AddressResolver.sol";
import {LibAddress} from "../../libs/LibAddress.sol";
import {LibEthDepositing} from "./LibEthDepositing.sol";
import {LibTokenomics} from "./LibTokenomics.sol";
import {LibUtils} from "./LibUtils.sol";
import {
    SafeCastUpgradeable
} from "@openzeppelin/contracts-upgradeable/utils/math/SafeCastUpgradeable.sol";
import {TaikoData} from "../TaikoData.sol";

library LibProposing {
    using SafeCastUpgradeable for uint256;
    using LibAddress for address;
    using LibAddress for address payable;
    using LibUtils for TaikoData.State;

    event BlockProposed(uint256 indexed id, TaikoData.BlockMetadata meta);

    error L1_BLOCK_ID();
    error L1_INSUFFICIENT_ETHER();
    error L1_INSUFFICIENT_TOKEN();
    error L1_INVALID_METADATA();
    error L1_NOT_SOLO_PROPOSER();
    error L1_TOO_MANY_BLOCKS();

    error L1_TX_LIST_NOT_EXIST();
    error L1_TX_LIST_HASH();
    error L1_TX_LIST_RANGE();
    error L1_TX_LIST();

    function proposeBlock(
        TaikoData.State storage state,
        TaikoData.Config memory config,
        AddressResolver resolver,
        TaikoData.BlockMetadataInput memory input,
        bytes calldata txList
    ) internal {
        uint8 cacheTxListInfo = _validateBlock({
            state: state,
            config: config,
            resolver: resolver,
            input: input,
            txList: txList
        });

        if (cacheTxListInfo != 0) {
            state.txListInfo[input.txListHash] = TaikoData.TxListInfo({
                validSince: uint64(block.timestamp),
                size: uint24(txList.length)
            });
        }

        // After The Merge, L1 mixHash contains the prevrandao
        // from the beacon chain. Since multiple Taiko blocks
        // can be proposed in one Ethereum block, we need to
        // add salt to this random number as L2 mixHash
        TaikoData.BlockMetadata memory meta;

        meta.id = state.numBlocks;
        meta.txListHash = input.txListHash;
        meta.txListByteStart = input.txListByteStart;
        meta.txListByteEnd = input.txListByteEnd;
        meta.gasLimit = input.gasLimit;
        meta.beneficiary = input.beneficiary;
        meta.treasure = resolver.resolve(config.chainId, "treasure", false);

        (meta.depositsRoot, meta.depositsProcessed) = LibEthDepositing
            .calcDepositsRoot(
                state,
                config,
                resolver,
                input.ethDepositIds,
                input.beneficiary
            );

        unchecked {
<<<<<<< HEAD
            meta.timestamp = uint64(block.timestamp);
            meta.l1Height = uint64(block.number - 1);
            meta.l1Hash = blockhash(block.number - 1);
            meta.mixHash = bytes32(block.prevrandao * state.numBlocks);
=======
            meta = TaikoData.BlockMetadata({
                id: state.numBlocks,
                timestamp: uint64(block.timestamp),
                l1Height: uint64(block.number - 1),
                l1Hash: blockhash(block.number - 1),
                mixHash: bytes32(block.prevrandao * state.numBlocks),
                txListHash: input.txListHash,
                txListByteStart: input.txListByteStart,
                txListByteEnd: input.txListByteEnd,
                gasLimit: input.gasLimit,
                beneficiary: input.beneficiary,
                treasure: resolver.resolve(config.chainId, "treasure", false),
                cacheTxListInfo: cacheTxListInfo
            });
>>>>>>> e18bf920
        }

        TaikoData.Block storage blk = state.blocks[
            state.numBlocks % config.ringBufferSize
        ];

        blk.blockId = state.numBlocks;
        blk.proposedAt = meta.timestamp;
        blk.deposit = 0;
        blk.nextForkChoiceId = 1;
        blk.verifiedForkChoiceId = 0;
        blk.metaHash = LibUtils.hashMetadata(meta);
        blk.proposer = msg.sender;

        if (config.enableTokenomics) {
            (uint256 newFeeBase, uint256 fee, uint64 deposit) = LibTokenomics
                .getBlockFee(state, config);

            uint256 burnAmount = fee + deposit;
            if (state.balances[msg.sender] < burnAmount)
                revert L1_INSUFFICIENT_TOKEN();

            unchecked {
                state.balances[msg.sender] -= burnAmount;
            }

            // Update feeBase and avgBlockTime
            state.feeBase = LibUtils
                .movingAverage({
                    maValue: state.feeBase,
                    newValue: newFeeBase,
                    maf: config.feeBaseMAF
                })
                .toUint64();

            blk.deposit = uint64(deposit);
        }
        {
            unchecked {
                state.avgBlockTime = LibUtils
                    .movingAverage({
                        maValue: state.avgBlockTime,
                        newValue: (meta.timestamp - state.lastProposedAt) *
                            1000,
                        maf: config.proposingConfig.avgTimeMAF
                    })
                    .toUint64();
                state.lastProposedAt = meta.timestamp;
            }

            emit BlockProposed(state.numBlocks, meta, cacheTxList);

<<<<<<< HEAD
            unchecked {
                ++state.numBlocks;
            }
=======
        emit BlockProposed(state.numBlocks, meta);
        unchecked {
            ++state.numBlocks;
>>>>>>> e18bf920
        }
    }

    function getBlock(
        TaikoData.State storage state,
        TaikoData.Config memory config,
        uint256 blockId
    ) internal view returns (TaikoData.Block storage blk) {
        blk = state.blocks[blockId % config.ringBufferSize];
        if (blk.blockId != blockId) revert L1_BLOCK_ID();
    }

    function _validateBlock(
        TaikoData.State storage state,
        TaikoData.Config memory config,
        AddressResolver resolver,
        TaikoData.BlockMetadataInput memory input,
        bytes calldata txList
    ) private view returns (uint8 cacheTxListInfo) {
        // For alpha-2 testnet, the network only allows an special address
        // to propose but anyone to prove. This is the first step of testing
        // the tokenomics.
        if (
            config.enableSoloProposer &&
            msg.sender != resolver.resolve("solo_proposer", false)
        ) revert L1_NOT_SOLO_PROPOSER();

        if (
            input.beneficiary == address(0) ||
            input.gasLimit == 0 ||
            input.gasLimit > config.blockMaxGasLimit
        ) revert L1_INVALID_METADATA();

        if (
            state.numBlocks >=
            state.lastVerifiedBlockId + config.maxNumProposedBlocks + 1
        ) revert L1_TOO_MANY_BLOCKS();

        uint64 timeNow = uint64(block.timestamp);
        // hanlding txList
        {
            uint24 size = uint24(txList.length);
            if (size > config.maxBytesPerTxList) revert L1_TX_LIST();

            if (input.txListByteStart > input.txListByteEnd)
                revert L1_TX_LIST_RANGE();

            if (config.txListCacheExpiry == 0) {
                // caching is disabled
                if (input.txListByteStart != 0 || input.txListByteEnd != size)
                    revert L1_TX_LIST_RANGE();
            } else {
                // caching is enabled
                if (size == 0) {
                    // This blob shall have been submitted earlier
                    TaikoData.TxListInfo memory info = state.txListInfo[
                        input.txListHash
                    ];

                    if (input.txListByteEnd > info.size)
                        revert L1_TX_LIST_RANGE();

                    if (
                        info.size == 0 ||
                        info.validSince + config.txListCacheExpiry < timeNow
                    ) revert L1_TX_LIST_NOT_EXIST();
                } else {
                    if (input.txListByteEnd > size) revert L1_TX_LIST_RANGE();
                    if (input.txListHash != keccak256(txList))
                        revert L1_TX_LIST_HASH();

                    cacheTxListInfo = input.cacheTxListInfo;
                }
            }
        }
    }
}<|MERGE_RESOLUTION|>--- conflicted
+++ resolved
@@ -71,6 +71,7 @@
         meta.gasLimit = input.gasLimit;
         meta.beneficiary = input.beneficiary;
         meta.treasure = resolver.resolve(config.chainId, "treasure", false);
+        meta.cacheTxListInfo = cacheTxListInfo;
 
         (meta.depositsRoot, meta.depositsProcessed) = LibEthDepositing
             .calcDepositsRoot(
@@ -82,27 +83,10 @@
             );
 
         unchecked {
-<<<<<<< HEAD
             meta.timestamp = uint64(block.timestamp);
             meta.l1Height = uint64(block.number - 1);
             meta.l1Hash = blockhash(block.number - 1);
             meta.mixHash = bytes32(block.prevrandao * state.numBlocks);
-=======
-            meta = TaikoData.BlockMetadata({
-                id: state.numBlocks,
-                timestamp: uint64(block.timestamp),
-                l1Height: uint64(block.number - 1),
-                l1Hash: blockhash(block.number - 1),
-                mixHash: bytes32(block.prevrandao * state.numBlocks),
-                txListHash: input.txListHash,
-                txListByteStart: input.txListByteStart,
-                txListByteEnd: input.txListByteEnd,
-                gasLimit: input.gasLimit,
-                beneficiary: input.beneficiary,
-                treasure: resolver.resolve(config.chainId, "treasure", false),
-                cacheTxListInfo: cacheTxListInfo
-            });
->>>>>>> e18bf920
         }
 
         TaikoData.Block storage blk = state.blocks[
@@ -140,7 +124,7 @@
 
             blk.deposit = uint64(deposit);
         }
-        {
+        
             unchecked {
                 state.avgBlockTime = LibUtils
                     .movingAverage({
@@ -153,18 +137,11 @@
                 state.lastProposedAt = meta.timestamp;
             }
 
-            emit BlockProposed(state.numBlocks, meta, cacheTxList);
-
-<<<<<<< HEAD
-            unchecked {
-                ++state.numBlocks;
-            }
-=======
+          
         emit BlockProposed(state.numBlocks, meta);
         unchecked {
             ++state.numBlocks;
->>>>>>> e18bf920
-        }
+         }
     }
 
     function getBlock(
