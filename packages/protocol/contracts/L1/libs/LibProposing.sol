// SPDX-License-Identifier: MIT
//  _____     _ _         _         _
// |_   _|_ _(_) |_____  | |   __ _| |__ ___
//   | |/ _` | | / / _ \ | |__/ _` | '_ (_-<
//   |_|\__,_|_|_\_\___/ |____\__,_|_.__/__/

pragma solidity ^0.8.18;

import {AddressResolver} from "../../common/AddressResolver.sol";
import {LibAddress} from "../../libs/LibAddress.sol";
import {LibEthDepositing} from "./LibEthDepositing.sol";
import {LibTokenomics} from "./LibTokenomics.sol";
import {LibUtils} from "./LibUtils.sol";
import {
    SafeCastUpgradeable
} from "@openzeppelin/contracts-upgradeable/utils/math/SafeCastUpgradeable.sol";
import {TaikoData} from "../TaikoData.sol";

library LibProposing {
    using SafeCastUpgradeable for uint256;
    using LibAddress for address;
    using LibAddress for address payable;
    using LibUtils for TaikoData.State;

    event BlockProposed(uint256 indexed id, TaikoData.BlockMetadata meta);

    error L1_BLOCK_ID();
    error L1_INSUFFICIENT_ETHER();
    error L1_INSUFFICIENT_TOKEN();
    error L1_INVALID_METADATA();
    error L1_NOT_SOLO_PROPOSER();
    error L1_TOO_MANY_BLOCKS();
    error L1_TX_LIST_NOT_EXIST();
    error L1_TX_LIST_HASH();
    error L1_TX_LIST_RANGE();
    error L1_TX_LIST();

    function proposeBlock(
        TaikoData.State storage state,
        TaikoData.Config memory config,
        AddressResolver resolver,
        TaikoData.BlockMetadataInput memory input,
        bytes calldata txList
    ) internal returns (TaikoData.BlockMetadata memory meta) {
        uint8 cacheTxListInfo = _validateBlock({
            state: state,
            config: config,
            resolver: resolver,
            input: input,
            txList: txList
        });

        if (cacheTxListInfo != 0) {
            state.txListInfo[input.txListHash] = TaikoData.TxListInfo({
                validSince: uint64(block.timestamp),
                size: uint24(txList.length)
            });
        }

        // After The Merge, L1 mixHash contains the prevrandao
        // from the beacon chain. Since multiple Taiko blocks
        // can be proposed in one Ethereum block, we need to
        // add salt to this random number as L2 mixHash

        meta.id = state.numBlocks;
        meta.txListHash = input.txListHash;
        meta.txListByteStart = input.txListByteStart;
        meta.txListByteEnd = input.txListByteEnd;
        meta.gasLimit = input.gasLimit;
        meta.beneficiary = input.beneficiary;
        meta.treasure = resolver.resolve(config.chainId, "treasure", false);
        meta.cacheTxListInfo = cacheTxListInfo;

        (meta.depositsRoot, meta.depositsProcessed) = LibEthDepositing
            .processDeposits(state, config, input.beneficiary);

        unchecked {
            meta.timestamp = uint64(block.timestamp);
            meta.l1Height = uint64(block.number - 1);
            meta.l1Hash = blockhash(block.number - 1);
            meta.mixHash = bytes32(block.prevrandao * state.numBlocks);
        }

        TaikoData.Block storage blk = state.blocks[
            state.numBlocks % config.ringBufferSize
        ];

        blk.blockId = state.numBlocks;
        blk.proposedAt = meta.timestamp;
        blk.deposit = 0;
        blk.nextForkChoiceId = 1;
        blk.verifiedForkChoiceId = 0;
        blk.metaHash = LibUtils.hashMetadata(meta);
        blk.proposer = msg.sender;

<<<<<<< HEAD
        if (config.proofTimeTarget != 0) {
            uint64 fee = LibTokenomics.getBlockFee(state);

            if (state.balances[msg.sender] < fee)
                revert L1_INSUFFICIENT_TOKEN();

            unchecked {
                state.balances[msg.sender] -= fee;
                state.accBlockFees += fee;
                state.accProposedAt += meta.timestamp;
            }
=======
        if (state.taikoTokenBalances[msg.sender] < state.basefee)
            revert L1_INSUFFICIENT_TOKEN();

        unchecked {
            state.taikoTokenBalances[msg.sender] -= state.basefee;
            state.accBlockFees += state.basefee;
            state.accProposedAt += meta.timestamp;
>>>>>>> 32d1df06
        }

        emit BlockProposed(state.numBlocks, meta);
        unchecked {
            ++state.numBlocks;
        }
    }

    function getBlock(
        TaikoData.State storage state,
        TaikoData.Config memory config,
        uint256 blockId
    ) internal view returns (TaikoData.Block storage blk) {
        blk = state.blocks[blockId % config.ringBufferSize];
        if (blk.blockId != blockId) revert L1_BLOCK_ID();
    }

    function _validateBlock(
        TaikoData.State storage state,
        TaikoData.Config memory config,
        AddressResolver resolver,
        TaikoData.BlockMetadataInput memory input,
        bytes calldata txList
    ) private view returns (uint8 cacheTxListInfo) {
        // For alpha-2 testnet, the network only allows an special address
        // to propose but anyone to prove. This is the first step of testing
        // the tokenomics.
        if (
            config.enableSoloProposer &&
            msg.sender != resolver.resolve("solo_proposer", false)
        ) revert L1_NOT_SOLO_PROPOSER();

        if (
            input.beneficiary == address(0) ||
            input.gasLimit == 0 ||
            input.gasLimit > config.blockMaxGasLimit
        ) revert L1_INVALID_METADATA();

        if (
            state.numBlocks >=
            state.lastVerifiedBlockId + config.maxNumProposedBlocks + 1
        ) revert L1_TOO_MANY_BLOCKS();

        uint64 timeNow = uint64(block.timestamp);
        // hanlding txList
        {
            uint24 size = uint24(txList.length);
            if (size > config.maxBytesPerTxList) revert L1_TX_LIST();

            if (input.txListByteStart > input.txListByteEnd)
                revert L1_TX_LIST_RANGE();

            if (config.txListCacheExpiry == 0) {
                // caching is disabled
                if (input.txListByteStart != 0 || input.txListByteEnd != size)
                    revert L1_TX_LIST_RANGE();
            } else {
                // caching is enabled
                if (size == 0) {
                    // This blob shall have been submitted earlier
                    TaikoData.TxListInfo memory info = state.txListInfo[
                        input.txListHash
                    ];

                    if (input.txListByteEnd > info.size)
                        revert L1_TX_LIST_RANGE();

                    if (
                        info.size == 0 ||
                        info.validSince + config.txListCacheExpiry < timeNow
                    ) revert L1_TX_LIST_NOT_EXIST();
                } else {
                    if (input.txListByteEnd > size) revert L1_TX_LIST_RANGE();
                    if (input.txListHash != keccak256(txList))
                        revert L1_TX_LIST_HASH();

                    cacheTxListInfo = input.cacheTxListInfo;
                }
            }
        }
    }
}<|MERGE_RESOLUTION|>--- conflicted
+++ resolved
@@ -93,19 +93,6 @@
         blk.metaHash = LibUtils.hashMetadata(meta);
         blk.proposer = msg.sender;
 
-<<<<<<< HEAD
-        if (config.proofTimeTarget != 0) {
-            uint64 fee = LibTokenomics.getBlockFee(state);
-
-            if (state.balances[msg.sender] < fee)
-                revert L1_INSUFFICIENT_TOKEN();
-
-            unchecked {
-                state.balances[msg.sender] -= fee;
-                state.accBlockFees += fee;
-                state.accProposedAt += meta.timestamp;
-            }
-=======
         if (state.taikoTokenBalances[msg.sender] < state.basefee)
             revert L1_INSUFFICIENT_TOKEN();
 
@@ -113,7 +100,6 @@
             state.taikoTokenBalances[msg.sender] -= state.basefee;
             state.accBlockFees += state.basefee;
             state.accProposedAt += meta.timestamp;
->>>>>>> 32d1df06
         }
 
         emit BlockProposed(state.numBlocks, meta);
