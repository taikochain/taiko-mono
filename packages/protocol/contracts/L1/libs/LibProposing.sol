--- conflicted
+++ resolved
@@ -177,13 +177,8 @@
         meta_.minTier = local.tierProvider.getMinTier(meta_.proposer, uint256(meta_.difficulty));
 
         // Create the block that will be stored onchain
-<<<<<<< HEAD
-        TaikoData.Block memory blk = TaikoData.Block({
+        TaikoData.BlockV2 memory blk = TaikoData.BlockV2({
             metaHash: keccak256(abi.encode(meta_)),
-=======
-        TaikoData.BlockV2 memory blk = TaikoData.BlockV2({
-            metaHash: local.postFork ? keccak256(abi.encode(meta_)) : keccak256(abi.encode(metaV1_)),
->>>>>>> e46cf294
             assignedProver: address(0),
             livenessBond: 0,
             blockId: local.b.numBlocks,
