// SPDX-License-Identifier: MIT
//  _____     _ _         _         _
// |_   _|_ _(_) |_____  | |   __ _| |__ ___
//   | |/ _` | | / / _ \ | |__/ _` | '_ (_-<
//   |_|\__,_|_|_\_\___/ |____\__,_|_.__/__/

pragma solidity ^0.8.18;

import {AddressResolver} from "../../common/AddressResolver.sol";
import {LibAddress} from "../../libs/LibAddress.sol";
import {LibEthDepositing} from "./LibEthDepositing.sol";
import {LibUtils} from "./LibUtils.sol";
import {SafeCastUpgradeable} from
    "@openzeppelin/contracts-upgradeable/utils/math/SafeCastUpgradeable.sol";
import {TaikoData} from "../TaikoData.sol";

library LibProposing {
    using SafeCastUpgradeable for uint256;
    using LibAddress for address;
    using LibAddress for address payable;
    using LibUtils for TaikoData.State;

    event BlockProposed(uint256 indexed id, TaikoData.BlockMetadata meta, uint64 blockFee);

    error L1_BLOCK_ID();
    error L1_INSUFFICIENT_TOKEN();
    error L1_INVALID_METADATA();
    error L1_TOO_MANY_BLOCKS();
    error L1_TX_LIST_NOT_EXIST();
    error L1_TX_LIST_HASH();
    error L1_TX_LIST_RANGE();
    error L1_TX_LIST();

    function proposeBlock(
        TaikoData.State storage state,
        TaikoData.Config memory config,
        AddressResolver resolver,
        TaikoData.BlockMetadataInput memory input,
        bytes calldata txList
    ) internal returns (TaikoData.BlockMetadata memory meta) {
        uint8 cacheTxListInfo =
            _validateBlock({state: state, config: config, input: input, txList: txList});

        if (cacheTxListInfo != 0) {
            state.txListInfo[input.txListHash] = TaikoData.TxListInfo({
                validSince: uint64(block.timestamp),
                size: uint24(txList.length)
            });
        }

        // After The Merge, L1 mixHash contains the prevrandao
        // from the beacon chain. Since multiple Taiko blocks
        // can be proposed in one Ethereum block, we need to
        // add salt to this random number as L2 mixHash

        meta.id = state.numBlocks;
        meta.txListHash = input.txListHash;
        meta.txListByteStart = input.txListByteStart;
        meta.txListByteEnd = input.txListByteEnd;
        meta.gasLimit = input.gasLimit;
        meta.beneficiary = input.beneficiary;
        meta.treasury = resolver.resolve(config.chainId, "treasury", false);
        meta.depositsProcessed = LibEthDepositing.processDeposits(state, config, input.beneficiary);

        unchecked {
            meta.timestamp = uint64(block.timestamp);
            meta.l1Height = uint64(block.number - 1);
            meta.l1Hash = blockhash(block.number - 1);
            meta.mixHash = bytes32(block.difficulty * state.numBlocks);
        }

        TaikoData.Block storage blk = state.blocks[state.numBlocks % config.ringBufferSize];

        blk.blockId = state.numBlocks;
        blk.proposedAt = meta.timestamp;
        blk.nextForkChoiceId = 1;
        blk.verifiedForkChoiceId = 0;
        blk.metaHash = LibUtils.hashMetadata(meta);
        blk.proposer = msg.sender;

<<<<<<< HEAD
        uint256 blockFee = getBlockFee(state);

=======
        uint64 blockFee = state.blockFee;
>>>>>>> 3ced8fce
        if (state.taikoTokenBalances[msg.sender] < blockFee) {
            revert L1_INSUFFICIENT_TOKEN();
        }

        unchecked {
            state.taikoTokenBalances[msg.sender] -= blockFee;
<<<<<<< HEAD

=======
            state.accBlockFees += blockFee;
>>>>>>> 3ced8fce
            state.accProposedAt += meta.timestamp;
        }

        emit BlockProposed(state.numBlocks, meta, blockFee);
        unchecked {
            ++state.numBlocks;
        }
    }

    function getBlockFee(TaikoData.State storage state) internal view returns (uint256) {
        return state.avgProofReward * 2;
    }

    function getBlock(
        TaikoData.State storage state,
        TaikoData.Config memory config,
        uint256 blockId
    ) internal view returns (TaikoData.Block storage blk) {
        blk = state.blocks[blockId % config.ringBufferSize];
        if (blk.blockId != blockId) revert L1_BLOCK_ID();
    }

    function _validateBlock(
        TaikoData.State storage state,
        TaikoData.Config memory config,
        TaikoData.BlockMetadataInput memory input,
        bytes calldata txList
    ) private view returns (uint8 cacheTxListInfo) {
        if (
            input.beneficiary == address(0) || input.gasLimit == 0
                || input.gasLimit > config.blockMaxGasLimit
        ) revert L1_INVALID_METADATA();

        if (state.numBlocks >= state.lastVerifiedBlockId + config.maxNumProposedBlocks + 1) {
            revert L1_TOO_MANY_BLOCKS();
        }

        uint64 timeNow = uint64(block.timestamp);
        // handling txList
        {
            uint24 size = uint24(txList.length);
            if (size > config.maxBytesPerTxList) revert L1_TX_LIST();

            if (input.txListByteStart > input.txListByteEnd) {
                revert L1_TX_LIST_RANGE();
            }

            if (config.txListCacheExpiry == 0) {
                // caching is disabled
                if (input.txListByteStart != 0 || input.txListByteEnd != size) {
                    revert L1_TX_LIST_RANGE();
                }
            } else {
                // caching is enabled
                if (size == 0) {
                    // This blob shall have been submitted earlier
                    TaikoData.TxListInfo memory info = state.txListInfo[input.txListHash];

                    if (input.txListByteEnd > info.size) {
                        revert L1_TX_LIST_RANGE();
                    }

                    if (info.size == 0 || info.validSince + config.txListCacheExpiry < timeNow) {
                        revert L1_TX_LIST_NOT_EXIST();
                    }
                } else {
                    if (input.txListByteEnd > size) revert L1_TX_LIST_RANGE();
                    if (input.txListHash != keccak256(txList)) {
                        revert L1_TX_LIST_HASH();
                    }

                    cacheTxListInfo = input.cacheTxListInfo;
                }
            }
        }
    }
}<|MERGE_RESOLUTION|>--- conflicted
+++ resolved
@@ -20,7 +20,7 @@
     using LibAddress for address payable;
     using LibUtils for TaikoData.State;
 
-    event BlockProposed(uint256 indexed id, TaikoData.BlockMetadata meta, uint64 blockFee);
+    event BlockProposed(uint256 indexed id, TaikoData.BlockMetadata meta, uint256 blockFee);
 
     error L1_BLOCK_ID();
     error L1_INSUFFICIENT_TOKEN();
@@ -78,23 +78,14 @@
         blk.metaHash = LibUtils.hashMetadata(meta);
         blk.proposer = msg.sender;
 
-<<<<<<< HEAD
         uint256 blockFee = getBlockFee(state);
 
-=======
-        uint64 blockFee = state.blockFee;
->>>>>>> 3ced8fce
         if (state.taikoTokenBalances[msg.sender] < blockFee) {
             revert L1_INSUFFICIENT_TOKEN();
         }
 
         unchecked {
             state.taikoTokenBalances[msg.sender] -= blockFee;
-<<<<<<< HEAD
-
-=======
-            state.accBlockFees += blockFee;
->>>>>>> 3ced8fce
             state.accProposedAt += meta.timestamp;
         }
 
