--- conflicted
+++ resolved
@@ -154,19 +154,14 @@
         TaikoData.Block storage blk = state.blocks[
             state.numBlocks % config.ringBufferSize
         ];
-
+        
         blk.blockId = state.numBlocks;
         blk.proposedAt = meta.timestamp;
+        blk.deposit = uint64(deposit);
         blk.nextForkChoiceId = 1;
         blk.verifiedForkChoiceId = 0;
         blk.metaHash = LibUtils.hashMetadata(meta);
         blk.proposer = msg.sender;
-<<<<<<< HEAD
-        blk.deposit = uint64(deposit);
-        blk.nextForkChoiceId = 1;
-        blk.proposedAt = meta.timestamp;
-=======
->>>>>>> 0b8f7fe7
 
         if (state.lastProposedAt > 0) {
             uint256 blockTime;
