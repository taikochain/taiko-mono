// SPDX-License-Identifier: MIT
//  _____     _ _         _         _
// |_   _|_ _(_) |_____  | |   __ _| |__ ___
//   | |/ _` | | / / _ \ | |__/ _` | '_ (_-<
//   |_|\__,_|_|_\_\___/ |____\__,_|_.__/__/

pragma solidity ^0.8.20;

import { Address } from "@openzeppelin/contracts/utils/Address.sol";
import { AddressResolver } from "../../common/AddressResolver.sol";
import { ECDSA } from "@openzeppelin/contracts/utils/cryptography/ECDSA.sol";
import { IERC1271 } from "@openzeppelin/contracts/interfaces/IERC1271.sol";
import { IMintableERC20 } from "../../common/IMintableERC20.sol";
import { IProver } from "../IProver.sol";
import { LibAddress } from "../../libs/LibAddress.sol";
import { LibDepositing } from "./LibDepositing.sol";
import { LibMath } from "../../libs/LibMath.sol";
import { LibUtils } from "./LibUtils.sol";
import { TaikoData } from "../TaikoData.sol";
import { TaikoToken } from "../TaikoToken.sol";

library LibProposing {
    using Address for address;
    using ECDSA for bytes32;
    using LibAddress for address;
    using LibAddress for address payable;
    using LibMath for uint256;
    using LibUtils for TaikoData.State;

    bytes4 internal constant EIP1271_MAGICVALUE = 0x1626ba7e;

    event BlockProposed(
        uint256 indexed blockId,
        address indexed prover,
        uint256 reward,
        TaikoData.BlockMetadata meta
    );

    error L1_INVALID_ASSIGNMENT();
    error L1_INVALID_BLOCK_ID();
    error L1_INVALID_METADATA();
    error L1_INVALID_PROPOSER();
    error L1_INVALID_PROVER();
    error L1_INVALID_PROVER_SIG();
    error L1_TOO_MANY_BLOCKS();
    error L1_TX_LIST_NOT_EXIST();
    error L1_TX_LIST_HASH();
    error L1_TX_LIST_RANGE();
    error L1_TX_LIST();

    function proposeBlock(
        TaikoData.State storage state,
        TaikoData.Config memory config,
        AddressResolver resolver,
        TaikoData.BlockMetadataInput memory input,
        TaikoData.ProverAssignment memory assignment,
        bytes calldata txList
    )
        internal
        returns (TaikoData.BlockMetadata memory meta)
    {
        // Check proposer
        address proposer = resolver.resolve("proposer", true);
        if (proposer != address(0) && msg.sender != proposer) {
            revert L1_INVALID_PROPOSER();
        }

        // Check prover assignment
        if (
            assignment.prover == address(0)
                || assignment.prover == LibUtils.ORACLE_PROVER
                || assignment.expiry <= block.timestamp
        ) {
            revert L1_INVALID_ASSIGNMENT();
        }

        // Too many unverified blocks?
        TaikoData.SlotB memory b = state.slotB;
        if (b.numBlocks >= b.lastVerifiedBlockId + config.blockMaxProposals + 1)
        {
            revert L1_TOO_MANY_BLOCKS();
        }

        if (state.taikoTokenBalances[assignment.prover] >= config.proofBond) {
<<<<<<< HEAD
            // Safe, see the above constraint
=======
>>>>>>> 437763a7
            unchecked {
                state.taikoTokenBalances[assignment.prover] -= config.proofBond;
            }
        } else {
<<<<<<< HEAD
            TaikoToken(resolver.resolve("taiko_token", false)).burn(
                assignment.prover, config.proofBond
=======
            TaikoToken(resolver.resolve("taiko_token", false)).transferFrom(
                assignment.prover, address(this), config.proofBond
>>>>>>> 437763a7
            );
        }

        // Pay prover after verifying assignment
        if (config.skipProverAssignmentVerificaiton) {
            // For testing only
            assignment.prover.sendEther(msg.value);
        } else if (!assignment.prover.isContract()) {
            if (
                _hashAssignment(input, assignment).recover(assignment.data)
                    != assignment.prover
            ) {
                revert L1_INVALID_PROVER_SIG();
            }
            assignment.prover.sendEther(msg.value);
        } else if (
            assignment.prover.supportsInterface(type(IProver).interfaceId)
        ) {
            IProver(assignment.prover).onBlockAssigned{ value: msg.value }(
                b.numBlocks, input, assignment
            );
        } else if (
            assignment.prover.supportsInterface(type(IERC1271).interfaceId)
        ) {
            if (
                IERC1271(assignment.prover).isValidSignature(
                    _hashAssignment(input, assignment), assignment.data
                ) != EIP1271_MAGICVALUE
            ) {
                revert L1_INVALID_PROVER_SIG();
            }
            assignment.prover.sendEther(msg.value);
        } else {
            revert L1_INVALID_PROVER();
        }

        // Reward the proposer
        uint256 reward;
        if (config.proposerRewardPerSecond > 0 && config.proposerRewardMax > 0)
        {
<<<<<<< HEAD
            // Unchecked is safe:
            // - block.timestamp is always greater than a block.proposedAt
            // (proposed in the past)
            // - 1x state.taikoTokenBalances[addr] uint256 could theoretically
            // store the whole token supply
=======
>>>>>>> 437763a7
            unchecked {
                uint256 blockTime = block.timestamp
                    - state.blocks[(b.numBlocks - 1) % config.blockRingBufferSize]
                        .proposedAt;

                if (blockTime > 0) {
                    reward = (config.proposerRewardPerSecond * blockTime).min(
                        config.proposerRewardMax
                    );

                    state.taikoTokenBalances[input.beneficiary] += reward;
                }
            }
        }

        if (_validateBlock(state, config, input, txList)) {
            // returns true if we need to cache the txList info
            state.txListInfo[input.txListHash] = TaikoData.TxListInfo({
                validSince: uint64(block.timestamp),
                size: uint24(txList.length)
            });
        }

        // Init the metadata
<<<<<<< HEAD
        // Unchecked is safe:
        // - equation is done among same variable types
        // - incrementation (state.slotB.numBlocks++) is fine for 584K years if
        // we proposing at every second
=======
>>>>>>> 437763a7
        unchecked {
            meta.id = b.numBlocks;
            meta.timestamp = uint64(block.timestamp);
            meta.l1Height = uint64(block.number - 1);
            meta.l1Hash = blockhash(block.number - 1);

            // After The Merge, L1 mixHash contains the prevrandao
            // from the beacon chain. Since multiple Taiko blocks
            // can be proposed in one Ethereum block, we need to
            // add salt to this random number as L2 mixHash
            meta.mixHash = bytes32(block.prevrandao * b.numBlocks);

            meta.txListHash = input.txListHash;
            meta.txListByteStart = input.txListByteStart;
            meta.txListByteEnd = input.txListByteEnd;
            meta.gasLimit = config.blockMaxGasLimit;
            meta.beneficiary = input.beneficiary;
            meta.depositsProcessed =
                LibDepositing.processDeposits(state, config, input.beneficiary);

            // Init the block
            TaikoData.Block storage blk =
                state.blocks[b.numBlocks % config.blockRingBufferSize];
            blk.metaHash = LibUtils.hashMetadata(meta);
            blk.prover = assignment.prover;
            blk.proposedAt = meta.timestamp;
            blk.nextForkChoiceId = 1;
            blk.verifiedForkChoiceId = 0;
            blk.blockId = meta.id;
            blk.proofBond = config.proofBond;
            blk.proofWindow = config.proofWindow;

            emit BlockProposed({
                blockId: state.slotB.numBlocks++,
                prover: blk.prover,
                reward: reward,
                meta: meta
            });
        }
    }

    function getBlock(
        TaikoData.State storage state,
        TaikoData.Config memory config,
        uint64 blockId
    )
        internal
        view
        returns (TaikoData.Block storage blk)
    {
        blk = state.blocks[blockId % config.blockRingBufferSize];
        if (blk.blockId != blockId) {
            revert L1_INVALID_BLOCK_ID();
        }
    }

    function _validateBlock(
        TaikoData.State storage state,
        TaikoData.Config memory config,
        TaikoData.BlockMetadataInput memory input,
        bytes calldata txList
    )
        private
        view
        returns (bool cacheTxListInfo)
    {
        if (input.beneficiary == address(0)) revert L1_INVALID_METADATA();

        uint64 timeNow = uint64(block.timestamp);
        // handling txList
        {
            uint24 size = uint24(txList.length);
            if (size > config.blockMaxTxListBytes) revert L1_TX_LIST();

            if (input.txListByteStart > input.txListByteEnd) {
                revert L1_TX_LIST_RANGE();
            }

            if (config.blockTxListExpiry == 0) {
                // caching is disabled
                if (input.txListByteStart != 0 || input.txListByteEnd != size) {
                    revert L1_TX_LIST_RANGE();
                }
            } else {
                // caching is enabled
                if (size == 0) {
                    // This blob shall have been submitted earlier
                    TaikoData.TxListInfo memory info =
                        state.txListInfo[input.txListHash];

                    if (input.txListByteEnd > info.size) {
                        revert L1_TX_LIST_RANGE();
                    }

                    if (
                        info.size == 0
                            || info.validSince + config.blockTxListExpiry < timeNow
                    ) {
                        revert L1_TX_LIST_NOT_EXIST();
                    }
                } else {
                    if (input.txListByteEnd > size) revert L1_TX_LIST_RANGE();
                    if (input.txListHash != keccak256(txList)) {
                        revert L1_TX_LIST_HASH();
                    }

                    cacheTxListInfo = input.cacheTxListInfo;
                }
            }
        }
    }

    function _hashAssignment(
        TaikoData.BlockMetadataInput memory input,
        TaikoData.ProverAssignment memory assignment
    )
        private
        view
        returns (bytes32)
    {
        return keccak256(abi.encode(input, msg.value, assignment.expiry));
    }
}<|MERGE_RESOLUTION|>--- conflicted
+++ resolved
@@ -82,21 +82,13 @@
         }
 
         if (state.taikoTokenBalances[assignment.prover] >= config.proofBond) {
-<<<<<<< HEAD
             // Safe, see the above constraint
-=======
->>>>>>> 437763a7
             unchecked {
                 state.taikoTokenBalances[assignment.prover] -= config.proofBond;
             }
         } else {
-<<<<<<< HEAD
-            TaikoToken(resolver.resolve("taiko_token", false)).burn(
-                assignment.prover, config.proofBond
-=======
             TaikoToken(resolver.resolve("taiko_token", false)).transferFrom(
                 assignment.prover, address(this), config.proofBond
->>>>>>> 437763a7
             );
         }
 
@@ -137,14 +129,11 @@
         uint256 reward;
         if (config.proposerRewardPerSecond > 0 && config.proposerRewardMax > 0)
         {
-<<<<<<< HEAD
             // Unchecked is safe:
             // - block.timestamp is always greater than a block.proposedAt
             // (proposed in the past)
             // - 1x state.taikoTokenBalances[addr] uint256 could theoretically
             // store the whole token supply
-=======
->>>>>>> 437763a7
             unchecked {
                 uint256 blockTime = block.timestamp
                     - state.blocks[(b.numBlocks - 1) % config.blockRingBufferSize]
@@ -169,13 +158,10 @@
         }
 
         // Init the metadata
-<<<<<<< HEAD
         // Unchecked is safe:
         // - equation is done among same variable types
         // - incrementation (state.slotB.numBlocks++) is fine for 584K years if
         // we proposing at every second
-=======
->>>>>>> 437763a7
         unchecked {
             meta.id = b.numBlocks;
             meta.timestamp = uint64(block.timestamp);
