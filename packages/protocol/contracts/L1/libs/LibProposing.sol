// SPDX-License-Identifier: MIT
//  _____     _ _         _         _
// |_   _|_ _(_) |_____  | |   __ _| |__ ___
//   | |/ _` | | / / _ \ | |__/ _` | '_ (_-<
//   |_|\__,_|_|_\_\___/ |____\__,_|_.__/__/
//
//   Email: security@taiko.xyz
//   Website: https://taiko.xyz
//   GitHub: https://github.com/taikoxyz
//   Discord: https://discord.gg/taikoxyz
//   Twitter: https://twitter.com/taikoxyz
//   Blog: https://mirror.xyz/labs.taiko.eth
//   Youtube: https://www.youtube.com/@taikoxyz

pragma solidity 0.8.24;

import "lib/openzeppelin-contracts/contracts/token/ERC20/IERC20.sol";
import "../../common/AddressResolver.sol";
import "../../libs/LibAddress.sol";
import "../hooks/IHook.sol";
import "../tiers/ITierProvider.sol";
import "../TaikoData.sol";
import "./LibDepositing.sol";

/// @title LibProposing
/// @notice A library for handling block proposals in the Taiko protocol.
library LibProposing {
    using LibAddress for address;

    // According to EIP4844, each blob has up to 4096 field elements, and each
    // field element has 32 bytes.
    uint256 public constant MAX_BYTES_PER_BLOB = 4096 * 32;

    // Warning: Any events defined here must also be defined in TaikoEvents.sol.
    event BlockProposed(
        uint256 indexed blockId,
        address indexed assignedProver,
        uint96 livenessBond,
        TaikoData.BlockMetadata meta,
        TaikoData.EthDeposit[] depositsProcessed
    );

    event BlobCached(bytes32 blobHash);

    // Warning: Any errors defined here must also be defined in TaikoErrors.sol.
    error L1_BLOB_FOR_DA_DISABLED();
    error L1_BLOB_NOT_FOUND();
    error L1_BLOB_NOT_REUSEABLE();
    error L1_INVALID_HOOK();
    error L1_INVALID_PARAM();
    error L1_INVALID_PROVER();
    error L1_LIVENESS_BOND_NOT_RECEIVED();
    error L1_PROPOSER_NOT_EOA();
    error L1_TOO_MANY_BLOCKS();
    error L1_TXLIST_OFFSET();
    error L1_TXLIST_SIZE();
    error L1_UNAUTHORIZED();
    error L1_UNEXPECTED_PARENT();

    /// @dev Proposes a Taiko L2 block.
    function proposeBlock(
        TaikoData.State storage state,
        TaikoData.Config memory config,
        AddressResolver resolver,
        bytes calldata data,
        bytes calldata txList
    )
        external
        returns (
            TaikoData.BlockMetadata memory meta,
            TaikoData.EthDeposit[] memory depositsProcessed
        )
    {
        TaikoData.BlockParams memory params = abi.decode(data, (TaikoData.BlockParams));

        // We need a prover that will submit proofs after the block has been submitted
        if (params.assignedProver == address(0)) {
            revert L1_INVALID_PROVER();
        }

        if (params.coinbase == address(0)) {
            params.coinbase = msg.sender;
        }

        // Taiko, as a Based Rollup, enables permissionless block proposals.
        // However, if the "proposer" address is set to a non-zero value, we
        // ensure that only that specific address has the authority to propose
        // blocks.
        TaikoData.SlotB memory b = state.slotB;
        if (!_isProposerPermitted(b, resolver)) revert L1_UNAUTHORIZED();

        // It's essential to ensure that the ring buffer for proposed blocks
        // still has space for at least one more block.

        if (b.numBlocks >= b.lastVerifiedBlockId + config.blockMaxProposals + 1) {
            revert L1_TOO_MANY_BLOCKS();
        }

        bytes32 parentMetaHash =
            state.blocks[(b.numBlocks - 1) % config.blockRingBufferSize].metaHash;

        // Check if parent block has the right meta hash
        // This is to allow the proposer to make sure the block builds on the expected latest chain
        // state
        if (params.parentMetaHash != 0 && parentMetaHash != params.parentMetaHash) {
            revert L1_UNEXPECTED_PARENT();
        }

        // Each transaction must handle a specific quantity of L1-to-L2
        // Ether deposits.
        depositsProcessed = LibDepositing.processDeposits(state, config, params.coinbase);

        // Initialize metadata to compute a metaHash, which forms a part of
        // the block data to be stored on-chain for future integrity checks.
        // If we choose to persist all data fields in the metadata, it will
        // require additional storage slots.
        unchecked {
            meta = TaikoData.BlockMetadata({
                l1Hash: blockhash(block.number - 1),
                difficulty: 0, // to be initialized below
                blobHash: 0, // to be initialized below
                extraData: params.extraData,
                depositsHash: keccak256(abi.encode(depositsProcessed)),
<<<<<<< HEAD
                // TODO(Brecht): A bit limiting this is required to be the same address as
                // msg.sender
                // And fees will be collected on L2 so if a smart contract is used as the proposer
                // it requires
                // the same contract to be deployed on L2 at the same address owned by the same
                // entity.
                coinbase: msg.sender,
=======
                coinbase: params.coinbase,
>>>>>>> e3fde54c
                id: b.numBlocks,
                gasLimit: config.blockMaxGasLimit,
                timestamp: uint64(block.timestamp),
                l1Height: uint64(block.number - 1),
                txListByteOffset: 0, // to be initialized below
                txListByteSize: 0, // to be initialized below
                minTier: 0, // to be initialized below
                blobUsed: txList.length == 0,
                parentMetaHash: parentMetaHash
            });
        }

        // Update certain meta fields
        if (meta.blobUsed) {
            if (!config.blobAllowedForDA) revert L1_BLOB_FOR_DA_DISABLED();

            if (params.blobHash != 0) {
                // We try to reuse an old blob
                if (!isBlobReusable(state, config, params.blobHash)) {
                    revert L1_BLOB_NOT_REUSEABLE();
                }
                meta.blobHash = params.blobHash;
            } else {
                // Always use the first blob in this transaction. If the
                // proposeBlock functions are called more than once in the same
                // L1 transaction, these multiple L2 blocks will share the same
                // blob.
                meta.blobHash = blobhash(0);

                if (meta.blobHash == 0) revert L1_BLOB_NOT_FOUND();

                // Depends on the blob data price, it may not make sense to
                // cache the blob which costs 20,000 (sstore) + 631 (event)
                // extra gas.
                if (params.cacheBlobForReuse) {
                    state.reusableBlobs[meta.blobHash] = block.timestamp;
                    emit BlobCached(meta.blobHash);
                }
            }

            // Check that the txList data range is within the max size of a blob
            if (uint256(params.txListByteOffset) + params.txListByteSize > MAX_BYTES_PER_BLOB) {
                revert L1_TXLIST_OFFSET();
            }

            meta.txListByteOffset = params.txListByteOffset;
            meta.txListByteSize = params.txListByteSize;
        } else {
            // The proposer must be an Externally Owned Account (EOA) for
            // calldata usage. This ensures that the transaction is not an
            // internal one, making calldata retrieval more straightforward for
            // Taiko node software.
            if (!LibAddress.isSenderEOA()) revert L1_PROPOSER_NOT_EOA();

            // The txList is the full byte array without any offset
            if (params.txListByteOffset != 0) {
                revert L1_INVALID_PARAM();
            }

            meta.blobHash = keccak256(txList);
            meta.txListByteOffset = 0;
            meta.txListByteSize = uint24(txList.length);
        }

        // Check that the tx length is non-zero and within the supported range
        if (meta.txListByteSize == 0 || meta.txListByteSize > config.blockMaxTxListBytes) {
            revert L1_TXLIST_SIZE();
        }

        // Following the Merge, the L1 mixHash incorporates the
        // prevrandao value from the beacon chain. Given the possibility
        // of multiple Taiko blocks being proposed within a single
        // Ethereum block, we choose to introduce a salt to this random
        // number as the L2 mixHash.
        meta.difficulty = keccak256(abi.encodePacked(block.prevrandao, b.numBlocks, block.number));

        // Use the difficulty as a random number
        meta.minTier = ITierProvider(resolver.resolve("tier_provider", false)).getMinTier(
            uint256(meta.difficulty)
        );

        // Create the block that will be stored onchain
        TaikoData.Block memory blk = TaikoData.Block({
            metaHash: keccak256(abi.encode(meta)),
            // Safeguard the liveness bond to ensure its preservation,
            // particularly in scenarios where it might be altered after the
            // block's proposal but before it has been proven or verified.
            livenessBond: config.livenessBond,
            blockId: b.numBlocks,
            proposedAt: meta.timestamp,
            proposedIn: uint64(block.number),
            // For a new block, the next transition ID is always 1, not 0.
            nextTransitionId: 1,
            // For unverified block, its verifiedTransitionId is always 0.
            verifiedTransitionId: 0,
            assignedProver: params.assignedProver
        });

        // Store the block in the ring buffer
        state.blocks[b.numBlocks % config.blockRingBufferSize] = blk;

        // Increment the counter (cursor) by 1.
        unchecked {
            ++state.slotB.numBlocks;
        }

        {
            IERC20 tko = IERC20(resolver.resolve("taiko_token", false));
            uint256 tkoBalance = tko.balanceOf(address(this));

            // Run all hooks.
            // Note that address(this).balance has been updated with msg.value,
            // prior to any code in this function has been executed.
            address prevHook;
            for (uint256 i; i < params.hookCalls.length; ++i) {
                if (uint160(prevHook) >= uint160(params.hookCalls[i].hook)) {
                    revert L1_INVALID_HOOK();
                }

                // When a hook is called, all ether in this contract will be send to the hook.
                // If the ether sent to the hook is not used entirely, the hook shall send the Ether
                // back to this contract for the next hook to use.
                // Proposers shall choose use extra hooks wisely.
                IHook(params.hookCalls[i].hook).onBlockProposed{ value: address(this).balance }(
                    blk, meta, params.hookCalls[i].data
                );

                prevHook = params.hookCalls[i].hook;
            }
            // Refund Ether
            if (address(this).balance != 0) {
                msg.sender.sendEther(address(this).balance);
            }

            // Check that after hooks, the Taiko Token balance of this contract
            // have increased by the same amount as config.livenessBond (to prevent)
            // multiple draining payments by a malicious proposer nesting the same
            // hook.
            if (tko.balanceOf(address(this)) != tkoBalance + config.livenessBond) {
                revert L1_LIVENESS_BOND_NOT_RECEIVED();
            }
        }

        emit BlockProposed({
            blockId: blk.blockId,
            assignedProver: blk.assignedProver,
            livenessBond: config.livenessBond,
            meta: meta,
            depositsProcessed: depositsProcessed
        });
    }

    function isBlobReusable(
        TaikoData.State storage state,
        TaikoData.Config memory config,
        bytes32 blobHash
    )
        internal
        view
        returns (bool)
    {
        return state.reusableBlobs[blobHash] + config.blobExpiry > block.timestamp;
    }

    function _isProposerPermitted(
        TaikoData.SlotB memory slotB,
        AddressResolver resolver
    )
        private
        view
        returns (bool)
    {
        if (slotB.numBlocks == 1) {
            // Only proposer_one can propose the first block after genesis
            address proposerOne = resolver.resolve("proposer_one", true);
            if (proposerOne != address(0) && msg.sender != proposerOne) {
                return false;
            }
        }

        address proposer = resolver.resolve("proposer", true);
        return proposer == address(0) || msg.sender == proposer;
    }
}<|MERGE_RESOLUTION|>--- conflicted
+++ resolved
@@ -121,17 +121,7 @@
                 blobHash: 0, // to be initialized below
                 extraData: params.extraData,
                 depositsHash: keccak256(abi.encode(depositsProcessed)),
-<<<<<<< HEAD
-                // TODO(Brecht): A bit limiting this is required to be the same address as
-                // msg.sender
-                // And fees will be collected on L2 so if a smart contract is used as the proposer
-                // it requires
-                // the same contract to be deployed on L2 at the same address owned by the same
-                // entity.
-                coinbase: msg.sender,
-=======
                 coinbase: params.coinbase,
->>>>>>> e3fde54c
                 id: b.numBlocks,
                 gasLimit: config.blockMaxGasLimit,
                 timestamp: uint64(block.timestamp),
