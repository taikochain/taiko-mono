// SPDX-License-Identifier: MIT
pragma solidity 0.8.24;

import "@openzeppelin/contracts/utils/cryptography/ECDSA.sol";
import "../../libs/LibAddress.sol";
import "../../libs/LibNetwork.sol";
import "./LibUtils.sol";

/// @title LibProposing
/// @notice A library for handling block proposals in the Taiko protocol.
/// @custom:security-contact security@taiko.xyz
library LibProposing {
    using LibAddress for address;

    // = keccak256(abi.encode(new TaikoData.EthDeposit[](0)))
    bytes32 private constant _EMPTY_ETH_DEPOSIT_HASH =
        0x569e75fc77c1a856f6daaf9e69d8a9566ca34aa47f9133711ce065a571af0cfd;

    // Warning: Any events defined here must also be defined in TaikoEvents.sol.
    /// @notice Emitted when a block is proposed.
    /// @param blockId The ID of the proposed block.
    /// @param assignedProver The address of the assigned prover.
    /// @param livenessBond The liveness bond of the proposed block.
    /// @param meta The metadata of the proposed block.
    /// @param depositsProcessed The EthDeposit array about processed deposits in this proposed
    /// block.
    event BlockProposed(
        uint256 indexed blockId,
        address indexed assignedProver,
        uint96 livenessBond,
        TaikoData.BlockMetadata meta,
        TaikoData.EthDeposit[] depositsProcessed
    );

    /// @notice Emitted when a block's txList is in the calldata.
    /// @param blockId The ID of the proposed block.
    /// @param txList The txList.
    event CalldataTxList(uint256 indexed blockId, bytes txList);

    // Warning: Any errors defined here must also be defined in TaikoErrors.sol.
    error L1_BLOB_NOT_AVAILABLE();
    error L1_BLOB_NOT_FOUND();
    error L1_LIVENESS_BOND_NOT_RECEIVED();
    error L1_TOO_MANY_BLOCKS();
    error L1_UNEXPECTED_PARENT();

    /// @dev Proposes a Taiko L2 block.
    /// @param _state Current TaikoData.State.
    /// @param _tko The taiko token.
    /// @param _config Actual TaikoData.Config.
    /// @param _resolver Address resolver interface.
    /// @param _data Encoded data bytes containing the block params.
    /// @param _txList Transaction list bytes (if not blob).
    /// @return meta_ The constructed block's metadata.
    function proposeBlock(
        TaikoData.State storage _state,
        TaikoToken _tko,
        TaikoData.Config memory _config,
        IAddressResolver _resolver,
        bytes calldata _data,
        bytes calldata _txList
    )
        internal
        returns (TaikoData.BlockMetadata memory meta_, TaikoData.EthDeposit[] memory deposits_)
    {
        TaikoData.BlockParams memory params = abi.decode(_data, (TaikoData.BlockParams));

        if (params.coinbase == address(0)) {
            params.coinbase = msg.sender;
        }

        // Taiko, as a Based Rollup, enables permissionless block proposals.
        TaikoData.SlotB memory b = _state.slotB;

        // It's essential to ensure that the ring buffer for proposed blocks
        // still has space for at least one more block.
        if (b.numBlocks >= b.lastVerifiedBlockId + _config.blockMaxProposals + 1) {
            revert L1_TOO_MANY_BLOCKS();
        }

        bytes32 parentMetaHash =
            _state.blocks[(b.numBlocks - 1) % _config.blockRingBufferSize].metaHash;
        // assert(parentMetaHash != 0);

        // Check if parent block has the right meta hash. This is to allow the proposer to make sure
        // the block builds on the expected latest chain state.
        if (params.parentMetaHash != 0 && parentMetaHash != params.parentMetaHash) {
            revert L1_UNEXPECTED_PARENT();
        }

        // Initialize metadata to compute a metaHash, which forms a part of
        // the block data to be stored on-chain for future integrity checks.
        // If we choose to persist all data fields in the metadata, it will
        // require additional storage slots.
        unchecked {
            meta_ = TaikoData.BlockMetadata({
                l1Hash: blockhash(block.number - 1),
                difficulty: 0, // to be initialized below
                blobHash: 0, // to be initialized below
                extraData: params.extraData,
                depositsHash: _EMPTY_ETH_DEPOSIT_HASH,
                coinbase: params.coinbase,
                id: b.numBlocks,
                gasLimit: _config.blockMaxGasLimit,
                timestamp: uint64(block.timestamp),
                l1Height: uint64(block.number - 1),
                minTier: 0, // to be initialized below
                blobUsed: _txList.length == 0,
                parentMetaHash: parentMetaHash,
                sender: msg.sender
            });
        }

        // Update certain meta fields
        if (meta_.blobUsed) {
            if (!LibNetwork.isDencunSupported(block.chainid)) revert L1_BLOB_NOT_AVAILABLE();

            // Always use the first blob in this transaction. If the
            // proposeBlock functions are called more than once in the same
            // L1 transaction, these multiple L2 blocks will share the same
            // blob.
            meta_.blobHash = blobhash(0);
            if (meta_.blobHash == 0) revert L1_BLOB_NOT_FOUND();
        } else {
            meta_.blobHash = keccak256(_txList);
<<<<<<< HEAD
=======

            // This function must be called as the outmost transaction (not an internal one) for
            // the node to extract the calldata easily.
            // We cannot rely on `msg.sender != tx.origin` for EOA check, as it will break after EIP
            // 7645: Alias ORIGIN to SENDER
            if (
                _config.checkEOAForCalldataDA
                    && ECDSA.recover(meta_.blobHash, params.signature) != msg.sender
            ) {
                revert L1_INVALID_SIG();
            }

>>>>>>> 10d81d85
            emit CalldataTxList(meta_.id, _txList);
        }

        // Following the Merge, the L1 mixHash incorporates the
        // prevrandao value from the beacon chain. Given the possibility
        // of multiple Taiko blocks being proposed within a single
        // Ethereum block, we choose to introduce a salt to this random
        // number as the L2 mixHash.
        meta_.difficulty = keccak256(abi.encodePacked(block.prevrandao, b.numBlocks, block.number));

        {
            ITierRouter tierRouter = ITierRouter(_resolver.resolve(LibStrings.B_TIER_ROUTER, false));
            ITierProvider tierProvider = ITierProvider(tierRouter.getProvider(b.numBlocks));

            // Use the difficulty as a random number
            meta_.minTier = tierProvider.getMinTier(uint256(meta_.difficulty));
        }

        // Create the block that will be stored onchain
        TaikoData.Block memory blk = TaikoData.Block({
            metaHash: LibUtils.hashMetadata(meta_),
            // Safeguard the liveness bond to ensure its preservation,
            // particularly in scenarios where it might be altered after the
            // block's proposal but before it has been proven or verified.
            assignedProver: address(0),
            livenessBond: _config.livenessBond,
            blockId: b.numBlocks,
            proposedAt: meta_.timestamp,
            proposedIn: uint64(block.number),
            // For a new block, the next transition ID is always 1, not 0.
            nextTransitionId: 1,
            // For unverified block, its verifiedTransitionId is always 0.
            verifiedTransitionId: 0
        });

        // Store the block in the ring buffer
        _state.blocks[b.numBlocks % _config.blockRingBufferSize] = blk;

        // Increment the counter (cursor) by 1.
        unchecked {
            ++_state.slotB.numBlocks;
        }

        _tko.transferFrom(msg.sender, address(this), _config.livenessBond);

        // Bribe the block builder. Unlock 1559-tips, this tip is only made
        // if this transaction succeeds.
        if (msg.value != 0 && block.coinbase != address(0)) {
            address(block.coinbase).sendEtherAndVerify(msg.value);
        }

        deposits_ = new TaikoData.EthDeposit[](0);
        emit BlockProposed({
            blockId: meta_.id,
            assignedProver: msg.sender,
            livenessBond: _config.livenessBond,
            meta: meta_,
            depositsProcessed: deposits_
        });
    }
}<|MERGE_RESOLUTION|>--- conflicted
+++ resolved
@@ -123,8 +123,6 @@
             if (meta_.blobHash == 0) revert L1_BLOB_NOT_FOUND();
         } else {
             meta_.blobHash = keccak256(_txList);
-<<<<<<< HEAD
-=======
 
             // This function must be called as the outmost transaction (not an internal one) for
             // the node to extract the calldata easily.
@@ -137,7 +135,6 @@
                 revert L1_INVALID_SIG();
             }
 
->>>>>>> 10d81d85
             emit CalldataTxList(meta_.id, _txList);
         }
 
