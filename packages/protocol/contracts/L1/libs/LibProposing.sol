// SPDX-License-Identifier: MIT
pragma solidity 0.8.24;

import "../../libs/LibAddress.sol";
import "../../libs/LibNetwork.sol";
import "./LibData.sol";
import "./LibUtils.sol";

/// @title LibProposing
/// @notice A library for handling block proposals in the Taiko protocol.
/// @custom:security-contact security@taiko.xyz
library LibProposing {
    using LibAddress for address;

    struct Local {
        TaikoData.SlotB b;
        bytes32 parentMetaHash;
        bool postFork;
    }

    struct Local {
        TaikoData.SlotB b;
        TaikoData.BlockParams params;
        bytes32 parentMetaHash;
    }

    // Warning: Any events defined here must also be defined in TaikoEvents.sol.
    /// @notice Emitted when a block is proposed.
    /// @param blockId The ID of the proposed block.
    /// @param assignedProver The address of the assigned prover.
    /// @param livenessBond The liveness bond of the proposed block.
    /// @param meta The metadata of the proposed block.
    /// @param depositsProcessed The EthDeposit array about processed deposits in this proposed
    /// block.
    event BlockProposed(
        uint256 indexed blockId,
        address indexed assignedProver,
        uint96 livenessBond,
        TaikoData.BlockMetadata meta,
        TaikoData.EthDeposit[] depositsProcessed
    );

    event BlockProposed2(uint256 indexed blockId, TaikoData.BlockMetadata2 meta);

    /// @notice Emitted when a block's txList is in the calldata.
    /// @param blockId The ID of the proposed block.
    /// @param txList The txList.
    event CalldataTxList(uint256 indexed blockId, bytes txList);

    // Warning: Any errors defined here must also be defined in TaikoErrors.sol.
    error L1_BLOB_NOT_AVAILABLE();
    error L1_BLOB_NOT_FOUND();
    error L1_INVALID_ANCHOR_BLOCK();
    error L1_INVALID_ANCHOR_TIMESTAMP();
    error L1_LIVENESS_BOND_NOT_RECEIVED();
    error L1_TOO_MANY_BLOCKS();
    error L1_UNEXPECTED_PARENT();

    /// @dev Proposes a Taiko L2 block.
    /// @param _state Current TaikoData.State.
    /// @param _tko The taiko token.
    /// @param _config Actual TaikoData.Config.
    /// @param _resolver Address resolver interface.
    /// @param _data Encoded data bytes containing the block params.
    /// @param _txList Transaction list bytes (if not blob).
    /// @return meta_ The constructed block's metadata.
    function proposeBlock(
        TaikoData.State storage _state,
        TaikoToken _tko,
        TaikoData.Config memory _config,
        IAddressResolver _resolver,
        bytes calldata _data,
        bytes calldata _txList
    )
        internal
        returns (TaikoData.BlockMetadata2 memory meta_, TaikoData.EthDeposit[] memory deposits_)
    {
<<<<<<< HEAD
        // Taiko, as a Based Rollup, enables permissionless block proposals.
        Local memory local;
        local.b = _state.slotB;
        local.postFork = local.b.numBlocks >= _config.forkHeight;

        // It's essential to ensure that the ring buffer for proposed blocks
        // still has space for at least one more block.
        if (local.b.numBlocks >= local.b.lastVerifiedBlockId + _config.blockMaxProposals + 1) {
            revert L1_TOO_MANY_BLOCKS();
        }

        TaikoData.BlockParams2 memory params;

        if (local.postFork) {
            if (_data.length != 0) {
                params = abi.decode(_data, (TaikoData.BlockParams2));
                // otherwise use a default BlockParams2 with 0 values
            }
        } else {
            params = LibData.paramV1toV2(abi.decode(_data, (TaikoData.BlockParams)));
        }
=======
        Local memory local;
        local.params = abi.decode(_data, (TaikoData.BlockParams));
>>>>>>> 3455e11c

        if (local.params.coinbase == address(0)) {
            local.params.coinbase = msg.sender;
        }

<<<<<<< HEAD
        if (!local.postFork || params.anchorBlockId == 0) {
            params.anchorBlockId = uint64(block.number - 1);
        }

        if (!local.postFork || params.anchorTimestamp == 0) {
            params.anchorTimestamp = uint64(block.timestamp);
        }

        // Verify params against the parent block.
        {
            TaikoData.Block storage parentBlk =
                _state.blocks[(local.b.numBlocks - 1) % _config.blockRingBufferSize];

            // Verify the passed in L1 state block number.
            // We only allow the L1 block to be 2 epochs old.
            // The other constraint is that the L1 block number needs to be larger than or equal the
            // one
            // in the previous L2 block.
            if (
                params.anchorBlockId + 64 < block.number //
                    || params.anchorBlockId >= block.number
                    || params.anchorBlockId < parentBlk.anchorBlockId
            ) {
                revert L1_INVALID_ANCHOR_BLOCK();
            }

            // Verify the passed in timestamp.
            // We only allow the timestamp to be 2 epochs old.
            // The other constraint is that the timestamp needs to be larger than or equal the one
            // in the previous L2 block.
            if (
                params.anchorTimestamp + 64 * 12 < block.timestamp
                    || params.anchorTimestamp > block.timestamp
                    || params.anchorTimestamp < parentBlk.anchorTimestamp
            ) {
                revert L1_INVALID_ANCHOR_TIMESTAMP();
            }

            // Check if parent block has the right meta hash. This is to allow the proposer to make
            // sure
            // the block builds on the expected latest chain state.
            if (params.parentMetaHash == 0) {
                params.parentMetaHash = parentBlk.metaHash;
            } else if (params.parentMetaHash != parentBlk.metaHash) {
                revert L1_UNEXPECTED_PARENT();
            }
=======
        // Taiko, as a Based Rollup, enables permissionless block proposals.
        local.b = _state.slotB;

        // It's essential to ensure that the ring buffer for proposed blocks
        // still has space for at least one more block.
        if (local.b.numBlocks >= local.b.lastVerifiedBlockId + _config.blockMaxProposals + 1) {
            revert L1_TOO_MANY_BLOCKS();
        }

        local.parentMetaHash =
            _state.blocks[(local.b.numBlocks - 1) % _config.blockRingBufferSize].metaHash;
        // assert(parentMetaHash != 0);

        // Check if parent block has the right meta hash. This is to allow the proposer to make sure
        // the block builds on the expected latest chain state.
        if (local.params.parentMetaHash != 0 && local.parentMetaHash != local.params.parentMetaHash)
        {
            revert L1_UNEXPECTED_PARENT();
>>>>>>> 3455e11c
        }

        // Initialize metadata to compute a metaHash, which forms a part of
        // the block data to be stored on-chain for future integrity checks.
        // If we choose to persist all data fields in the metadata, it will
        // require additional storage slots.
        unchecked {
            meta_ = TaikoData.BlockMetadata2({
                anchorBlockHash: blockhash(params.anchorBlockId),
                difficulty: keccak256(abi.encode("TAIKO_DIFFICULTY", local.b.numBlocks)),
                blobHash: 0, // to be initialized below
<<<<<<< HEAD
                extraData: params.extraData,
                coinbase: params.coinbase,
=======
                extraData: local.params.extraData,
                depositsHash: _EMPTY_ETH_DEPOSIT_HASH,
                coinbase: local.params.coinbase,
>>>>>>> 3455e11c
                id: local.b.numBlocks,
                gasLimit: _config.blockMaxGasLimit,
                anchorTimestamp: params.anchorTimestamp,
                anchorBlockId: params.anchorBlockId,
                minTier: 0, // to be initialized below
                blobUsed: _txList.length == 0,
<<<<<<< HEAD
                parentMetaHash: params.parentMetaHash,
                proposer: msg.sender,
                livenessBond: _config.livenessBond
=======
                parentMetaHash: local.parentMetaHash,
                sender: msg.sender
>>>>>>> 3455e11c
            });
        }

        // Update certain meta fields
        if (meta_.blobUsed) {
            if (!LibNetwork.isDencunSupported(block.chainid)) revert L1_BLOB_NOT_AVAILABLE();

            // Always use the first blob in this transaction. If the
            // proposeBlock functions are called more than once in the same
            // L1 transaction, these multiple L2 blocks will share the same
            // blob.
            meta_.blobHash = blobhash(0);
            if (meta_.blobHash == 0) revert L1_BLOB_NOT_FOUND();
        } else {
            meta_.blobHash = keccak256(_txList);
<<<<<<< HEAD
            emit CalldataTxList(meta_.id, _txList);
        }

=======

            // This function must be called as the outmost transaction (not an internal one) for
            // the node to extract the calldata easily.
            // We cannot rely on `msg.sender != tx.origin` for EOA check, as it will break after EIP
            // 7645: Alias ORIGIN to SENDER
            if (
                _config.checkEOAForCalldataDA
                    && ECDSA.recover(meta_.blobHash, local.params.signature) != msg.sender
            ) {
                revert L1_INVALID_SIG();
            }

            emit CalldataTxList(meta_.id, _txList);
        }

        // Following the Merge, the L1 mixHash incorporates the
        // prevrandao value from the beacon chain. Given the possibility
        // of multiple Taiko blocks being proposed within a single
        // Ethereum block, we choose to introduce a salt to this random
        // number as the L2 mixHash.
        meta_.difficulty =
            keccak256(abi.encodePacked(block.prevrandao, local.b.numBlocks, block.number));

>>>>>>> 3455e11c
        {
            ITierRouter tierRouter = ITierRouter(_resolver.resolve(LibStrings.B_TIER_ROUTER, false));
            ITierProvider tierProvider = ITierProvider(tierRouter.getProvider(local.b.numBlocks));

            // Use the difficulty as a random number
            meta_.minTier = tierProvider.getMinTier(uint256(meta_.difficulty));
        }

        // Create the block that will be stored onchain
        TaikoData.Block memory blk = TaikoData.Block({
            metaHash: LibData.hashMetadata(local.postFork, meta_),
            assignedProver: address(0),
<<<<<<< HEAD
            livenessBond: local.postFork ? 0 : meta_.livenessBond,
            blockId: local.b.numBlocks,
            proposedAt: uint64(block.timestamp),
=======
            livenessBond: _config.livenessBond,
            blockId: local.b.numBlocks,
            proposedAt: meta_.timestamp,
>>>>>>> 3455e11c
            proposedIn: uint64(block.number),
            // For a new block, the next transition ID is always 1, not 0.
            nextTransitionId: 1,
            // For unverified block, its verifiedTransitionId is always 0.
            verifiedTransitionId: 0,
            anchorBlockId: params.anchorBlockId,
            anchorTimestamp: params.anchorTimestamp
        });

        // Store the block in the ring buffer
        _state.blocks[local.b.numBlocks % _config.blockRingBufferSize] = blk;

        // Increment the counter (cursor) by 1.
        unchecked {
            ++_state.slotB.numBlocks;
        }

        _tko.transferFrom(msg.sender, address(this), _config.livenessBond);

        // Bribe the block builder. Unlock 1559-tips, this tip is only made
        // if this transaction succeeds.
        if (msg.value != 0 && block.coinbase != address(0)) {
            address(block.coinbase).sendEtherAndVerify(msg.value);
        }

        deposits_ = new TaikoData.EthDeposit[](0);

        if (local.postFork) {
            emit BlockProposed2(meta_.id, meta_);
        } else {
            emit BlockProposed({
                blockId: meta_.id,
                assignedProver: msg.sender,
                livenessBond: _config.livenessBond,
                meta: LibData.metadataV2toV1(meta_),
                depositsProcessed: deposits_
            });
        }
    }
}<|MERGE_RESOLUTION|>--- conflicted
+++ resolved
@@ -75,7 +75,6 @@
         internal
         returns (TaikoData.BlockMetadata2 memory meta_, TaikoData.EthDeposit[] memory deposits_)
     {
-<<<<<<< HEAD
         // Taiko, as a Based Rollup, enables permissionless block proposals.
         Local memory local;
         local.b = _state.slotB;
@@ -97,16 +96,11 @@
         } else {
             params = LibData.paramV1toV2(abi.decode(_data, (TaikoData.BlockParams)));
         }
-=======
-        Local memory local;
-        local.params = abi.decode(_data, (TaikoData.BlockParams));
->>>>>>> 3455e11c
 
         if (local.params.coinbase == address(0)) {
             local.params.coinbase = msg.sender;
         }
 
-<<<<<<< HEAD
         if (!local.postFork || params.anchorBlockId == 0) {
             params.anchorBlockId = uint64(block.number - 1);
         }
@@ -153,26 +147,6 @@
             } else if (params.parentMetaHash != parentBlk.metaHash) {
                 revert L1_UNEXPECTED_PARENT();
             }
-=======
-        // Taiko, as a Based Rollup, enables permissionless block proposals.
-        local.b = _state.slotB;
-
-        // It's essential to ensure that the ring buffer for proposed blocks
-        // still has space for at least one more block.
-        if (local.b.numBlocks >= local.b.lastVerifiedBlockId + _config.blockMaxProposals + 1) {
-            revert L1_TOO_MANY_BLOCKS();
-        }
-
-        local.parentMetaHash =
-            _state.blocks[(local.b.numBlocks - 1) % _config.blockRingBufferSize].metaHash;
-        // assert(parentMetaHash != 0);
-
-        // Check if parent block has the right meta hash. This is to allow the proposer to make sure
-        // the block builds on the expected latest chain state.
-        if (local.params.parentMetaHash != 0 && local.parentMetaHash != local.params.parentMetaHash)
-        {
-            revert L1_UNEXPECTED_PARENT();
->>>>>>> 3455e11c
         }
 
         // Initialize metadata to compute a metaHash, which forms a part of
@@ -184,28 +158,17 @@
                 anchorBlockHash: blockhash(params.anchorBlockId),
                 difficulty: keccak256(abi.encode("TAIKO_DIFFICULTY", local.b.numBlocks)),
                 blobHash: 0, // to be initialized below
-<<<<<<< HEAD
                 extraData: params.extraData,
                 coinbase: params.coinbase,
-=======
-                extraData: local.params.extraData,
-                depositsHash: _EMPTY_ETH_DEPOSIT_HASH,
-                coinbase: local.params.coinbase,
->>>>>>> 3455e11c
                 id: local.b.numBlocks,
                 gasLimit: _config.blockMaxGasLimit,
                 anchorTimestamp: params.anchorTimestamp,
                 anchorBlockId: params.anchorBlockId,
                 minTier: 0, // to be initialized below
                 blobUsed: _txList.length == 0,
-<<<<<<< HEAD
                 parentMetaHash: params.parentMetaHash,
                 proposer: msg.sender,
                 livenessBond: _config.livenessBond
-=======
-                parentMetaHash: local.parentMetaHash,
-                sender: msg.sender
->>>>>>> 3455e11c
             });
         }
 
@@ -221,35 +184,9 @@
             if (meta_.blobHash == 0) revert L1_BLOB_NOT_FOUND();
         } else {
             meta_.blobHash = keccak256(_txList);
-<<<<<<< HEAD
             emit CalldataTxList(meta_.id, _txList);
         }
 
-=======
-
-            // This function must be called as the outmost transaction (not an internal one) for
-            // the node to extract the calldata easily.
-            // We cannot rely on `msg.sender != tx.origin` for EOA check, as it will break after EIP
-            // 7645: Alias ORIGIN to SENDER
-            if (
-                _config.checkEOAForCalldataDA
-                    && ECDSA.recover(meta_.blobHash, local.params.signature) != msg.sender
-            ) {
-                revert L1_INVALID_SIG();
-            }
-
-            emit CalldataTxList(meta_.id, _txList);
-        }
-
-        // Following the Merge, the L1 mixHash incorporates the
-        // prevrandao value from the beacon chain. Given the possibility
-        // of multiple Taiko blocks being proposed within a single
-        // Ethereum block, we choose to introduce a salt to this random
-        // number as the L2 mixHash.
-        meta_.difficulty =
-            keccak256(abi.encodePacked(block.prevrandao, local.b.numBlocks, block.number));
-
->>>>>>> 3455e11c
         {
             ITierRouter tierRouter = ITierRouter(_resolver.resolve(LibStrings.B_TIER_ROUTER, false));
             ITierProvider tierProvider = ITierProvider(tierRouter.getProvider(local.b.numBlocks));
@@ -262,15 +199,9 @@
         TaikoData.Block memory blk = TaikoData.Block({
             metaHash: LibData.hashMetadata(local.postFork, meta_),
             assignedProver: address(0),
-<<<<<<< HEAD
             livenessBond: local.postFork ? 0 : meta_.livenessBond,
             blockId: local.b.numBlocks,
             proposedAt: uint64(block.timestamp),
-=======
-            livenessBond: _config.livenessBond,
-            blockId: local.b.numBlocks,
-            proposedAt: meta_.timestamp,
->>>>>>> 3455e11c
             proposedIn: uint64(block.number),
             // For a new block, the next transition ID is always 1, not 0.
             nextTransitionId: 1,
