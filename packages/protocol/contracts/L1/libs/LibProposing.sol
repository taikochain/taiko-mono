--- conflicted
+++ resolved
@@ -5,6 +5,7 @@
 import "../../libs/LibNetwork.sol";
 import "../access/IProposerAccess.sol";
 import "./LibBonds.sol";
+import "./LibData.sol";
 import "./LibUtils.sol";
 import "./LibVerifying.sol";
 
@@ -19,17 +20,34 @@
         TaikoData.BlockParamsV2 params;
         ITierProvider tierProvider;
         bytes32 parentMetaHash;
+        bool postFork;
+        bytes32 extraData;
     }
 
     /// @notice Emitted when a block is proposed.
-    /// @param _blockId The ID of the proposed block.
-    /// @param _meta The metadata of the proposed block.
-    event BlockProposedV2(uint256 indexed _blockId, TaikoData.BlockMetadataV2 _meta);
+    /// @param blockId The ID of the proposed block.
+    /// @param assignedProver The address of the assigned prover.
+    /// @param livenessBond The liveness bond of the proposed block.
+    /// @param meta The metadata of the proposed block.
+    /// @param depositsProcessed The EthDeposit array about processed deposits in this proposed
+    /// block.
+    event BlockProposed(
+        uint256 indexed blockId,
+        address indexed assignedProver,
+        uint96 livenessBond,
+        TaikoData.BlockMetadata meta,
+        TaikoData.EthDeposit[] depositsProcessed
+    );
+
+    /// @notice Emitted when a block is proposed.
+    /// @param blockId The ID of the proposed block.
+    /// @param meta The metadata of the proposed block.
+    event BlockProposedV2(uint256 indexed blockId, TaikoData.BlockMetadataV2 meta);
 
     /// @notice Emitted when a block's txList is in the calldata.
-    /// @param _blockId The ID of the proposed block.
-    /// @param _txList The txList.
-    event CalldataTxList(uint256 indexed _blockId, bytes _txList);
+    /// @param blockId The ID of the proposed block.
+    /// @param txList The txList.
+    event CalldataTxList(uint256 indexed blockId, bytes txList);
 
     error L1_BLOB_NOT_AVAILABLE();
     error L1_BLOB_NOT_FOUND();
@@ -41,15 +59,6 @@
     error L1_TOO_MANY_BLOCKS();
     error L1_UNEXPECTED_PARENT();
 
-<<<<<<< HEAD
-    /// @notice Proposes a Taiko L2 block.
-    /// @param _state Current TaikoData.State.
-    /// @param _config Actual TaikoData.Config.
-    /// @param _resolver Address resolver interface.
-    /// @param _data Encoded data bytes containing the block params.
-    /// @param _txList Transaction list bytes (if not blob).
-    /// @return meta_ The constructed block's metadata v2.
-=======
     /// @notice Proposes multiple Taiko L2 blocks.
     /// @param _state The current state of the Taiko protocol.
     /// @param _config The configuration parameters for the Taiko protocol.
@@ -100,7 +109,6 @@
     /// @param _txList Transaction list bytes (if not blob).
     /// @return metaV1_ The metadata of the proposed block (version 1).
     /// @return meta_ The metadata of the proposed block (version 2).
->>>>>>> f82de8ab
     function proposeBlock(
         TaikoData.State storage _state,
         TaikoData.Config memory _config,
@@ -109,9 +117,6 @@
         bytes calldata _txList
     )
         public
-<<<<<<< HEAD
-        returns (TaikoData.BlockMetadataV2 memory meta_)
-=======
         returns (TaikoData.BlockMetadata memory metaV1_, TaikoData.BlockMetadataV2 memory meta_)
     {
         (metaV1_, meta_) = _proposeBlock(_state, _config, _resolver, _params, _txList);
@@ -132,23 +137,18 @@
     )
         private
         returns (TaikoData.BlockMetadata memory metaV1_, TaikoData.BlockMetadataV2 memory meta_)
->>>>>>> f82de8ab
     {
         // Checks proposer access.
         Local memory local;
         local.b = _state.slotB;
-
-        // Ensure that the ring buffer for proposed blocks still has space for at least one more
-        // block.
+        local.postFork = local.b.numBlocks >= _config.ontakeForkHeight;
+
+        // It's essential to ensure that the ring buffer for proposed blocks
+        // still has space for at least one more block.
         if (local.b.numBlocks >= local.b.lastVerifiedBlockId + _config.blockMaxProposals + 1) {
             revert L1_TOO_MANY_BLOCKS();
         }
 
-<<<<<<< HEAD
-        if (_data.length != 0) {
-            local.params = abi.decode(_data, (TaikoData.BlockParamsV2));
-            // otherwise use a default BlockParamsV2 with 0 values
-=======
         if (local.postFork) {
             if (_params.length != 0) {
                 local.params = abi.decode(_params, (TaikoData.BlockParamsV2));
@@ -158,18 +158,17 @@
             TaikoData.BlockParams memory paramsV1 = abi.decode(_params, (TaikoData.BlockParams));
             local.params = LibData.blockParamsV1ToV2(paramsV1);
             local.extraData = paramsV1.extraData;
->>>>>>> f82de8ab
         }
 
         if (local.params.coinbase == address(0)) {
             local.params.coinbase = msg.sender;
         }
 
-        if (local.params.anchorBlockId == 0) {
+        if (!local.postFork || local.params.anchorBlockId == 0) {
             local.params.anchorBlockId = uint64(block.number - 1);
         }
 
-        if (local.params.timestamp == 0) {
+        if (!local.postFork || local.params.timestamp == 0) {
             local.params.timestamp = uint64(block.timestamp);
         }
 
@@ -177,28 +176,30 @@
         TaikoData.BlockV2 storage parentBlk =
             _state.blocks[(local.b.numBlocks - 1) % _config.blockRingBufferSize];
 
-        // Verify the passed in L1 state block number.
-        // We only allow the L1 block to be 2 epochs old.
-        // The other constraint is that the L1 block number needs to be larger than or equal
-        // the one in the previous L2 block.
-        if (
-            local.params.anchorBlockId + _config.maxAnchorHeightOffset < block.number //
-                || local.params.anchorBlockId >= block.number
-                || local.params.anchorBlockId < parentBlk.proposedIn
-        ) {
-            revert L1_INVALID_ANCHOR_BLOCK();
-        }
-
-        // Verify the passed in timestamp.
-        // We only allow the timestamp to be 2 epochs old.
-        // The other constraint is that the timestamp needs to be larger than or equal the
-        // one in the previous L2 block.
-        if (
-            local.params.timestamp + _config.maxAnchorHeightOffset * 12 < block.timestamp
-                || local.params.timestamp > block.timestamp
-                || local.params.timestamp < parentBlk.proposedAt
-        ) {
-            revert L1_INVALID_TIMESTAMP();
+        if (local.postFork) {
+            // Verify the passed in L1 state block number.
+            // We only allow the L1 block to be 2 epochs old.
+            // The other constraint is that the L1 block number needs to be larger than or equal
+            // the one in the previous L2 block.
+            if (
+                local.params.anchorBlockId + _config.maxAnchorHeightOffset < block.number //
+                    || local.params.anchorBlockId >= block.number
+                    || local.params.anchorBlockId < parentBlk.proposedIn
+            ) {
+                revert L1_INVALID_ANCHOR_BLOCK();
+            }
+
+            // Verify the passed in timestamp.
+            // We only allow the timestamp to be 2 epochs old.
+            // The other constraint is that the timestamp needs to be larger than or equal the
+            // one in the previous L2 block.
+            if (
+                local.params.timestamp + _config.maxAnchorHeightOffset * 12 < block.timestamp
+                    || local.params.timestamp > block.timestamp
+                    || local.params.timestamp < parentBlk.proposedAt
+            ) {
+                revert L1_INVALID_TIMESTAMP();
+            }
         }
 
         // Check if parent block has the right meta hash. This is to allow the proposer to make
@@ -218,10 +219,12 @@
                 anchorBlockHash: blockhash(local.params.anchorBlockId),
                 difficulty: keccak256(abi.encode("TAIKO_DIFFICULTY", local.b.numBlocks)),
                 blobHash: 0, // to be initialized below
-                // To make sure each L2 block can be executed deterministically by the client
-                // without referring to its metadata on Ethereum, we need to encode
-                // _config.baseFeeConfig into the extraData.
-                extraData: _encodeBaseFeeConfig(_config.baseFeeConfig),
+                // To make sure each L2 block can be exexucated deterministiclly by the client
+                // without referering to its metadata on Ethereum, we need to encode
+                // config.sharingPctg into the extraData.
+                extraData: local.postFork
+                    ? _encodeBaseFeeConfig(_config.baseFeeConfig)
+                    : local.extraData,
                 coinbase: local.params.coinbase,
                 id: local.b.numBlocks,
                 gasLimit: _config.blockMaxGasLimit,
@@ -265,14 +268,18 @@
         // Use the difficulty as a random number
         meta_.minTier = local.tierProvider.getMinTier(meta_.proposer, uint256(meta_.difficulty));
 
+        if (!local.postFork) {
+            metaV1_ = LibData.blockMetadataV2toV1(meta_);
+        }
+
         // Create the block that will be stored onchain
         TaikoData.BlockV2 memory blk = TaikoData.BlockV2({
-            metaHash: keccak256(abi.encode(meta_)),
+            metaHash: local.postFork ? keccak256(abi.encode(meta_)) : keccak256(abi.encode(metaV1_)),
             assignedProver: address(0),
-            livenessBond: 0,
+            livenessBond: local.postFork ? 0 : meta_.livenessBond,
             blockId: local.b.numBlocks,
-            proposedAt: local.params.timestamp,
-            proposedIn: local.params.anchorBlockId,
+            proposedAt: local.postFork ? local.params.timestamp : uint64(block.timestamp),
+            proposedIn: local.postFork ? local.params.anchorBlockId : uint64(block.number),
             // For a new block, the next transition ID is always 1, not 0.
             nextTransitionId: 1,
             livenessBondReturned: false,
@@ -296,9 +303,6 @@
             address(block.coinbase).sendEtherAndVerify(msg.value);
         }
 
-<<<<<<< HEAD
-        emit BlockProposedV2(meta_.id, meta_);
-=======
         if (local.postFork) {
             emit BlockProposedV2(meta_.id, meta_);
         } else {
@@ -310,11 +314,8 @@
                 depositsProcessed: new TaikoData.EthDeposit[](0)
             });
         }
->>>>>>> f82de8ab
-    }
-
-    /// @dev Checks if the proposer has the necessary permissions.
-    /// @param _resolver The address resolver interface.
+    }
+
     function checkProposerPermission(IAddressResolver _resolver) internal view {
         address proposerAccess = _resolver.resolve(LibStrings.B_PROPOSER_ACCESS, true);
         if (proposerAccess == address(0)) return;
@@ -324,9 +325,6 @@
         }
     }
 
-    /// @dev Encodes the base fee configuration.
-    /// @param _baseFeeConfig The base fee configuration to encode.
-    /// @return The encoded base fee configuration as a bytes32 value.
     function _encodeBaseFeeConfig(
         TaikoData.BaseFeeConfig memory _baseFeeConfig
     )
