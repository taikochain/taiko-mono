// SPDX-License-Identifier: MIT
pragma solidity 0.8.24;

import "../../libs/LibAddress.sol";
import "../../libs/LibNetwork.sol";
import "./LibData.sol";
import "./LibUtils.sol";

/// @title LibProposing
/// @notice A library for handling block proposals in the Taiko protocol.
/// @custom:security-contact security@taiko.xyz
library LibProposing {
    using LibAddress for address;

    // = keccak256(abi.encode(new TaikoData.EthDeposit[](0)))
    bytes32 private constant _EMPTY_ETH_DEPOSIT_HASH =
        0x569e75fc77c1a856f6daaf9e69d8a9566ca34aa47f9133711ce065a571af0cfd;

    struct Local {
        TaikoData.SlotB b;
        TaikoData.BlockParams params;
        bytes32 parentMetaHash;
    }

    // Warning: Any events defined here must also be defined in TaikoEvents.sol.
    /// @notice Emitted when a block is proposed.
    /// @param blockId The ID of the proposed block.
    /// @param assignedProver The address of the assigned prover.
    /// @param livenessBond The liveness bond of the proposed block.
    /// @param meta The metadata of the proposed block.
    /// @param depositsProcessed The EthDeposit array about processed deposits in this proposed
    /// block.
    event BlockProposed(
        uint256 indexed blockId,
        address indexed assignedProver,
        uint96 livenessBond,
        TaikoData.BlockMetadata meta,
        TaikoData.EthDeposit[] depositsProcessed
    );

<<<<<<< HEAD
    event BlockProposed2(
        uint256 indexed blockId, address indexed assignedProver, TaikoData.BlockMetadata2 meta
    );

=======
>>>>>>> 220cc294
    /// @notice Emitted when a block's txList is in the calldata.
    /// @param blockId The ID of the proposed block.
    /// @param txList The txList.
    event CalldataTxList(uint256 indexed blockId, bytes txList);

    // Warning: Any errors defined here must also be defined in TaikoErrors.sol.
    error L1_BLOB_NOT_AVAILABLE();
    error L1_BLOB_NOT_FOUND();
    error L1_FORK_ERROR();
    error L1_LIVENESS_BOND_NOT_RECEIVED();
    error L1_TOO_MANY_BLOCKS();
    error L1_UNEXPECTED_PARENT();

    /// @dev Proposes a Taiko L2 block.
    /// @param _state Current TaikoData.State.
    /// @param _tko The taiko token.
    /// @param _config Actual TaikoData.Config.
    /// @param _resolver Address resolver interface.
    /// @param _data Encoded data bytes containing the block params.
    /// @param _txList Transaction list bytes (if not blob).
    /// @return meta_ The constructed block's metadata.
    function proposeBlock(
        TaikoData.State storage _state,
        TaikoToken _tko,
        TaikoData.Config memory _config,
        IAddressResolver _resolver,
        bytes calldata _data,
        bytes calldata _txList
    )
        internal
        returns (TaikoData.BlockMetadata2 memory meta_, TaikoData.EthDeposit[] memory deposits_)
    {
<<<<<<< HEAD
        // Taiko, as a Based Rollup, enables permissionless block proposals.
        TaikoData.SlotB memory b = _state.slotB;
        bool postFork = b.numBlocks >= _config.hardforkHeight;

        TaikoData.BlockParams2 memory params = postFork
            ? abi.decode(_data, (TaikoData.BlockParams2))
            : LibData.paramV1toV2(abi.decode(_data, (TaikoData.BlockParams)));

        if (params.timestamp == 0) params.timestamp = uint64(block.timestamp);
        if (params.l1StateBlockNumber == 0) params.l1StateBlockNumber = uint64(block.number - 1);
=======
        Local memory local;
        local.params = abi.decode(_data, (TaikoData.BlockParams));
>>>>>>> 220cc294

        if (local.params.coinbase == address(0)) {
            local.params.coinbase = msg.sender;
        }

<<<<<<< HEAD
=======
        // Taiko, as a Based Rollup, enables permissionless block proposals.
        local.b = _state.slotB;

>>>>>>> 220cc294
        // It's essential to ensure that the ring buffer for proposed blocks
        // still has space for at least one more block.
        if (local.b.numBlocks >= local.b.lastVerifiedBlockId + _config.blockMaxProposals + 1) {
            revert L1_TOO_MANY_BLOCKS();
        }

        local.parentMetaHash =
            _state.blocks[(local.b.numBlocks - 1) % _config.blockRingBufferSize].metaHash;
        // assert(parentMetaHash != 0);

        // Check if parent block has the right meta hash. This is to allow the proposer to make sure
        // the block builds on the expected latest chain state.
        if (local.params.parentMetaHash != 0 && local.parentMetaHash != local.params.parentMetaHash)
        {
            revert L1_UNEXPECTED_PARENT();
        }

        // Initialize metadata to compute a metaHash, which forms a part of
        // the block data to be stored on-chain for future integrity checks.
        // If we choose to persist all data fields in the metadata, it will
        // require additional storage slots.
        unchecked {
            meta_ = TaikoData.BlockMetadata2({
                l1Hash: blockhash(block.number - 1),
                difficulty: 0, // to be initialized below
                blobHash: 0, // to be initialized below
                extraData: local.params.extraData,
                depositsHash: _EMPTY_ETH_DEPOSIT_HASH,
                coinbase: local.params.coinbase,
                id: local.b.numBlocks,
                gasLimit: _config.blockMaxGasLimit,
                timestamp: params.timestamp,
                l1Height: params.l1StateBlockNumber,
                minTier: 0, // to be initialized below
                blobUsed: _txList.length == 0,
<<<<<<< HEAD
                parentMetaHash: parentMetaHash,
                sender: msg.sender,
                livenessBond: _config.livenessBond
=======
                parentMetaHash: local.parentMetaHash,
                sender: msg.sender
>>>>>>> 220cc294
            });
        }

        // Update certain meta fields
        if (meta_.blobUsed) {
            if (!LibNetwork.isDencunSupported(block.chainid)) revert L1_BLOB_NOT_AVAILABLE();

            // Always use the first blob in this transaction. If the
            // proposeBlock functions are called more than once in the same
            // L1 transaction, these multiple L2 blocks will share the same
            // blob.
            meta_.blobHash = blobhash(0);
            if (meta_.blobHash == 0) revert L1_BLOB_NOT_FOUND();
        } else {
            meta_.blobHash = keccak256(_txList);
<<<<<<< HEAD
=======

            // This function must be called as the outmost transaction (not an internal one) for
            // the node to extract the calldata easily.
            // We cannot rely on `msg.sender != tx.origin` for EOA check, as it will break after EIP
            // 7645: Alias ORIGIN to SENDER
            if (
                _config.checkEOAForCalldataDA
                    && ECDSA.recover(meta_.blobHash, local.params.signature) != msg.sender
            ) {
                revert L1_INVALID_SIG();
            }

>>>>>>> 220cc294
            emit CalldataTxList(meta_.id, _txList);
        }

        // Following the Merge, the L1 mixHash incorporates the
        // prevrandao value from the beacon chain. Given the possibility
        // of multiple Taiko blocks being proposed within a single
        // Ethereum block, we choose to introduce a salt to this random
        // number as the L2 mixHash.
        meta_.difficulty =
            keccak256(abi.encodePacked(block.prevrandao, local.b.numBlocks, block.number));

        {
            ITierRouter tierRouter = ITierRouter(_resolver.resolve(LibStrings.B_TIER_ROUTER, false));
            ITierProvider tierProvider = ITierProvider(tierRouter.getProvider(local.b.numBlocks));

            // Use the difficulty as a random number
            meta_.minTier = tierProvider.getMinTier(uint256(meta_.difficulty));
        }

        // Create the block that will be stored onchain
        TaikoData.Block memory blk = TaikoData.Block({
            metaHash: LibData.hashMetadata(postFork, meta_),
            // Safeguard the liveness bond to ensure its preservation,
            // particularly in scenarios where it might be altered after the
            // block's proposal but before it has been proven or verified.
            assignedProver: address(0),
            livenessBond: _config.livenessBond,
            blockId: local.b.numBlocks,
            proposedAt: meta_.timestamp,
            proposedIn: uint64(block.number),
            // For a new block, the next transition ID is always 1, not 0.
            nextTransitionId: 1,
            // For unverified block, its verifiedTransitionId is always 0.
            verifiedTransitionId: 0
        });

        // Store the block in the ring buffer
        _state.blocks[local.b.numBlocks % _config.blockRingBufferSize] = blk;

        // Increment the counter (cursor) by 1.
        unchecked {
            ++_state.slotB.numBlocks;
        }

        _tko.transferFrom(msg.sender, address(this), _config.livenessBond);

        // Bribe the block builder. Unlock 1559-tips, this tip is only made
        // if this transaction succeeds.
        if (msg.value != 0 && block.coinbase != address(0)) {
            address(block.coinbase).sendEtherAndVerify(msg.value);
        }

        deposits_ = new TaikoData.EthDeposit[](0);

        if (postFork) {
            emit BlockProposed2({ blockId: meta_.id, assignedProver: msg.sender, meta: meta_ });
        } else {
            emit BlockProposed({
                blockId: meta_.id,
                assignedProver: msg.sender,
                livenessBond: _config.livenessBond,
                meta: LibData.metadataV2toV1(meta_),
                depositsProcessed: deposits_
            });
        }
    }
}<|MERGE_RESOLUTION|>--- conflicted
+++ resolved
@@ -18,8 +18,9 @@
 
     struct Local {
         TaikoData.SlotB b;
-        TaikoData.BlockParams params;
+        TaikoData.BlockParams2 params;
         bytes32 parentMetaHash;
+        bool postFork;
     }
 
     // Warning: Any events defined here must also be defined in TaikoEvents.sol.
@@ -38,13 +39,10 @@
         TaikoData.EthDeposit[] depositsProcessed
     );
 
-<<<<<<< HEAD
     event BlockProposed2(
         uint256 indexed blockId, address indexed assignedProver, TaikoData.BlockMetadata2 meta
     );
 
-=======
->>>>>>> 220cc294
     /// @notice Emitted when a block's txList is in the calldata.
     /// @param blockId The ID of the proposed block.
     /// @param txList The txList.
@@ -77,32 +75,24 @@
         internal
         returns (TaikoData.BlockMetadata2 memory meta_, TaikoData.EthDeposit[] memory deposits_)
     {
-<<<<<<< HEAD
         // Taiko, as a Based Rollup, enables permissionless block proposals.
-        TaikoData.SlotB memory b = _state.slotB;
-        bool postFork = b.numBlocks >= _config.hardforkHeight;
-
-        TaikoData.BlockParams2 memory params = postFork
+        Local memory local;
+        local.b = _state.slotB;
+        local.postFork = local.b.numBlocks >= _config.hardforkHeight;
+
+        local.params = local.postFork
             ? abi.decode(_data, (TaikoData.BlockParams2))
             : LibData.paramV1toV2(abi.decode(_data, (TaikoData.BlockParams)));
 
-        if (params.timestamp == 0) params.timestamp = uint64(block.timestamp);
-        if (params.l1StateBlockNumber == 0) params.l1StateBlockNumber = uint64(block.number - 1);
-=======
-        Local memory local;
-        local.params = abi.decode(_data, (TaikoData.BlockParams));
->>>>>>> 220cc294
+        if (local.params.timestamp == 0) local.params.timestamp = uint64(block.timestamp);
+        if (local.params.l1StateBlockNumber == 0) {
+            local.params.l1StateBlockNumber = uint64(block.number - 1);
+        }
 
         if (local.params.coinbase == address(0)) {
             local.params.coinbase = msg.sender;
         }
 
-<<<<<<< HEAD
-=======
-        // Taiko, as a Based Rollup, enables permissionless block proposals.
-        local.b = _state.slotB;
-
->>>>>>> 220cc294
         // It's essential to ensure that the ring buffer for proposed blocks
         // still has space for at least one more block.
         if (local.b.numBlocks >= local.b.lastVerifiedBlockId + _config.blockMaxProposals + 1) {
@@ -134,18 +124,13 @@
                 coinbase: local.params.coinbase,
                 id: local.b.numBlocks,
                 gasLimit: _config.blockMaxGasLimit,
-                timestamp: params.timestamp,
-                l1Height: params.l1StateBlockNumber,
+                timestamp: local.params.timestamp,
+                l1Height: local.params.l1StateBlockNumber,
                 minTier: 0, // to be initialized below
                 blobUsed: _txList.length == 0,
-<<<<<<< HEAD
-                parentMetaHash: parentMetaHash,
+                parentMetaHash: local.parentMetaHash,
                 sender: msg.sender,
                 livenessBond: _config.livenessBond
-=======
-                parentMetaHash: local.parentMetaHash,
-                sender: msg.sender
->>>>>>> 220cc294
             });
         }
 
@@ -161,21 +146,6 @@
             if (meta_.blobHash == 0) revert L1_BLOB_NOT_FOUND();
         } else {
             meta_.blobHash = keccak256(_txList);
-<<<<<<< HEAD
-=======
-
-            // This function must be called as the outmost transaction (not an internal one) for
-            // the node to extract the calldata easily.
-            // We cannot rely on `msg.sender != tx.origin` for EOA check, as it will break after EIP
-            // 7645: Alias ORIGIN to SENDER
-            if (
-                _config.checkEOAForCalldataDA
-                    && ECDSA.recover(meta_.blobHash, local.params.signature) != msg.sender
-            ) {
-                revert L1_INVALID_SIG();
-            }
-
->>>>>>> 220cc294
             emit CalldataTxList(meta_.id, _txList);
         }
 
@@ -197,7 +167,7 @@
 
         // Create the block that will be stored onchain
         TaikoData.Block memory blk = TaikoData.Block({
-            metaHash: LibData.hashMetadata(postFork, meta_),
+            metaHash: LibData.hashMetadata(local.postFork, meta_),
             // Safeguard the liveness bond to ensure its preservation,
             // particularly in scenarios where it might be altered after the
             // block's proposal but before it has been proven or verified.
@@ -230,7 +200,7 @@
 
         deposits_ = new TaikoData.EthDeposit[](0);
 
-        if (postFork) {
+        if (local.postFork) {
             emit BlockProposed2({ blockId: meta_.id, assignedProver: msg.sender, meta: meta_ });
         } else {
             emit BlockProposed({
