// SPDX-License-Identifier: MIT
//  _____     _ _         _         _
// |_   _|_ _(_) |_____  | |   __ _| |__ ___
//   | |/ _` | | / / _ \ | |__/ _` | '_ (_-<
//   |_|\__,_|_|_\_\___/ |____\__,_|_.__/__/

pragma solidity ^0.8.18;

import {AddressResolver} from "../../common/AddressResolver.sol";
import {ISignalService} from "../../signal/ISignalService.sol";
import {LibTokenomics} from "./LibTokenomics.sol";
import {LibUtils} from "./LibUtils.sol";
import {
    SafeCastUpgradeable
} from "@openzeppelin/contracts-upgradeable/utils/math/SafeCastUpgradeable.sol";
import {TaikoData} from "../../L1/TaikoData.sol";

library LibVerifying {
    using SafeCastUpgradeable for uint256;
    using LibUtils for TaikoData.State;

    error L1_INVALID_CONFIG();
    error L1_INVALID_L21559_PARAMS();

    event BlockVerified(uint256 indexed id, bytes32 blockHash);
    event XchainSynced(
        uint256 indexed srcHeight,
        bytes32 blockHash,
        bytes32 signalRoot
    );

    function init(
        TaikoData.State storage state,
        TaikoData.Config memory config,
        bytes32 genesisBlockHash,
        uint64 initBasefee,
        uint64 initProofTimeIssued
    ) internal {
        _checkConfig(config);

        uint64 timeNow = uint64(block.timestamp);
        state.genesisHeight = uint64(block.number);
        state.genesisTimestamp = timeNow;

        state.basefee = initBasefee;
        state.proofTimeIssued = initProofTimeIssued;
        state.numBlocks = 1;

        TaikoData.Block storage blk = state.blocks[0];
        blk.proposedAt = timeNow;
        blk.nextForkChoiceId = 2;
        blk.verifiedForkChoiceId = 1;

        TaikoData.ForkChoice storage fc = state.blocks[0].forkChoices[1];
        fc.blockHash = genesisBlockHash;
        fc.provenAt = timeNow;

        emit BlockVerified(0, genesisBlockHash);
    }

    function verifyBlocks(
        TaikoData.State storage state,
        TaikoData.Config memory config,
        AddressResolver resolver,
        uint256 maxBlocks
    ) internal {
        uint256 i = state.lastVerifiedBlockId;
        TaikoData.Block storage blk = state.blocks[i % config.ringBufferSize];

        uint256 fcId = blk.verifiedForkChoiceId;
        assert(fcId > 0);
        bytes32 blockHash = blk.forkChoices[fcId].blockHash;
        uint32 gasUsed = blk.forkChoices[fcId].gasUsed;
        bytes32 signalRoot;

        uint64 processed;
        unchecked {
            ++i;
        }

        while (i < state.numBlocks && processed < maxBlocks) {
            blk = state.blocks[i % config.ringBufferSize];
            assert(blk.blockId == i);

            fcId = LibUtils.getForkChoiceId(state, blk, blockHash, gasUsed);

            if (fcId == 0) break;

            TaikoData.ForkChoice storage fc = blk.forkChoices[fcId];
            if (fc.prover == address(0)) break;

            _markBlockVerified({
                state: state,
                config: config,
                blk: blk,
                fcId: uint24(fcId),
                fc: fc
            });
            blockHash = fc.blockHash;
            gasUsed = fc.gasUsed;
            signalRoot = fc.signalRoot;

            unchecked {
                ++i;
                ++processed;
            }
        }

        if (processed > 0) {
            unchecked {
                state.lastVerifiedBlockId += processed;
            }

            if (config.relaySignalRoot) {
                // Send the L2's signal root to the signal service so other TaikoL1
                // deployments, if they share the same signal service, can relay the
                // signal to their corresponding TaikoL2 contract.
                ISignalService(resolver.resolve("signal_service", false))
                    .sendSignal(signalRoot);
            }
            emit XchainSynced(state.lastVerifiedBlockId, blockHash, signalRoot);
        }
    }

    function _markBlockVerified(
        TaikoData.State storage state,
        TaikoData.Config memory config,
        TaikoData.Block storage blk,
        TaikoData.ForkChoice storage fc,
        uint24 fcId
    ) private {
        if (config.proofTimeTarget != 0) {
<<<<<<< HEAD
            uint256 proofTime;
            unchecked {
                proofTime = (fc.provenAt - blk.proposedAt);
            }
=======
            uint64 proofTime;
            unchecked {
                proofTime = uint64(fc.provenAt - blk.proposedAt);
            }

            uint64 reward = LibTokenomics.getProofReward(state, proofTime);

            (state.proofTimeIssued, state.basefee) = LibTokenomics
                .getNewBaseFeeandProofTimeIssued(state, config, proofTime);
>>>>>>> 60eb6d9c

            (
                uint64 reward,
                uint64 proofTimeIssued,
                uint64 newBasefee
            ) = LibTokenomics.calculateBasefee(
                    state,
                    config,
                    uint64(proofTime)
                );

            state.basefee = newBasefee;
            state.proofTimeIssued = proofTimeIssued;
            unchecked {
                state.accBlockFees -= reward;
                state.accProposedAt -= blk.proposedAt;
            }

            // reward the prover
            _addToBalance(state, fc.prover, reward);
        }

        blk.nextForkChoiceId = 1;
        blk.verifiedForkChoiceId = fcId;

        emit BlockVerified(blk.blockId, fc.blockHash);
    }

    function _addToBalance(
        TaikoData.State storage state,
        address account,
        uint256 amount
    ) private {
        if (amount == 0) return;
        if (state.balances[account] == 0) {
            // Reduce refund to 1 wei as a penalty if the proposer
            // has 0 TKO outstanding balance.
            state.balances[account] = 1;
        } else {
            state.balances[account] += amount;
        }
    }

    function _checkConfig(TaikoData.Config memory config) private pure {
        if (
            config.chainId <= 1 ||
            config.maxNumProposedBlocks == 1 ||
            config.ringBufferSize <= config.maxNumProposedBlocks + 1 ||
            config.maxNumVerifiedBlocks == 0 ||
            config.blockMaxGasLimit == 0 ||
            config.maxTransactionsPerBlock == 0 ||
            config.maxBytesPerTxList == 0 ||
            // EIP-4844 blob size up to 128K
            config.maxBytesPerTxList > 128 * 1024 ||
            config.minTxGasLimit == 0 ||
<<<<<<< HEAD
            config.maxEthDepositsPerBlock == 0 ||
            config.maxEthDepositsPerBlock < config.minEthDepositsPerBlock ||
=======
>>>>>>> 60eb6d9c
            // EIP-4844 blob deleted after 30 days
            config.txListCacheExpiry > 30 * 24 hours ||
            config.proofTimeTarget == 0 ||
            config.adjustmentQuotient == 0
        ) revert L1_INVALID_CONFIG();
    }
}<|MERGE_RESOLUTION|>--- conflicted
+++ resolved
@@ -129,44 +129,23 @@
         TaikoData.ForkChoice storage fc,
         uint24 fcId
     ) private {
-        if (config.proofTimeTarget != 0) {
-<<<<<<< HEAD
-            uint256 proofTime;
-            unchecked {
-                proofTime = (fc.provenAt - blk.proposedAt);
-            }
-=======
-            uint64 proofTime;
-            unchecked {
-                proofTime = uint64(fc.provenAt - blk.proposedAt);
-            }
+        uint64 proofTime;
+        unchecked {
+            proofTime = uint64(fc.provenAt - blk.proposedAt);
+        }
 
-            uint64 reward = LibTokenomics.getProofReward(state, proofTime);
+        uint64 reward = LibTokenomics.getProofReward(state, proofTime);
 
-            (state.proofTimeIssued, state.basefee) = LibTokenomics
-                .getNewBaseFeeandProofTimeIssued(state, config, proofTime);
->>>>>>> 60eb6d9c
+        (state.proofTimeIssued, state.basefee) = LibTokenomics
+            .getNewBaseFeeandProofTimeIssued(state, config, proofTime);
 
-            (
-                uint64 reward,
-                uint64 proofTimeIssued,
-                uint64 newBasefee
-            ) = LibTokenomics.calculateBasefee(
-                    state,
-                    config,
-                    uint64(proofTime)
-                );
+        unchecked {
+            state.accBlockFees -= reward;
+            state.accProposedAt -= blk.proposedAt;
+        }
 
-            state.basefee = newBasefee;
-            state.proofTimeIssued = proofTimeIssued;
-            unchecked {
-                state.accBlockFees -= reward;
-                state.accProposedAt -= blk.proposedAt;
-            }
-
-            // reward the prover
-            _addToBalance(state, fc.prover, reward);
-        }
+        // reward the prover
+        _addToBalance(state, fc.prover, reward);
 
         blk.nextForkChoiceId = 1;
         blk.verifiedForkChoiceId = fcId;
@@ -201,11 +180,8 @@
             // EIP-4844 blob size up to 128K
             config.maxBytesPerTxList > 128 * 1024 ||
             config.minTxGasLimit == 0 ||
-<<<<<<< HEAD
             config.maxEthDepositsPerBlock == 0 ||
             config.maxEthDepositsPerBlock < config.minEthDepositsPerBlock ||
-=======
->>>>>>> 60eb6d9c
             // EIP-4844 blob deleted after 30 days
             config.txListCacheExpiry > 30 * 24 hours ||
             config.proofTimeTarget == 0 ||
