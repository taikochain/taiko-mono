--- conflicted
+++ resolved
@@ -127,31 +127,12 @@
                 // either when the transitions are generated or proven. In such cases, both the
                 // provers and contesters of those transitions forfeit their bonds.
 
-<<<<<<< HEAD
                 emit LibUtils.BlockVerifiedV2({
                     blockId: local.blockId,
                     prover: local.prover,
                     blockHash: local.blockHash,
                     tier: local.tier
                 });
-=======
-                if (local.postFork) {
-                    emit LibUtils.BlockVerifiedV2({
-                        blockId: local.blockId,
-                        prover: local.prover,
-                        blockHash: local.blockHash,
-                        tier: local.tier
-                    });
-                } else {
-                    emit LibUtils.BlockVerified({
-                        blockId: local.blockId,
-                        prover: local.prover,
-                        blockHash: local.blockHash,
-                        stateRoot: 0, // DEPRECATED and is always zero.
-                        tier: local.tier
-                    });
-                }
->>>>>>> 17d67d74
 
                 if (LibUtils.shouldSyncStateRoot(_config.stateRootSyncInternal, local.blockId)) {
                     bytes32 stateRoot = ts.stateRoot;
