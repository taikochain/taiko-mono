--- conflicted
+++ resolved
@@ -45,29 +45,6 @@
     error L1_TRANSITION_ID_ZERO();
     error L1_TOO_LATE();
 
-<<<<<<< HEAD
-    /// @notice Initializes the Taiko protocol state.
-    /// @param _state The state to initialize.
-    /// @param _config The configuration for the Taiko protocol.
-    /// @param _genesisBlockHash The block hash of the genesis block.
-    function init(
-        TaikoData.State storage _state,
-        TaikoData.Config memory _config,
-        bytes32 _genesisBlockHash
-    )
-        internal
-    {
-        _setupGenesisBlock(_state, _genesisBlockHash);
-    }
-
-    function resetGenesisHash(TaikoData.State storage _state, bytes32 _genesisBlockHash) internal {
-        if (_state.slotB.numBlocks != 1) revert L1_TOO_LATE();
-
-        _setupGenesisBlock(_state, _genesisBlockHash);
-    }
-
-=======
->>>>>>> 5274f8cf
     /// @dev Verifies up to N blocks.
     function verifyBlocks(
         TaikoData.State storage _state,
