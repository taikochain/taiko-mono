// SPDX-License-Identifier: MIT
//  _____     _ _         _         _
// |_   _|_ _(_) |_____  | |   __ _| |__ ___
//   | |/ _` | | / / _ \ | |__/ _` | '_ (_-<
//   |_|\__,_|_|_\_\___/ |____\__,_|_.__/__/

pragma solidity ^0.8.18;

import {AddressResolver} from "../../common/AddressResolver.sol";
import {ISignalService} from "../../signal/ISignalService.sol";
import {LibTokenomics} from "./LibTokenomics.sol";
import {LibUtils} from "./LibUtils.sol";
import {
    SafeCastUpgradeable
} from "@openzeppelin/contracts-upgradeable/utils/math/SafeCastUpgradeable.sol";
import {TaikoData} from "../../L1/TaikoData.sol";

library LibVerifying {
    using SafeCastUpgradeable for uint256;
    using LibUtils for TaikoData.State;

    event BlockVerified(uint256 indexed id, bytes32 blockHash);

    event XchainSynced(
        uint256 indexed srcHeight,
        bytes32 blockHash,
        bytes32 signalRoot
    );

    error L1_INVALID_CONFIG();

    function init(
        TaikoData.State storage state,
        TaikoData.Config memory config,
        bytes32 genesisBlockHash,
        uint64 initBasefee,
        uint64 initProofTimeIssued
    ) internal {
        if (
            config.chainId <= 1 ||
            config.maxNumProposedBlocks == 1 ||
            config.ringBufferSize <= config.maxNumProposedBlocks + 1 ||
            config.maxNumVerifiedBlocks == 0 ||
            config.blockMaxGasLimit == 0 ||
            config.maxTransactionsPerBlock == 0 ||
            config.maxBytesPerTxList == 0 ||
            // EIP-4844 blob size up to 128K
            config.maxBytesPerTxList > 128 * 1024 ||
            config.minTxGasLimit == 0 ||
            config.maxEthDepositsPerBlock == 0 ||
            config.maxEthDepositsPerBlock < config.minEthDepositsPerBlock ||
            // EIP-4844 blob deleted after 30 days
            config.txListCacheExpiry > 30 * 24 hours ||
            config.ethDepositGas == 0 ||
            config.ethDepositMaxFee == 0 ||
            config.ethDepositMaxFee >= type(uint96).max ||
            config.proofTimeTarget == 0 ||
            config.adjustmentQuotient == 0
        ) revert L1_INVALID_CONFIG();

        uint64 timeNow = uint64(block.timestamp);
        state.genesisHeight = uint64(block.number);
        state.genesisTimestamp = timeNow;

        state.basefee = initBasefee;
        state.proofTimeIssued = initProofTimeIssued;
        state.numBlocks = 1;

        TaikoData.Block storage blk = state.blocks[0];
        blk.proposedAt = timeNow;
        blk.nextForkChoiceId = 2;
        blk.verifiedForkChoiceId = 1;

        TaikoData.ForkChoice storage fc = state.blocks[0].forkChoices[1];
        fc.blockHash = genesisBlockHash;
        fc.provenAt = timeNow;

        emit BlockVerified(0, genesisBlockHash);
    }

    function verifyBlocks(
        TaikoData.State storage state,
        TaikoData.Config memory config,
        AddressResolver resolver,
        uint256 maxBlocks
    ) internal {
        uint256 i = state.lastVerifiedBlockId;
        TaikoData.Block storage blk = state.blocks[i % config.ringBufferSize];

        uint256 fcId = blk.verifiedForkChoiceId;
        assert(fcId > 0);
        bytes32 blockHash = blk.forkChoices[fcId].blockHash;
        uint32 gasUsed = blk.forkChoices[fcId].gasUsed;
        bytes32 signalRoot;

        uint64 processed;
        unchecked {
            ++i;
        }

        while (i < state.numBlocks && processed < maxBlocks) {
            blk = state.blocks[i % config.ringBufferSize];
            assert(blk.blockId == i);

            fcId = LibUtils.getForkChoiceId(state, blk, blockHash, gasUsed);

            if (fcId == 0) break;

            TaikoData.ForkChoice storage fc = blk.forkChoices[fcId];

            if (
                fc.prover == address(0) || // oracle proof
                block.timestamp < fc.provenAt + config.proofCooldownPeriod // too young
            ) break;

            blockHash = fc.blockHash;
            gasUsed = fc.gasUsed;
            signalRoot = fc.signalRoot;

            _markBlockVerified({
                state: state,
                config: config,
                blk: blk,
                fcId: uint24(fcId),
                fc: fc
            });

            unchecked {
                ++i;
                ++processed;
            }
        }

        if (processed > 0) {
            unchecked {
                state.lastVerifiedBlockId += processed;
            }

            if (config.relaySignalRoot) {
                // Send the L2's signal root to the signal service so other TaikoL1
                // deployments, if they share the same signal service, can relay the
                // signal to their corresponding TaikoL2 contract.
                ISignalService(resolver.resolve("signal_service", false))
                    .sendSignal(signalRoot);
            }
            emit XchainSynced(state.lastVerifiedBlockId, blockHash, signalRoot);
        }
    }

    function _markBlockVerified(
        TaikoData.State storage state,
        TaikoData.Config memory config,
        TaikoData.Block storage blk,
        TaikoData.ForkChoice storage fc,
        uint24 fcId
    ) private {
        uint64 proofTime;
        unchecked {
            proofTime = uint64(fc.provenAt - blk.proposedAt);
        }

        uint64 reward = LibTokenomics.getProofReward(state, proofTime);

        (state.proofTimeIssued, state.basefee) = LibTokenomics
            .getNewBaseFeeandProofTimeIssued(state, config, proofTime);

        unchecked {
            state.accBlockFees -= reward;
            state.accProposedAt -= blk.proposedAt;
        }

        // reward the prover
        if (reward != 0) {
            if (state.taikoTokenBalances[fc.prover] == 0) {
                // Reduce refund to 1 wei as a penalty if the proposer
                // has 0 TKO outstanding balance.
                state.taikoTokenBalances[fc.prover] = 1;
            } else {
                state.taikoTokenBalances[fc.prover] += reward;
            }
        }

        blk.nextForkChoiceId = 1;
        blk.verifiedForkChoiceId = fcId;

        emit BlockVerified(blk.blockId, fc.blockHash);
    }
<<<<<<< HEAD

    function _checkConfig(TaikoData.Config memory config) private pure {
        if (
            config.chainId <= 1 ||
            config.maxNumProposedBlocks == 1 ||
            config.ringBufferSize <= config.maxNumProposedBlocks + 1 ||
            config.blockMaxGasLimit == 0 ||
            config.maxTransactionsPerBlock == 0 ||
            config.maxBytesPerTxList == 0 ||
            // EIP-4844 blob size up to 128K
            config.maxBytesPerTxList > 128 * 1024 ||
            config.minTxGasLimit == 0 ||
            config.maxEthDepositsPerBlock == 0 ||
            config.maxEthDepositsPerBlock < config.minEthDepositsPerBlock ||
            // EIP-4844 blob deleted after 30 days
            config.txListCacheExpiry > 30 * 24 hours ||
            config.proofTimeTarget == 0 ||
            config.adjustmentQuotient == 0
        ) revert L1_INVALID_CONFIG();
    }
=======
>>>>>>> 572153bc
}<|MERGE_RESOLUTION|>--- conflicted
+++ resolved
@@ -40,7 +40,6 @@
             config.chainId <= 1 ||
             config.maxNumProposedBlocks == 1 ||
             config.ringBufferSize <= config.maxNumProposedBlocks + 1 ||
-            config.maxNumVerifiedBlocks == 0 ||
             config.blockMaxGasLimit == 0 ||
             config.maxTransactionsPerBlock == 0 ||
             config.maxBytesPerTxList == 0 ||
@@ -185,27 +184,4 @@
 
         emit BlockVerified(blk.blockId, fc.blockHash);
     }
-<<<<<<< HEAD
-
-    function _checkConfig(TaikoData.Config memory config) private pure {
-        if (
-            config.chainId <= 1 ||
-            config.maxNumProposedBlocks == 1 ||
-            config.ringBufferSize <= config.maxNumProposedBlocks + 1 ||
-            config.blockMaxGasLimit == 0 ||
-            config.maxTransactionsPerBlock == 0 ||
-            config.maxBytesPerTxList == 0 ||
-            // EIP-4844 blob size up to 128K
-            config.maxBytesPerTxList > 128 * 1024 ||
-            config.minTxGasLimit == 0 ||
-            config.maxEthDepositsPerBlock == 0 ||
-            config.maxEthDepositsPerBlock < config.minEthDepositsPerBlock ||
-            // EIP-4844 blob deleted after 30 days
-            config.txListCacheExpiry > 30 * 24 hours ||
-            config.proofTimeTarget == 0 ||
-            config.adjustmentQuotient == 0
-        ) revert L1_INVALID_CONFIG();
-    }
-=======
->>>>>>> 572153bc
 }