--- conflicted
+++ resolved
@@ -44,12 +44,8 @@
             // EIP-4844 blob deleted after 30 days
             || config.txListCacheExpiry > 30 * 24 hours || config.ethDepositGas == 0
                 || config.ethDepositMaxFee == 0 || config.ethDepositMaxFee >= type(uint96).max
-<<<<<<< HEAD
-                || config.proofTimeTarget == 0 || config.adjustmentQuotient == 0
-=======
                 || config.adjustmentQuotient == 0 || initProofTimeTarget == 0
                 || initProofTimeIssued == 0
->>>>>>> 2846e757
         ) revert L1_INVALID_CONFIG();
 
         uint64 timeNow = uint64(block.timestamp);
