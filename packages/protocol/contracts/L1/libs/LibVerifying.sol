--- conflicted
+++ resolved
@@ -108,34 +108,22 @@
         TaikoData.Block storage blk =
             state.blocks[blockId % config.blockRingBufferSize];
         if (blk.blockId != blockId) revert L1_BLOCK_ID_MISMATCH();
-<<<<<<< HEAD
 
         uint16 fcId = blk.verifiedForkChoiceId;
         if (fcId == 0) revert L1_UNEXPECTED_FORK_CHOICE_ID();
 
-        bytes32 blockHash = blk.forkChoices[fcId].blockHash;
-
-=======
-
-        uint16 fcId = blk.verifiedForkChoiceId;
-        if (fcId == 0) revert L1_UNEXPECTED_FORK_CHOICE_ID();
-
         bytes32 blockHash = state.forkChoices[blockId][fcId].blockHash;
 
->>>>>>> 437763a7
         bytes32 signalRoot;
         TaikoData.ForkChoice memory fc;
 
         uint64 processed;
-<<<<<<< HEAD
 
         // Unchecked is safe:
         // - assignment is within ranges
         // - blockId and processed values incremented will still be OK in the
         // next 584K years
         // if we verifying one block per every second
-=======
->>>>>>> 437763a7
         unchecked {
             ++blockId;
 
@@ -146,16 +134,6 @@
                 fcId = LibUtils.getForkChoiceId(state, blk, blockId, blockHash);
                 if (fcId == 0) break;
 
-<<<<<<< HEAD
-                fc = blk.forkChoices[fcId];
-                if (fc.prover == address(0)) break;
-
-                uint256 proofRegularCooldown = fc.prover
-                    == LibUtils.ORACLE_PROVER
-                    ? config.proofOracleCooldown
-                    : config.proofRegularCooldown;
-                if (block.timestamp <= fc.provenAt + proofRegularCooldown) {
-=======
                 fc = state.forkChoices[blockId][fcId];
                 if (fc.prover == address(0)) break;
 
@@ -163,7 +141,6 @@
                     ? config.proofOracleCooldown
                     : config.proofRegularCooldown;
                 if (block.timestamp <= fc.provenAt + proofCooldown) {
->>>>>>> 437763a7
                     break;
                 }
 
@@ -207,15 +184,12 @@
     {
         address recipient = blk.prover;
         uint256 amount = blk.proofBond;
-<<<<<<< HEAD
 
         // Unchecked is safe:
         // - the uint64 of blk.proposedAt and blk.proofWindow will not exceed
         // max.uint64 in the next 584K years
         // - state.taikoTokenBalances[recipient] can hold up to all the supply
         // of the TKO
-=======
->>>>>>> 437763a7
         unchecked {
             if (
                 fc.prover != LibUtils.ORACLE_PROVER
