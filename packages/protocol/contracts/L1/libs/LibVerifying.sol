// SPDX-License-Identifier: MIT
//  _____     _ _         _         _
// |_   _|_ _(_) |_____  | |   __ _| |__ ___
//   | |/ _` | | / / _ \ | |__/ _` | '_ (_-<
//   |_|\__,_|_|_\_\___/ |____\__,_|_.__/__/

pragma solidity ^0.8.18;

import {AddressResolver} from "../../common/AddressResolver.sol";
import {ISignalService} from "../../signal/ISignalService.sol";
import {LibTokenomics} from "./LibTokenomics.sol";
import {LibUtils} from "./LibUtils.sol";
import {SafeCastUpgradeable} from
    "@openzeppelin/contracts-upgradeable/utils/math/SafeCastUpgradeable.sol";
import {TaikoData} from "../../L1/TaikoData.sol";

library LibVerifying {
    using SafeCastUpgradeable for uint256;
    using LibUtils for TaikoData.State;

    event BlockVerified(uint256 indexed id, bytes32 blockHash);

    event CrossChainSynced(uint256 indexed srcHeight, bytes32 blockHash, bytes32 signalRoot);

    error L1_INVALID_CONFIG();

    function init(
        TaikoData.State storage state,
        TaikoData.Config memory config,
        bytes32 genesisBlockHash,
        uint64 initBlockFee,
        uint64 initProofTimeTarget,
        uint64 initProofTimeIssued
    ) internal {
        if (
            config.chainId <= 1 || config.maxNumProposedBlocks == 1
                || config.ringBufferSize <= config.maxNumProposedBlocks + 1
                || config.blockMaxGasLimit == 0 || config.maxTransactionsPerBlock == 0
                || config.maxBytesPerTxList == 0
            // EIP-4844 blob size up to 128K
            || config.maxBytesPerTxList > 128 * 1024 || config.minTxGasLimit == 0
                || config.maxEthDepositsPerBlock == 0
                || config.maxEthDepositsPerBlock < config.minEthDepositsPerBlock
            // EIP-4844 blob deleted after 30 days
<<<<<<< HEAD
            config.txListCacheExpiry > 30 * 24 hours ||
            config.ethDepositGas == 0 ||
            config.ethDepositMaxFee == 0 ||
            config.ethDepositMaxFee >= type(uint96).max ||
            config.proofTimeTarget == 0 ||
            config.adjustmentQuotient == 0 ||
            config.proofToggleMask == 0
=======
            || config.txListCacheExpiry > 30 * 24 hours || config.ethDepositGas == 0
                || config.ethDepositMaxFee == 0 || config.ethDepositMaxFee >= type(uint96).max
                || config.adjustmentQuotient == 0 || initProofTimeTarget == 0
                || initProofTimeIssued == 0
>>>>>>> 12c810f7
        ) revert L1_INVALID_CONFIG();

        uint64 timeNow = uint64(block.timestamp);
        state.genesisHeight = uint64(block.number);
        state.genesisTimestamp = timeNow;

        state.blockFee = initBlockFee;
        state.proofTimeIssued = initProofTimeIssued;
        state.proofTimeTarget = initProofTimeTarget;
        state.numBlocks = 1;

        TaikoData.Block storage blk = state.blocks[0];
        blk.proposedAt = timeNow;
        blk.nextForkChoiceId = 2;
        blk.verifiedForkChoiceId = 1;

        TaikoData.ForkChoice storage fc = state.blocks[0].forkChoices[1];
        fc.blockHash = genesisBlockHash;
        fc.provenAt = timeNow;

        emit BlockVerified(0, genesisBlockHash);
    }

    function verifyBlocks(
        TaikoData.State storage state,
        TaikoData.Config memory config,
        AddressResolver resolver,
        uint256 maxBlocks
    ) internal {
        uint256 i = state.lastVerifiedBlockId;
        TaikoData.Block storage blk = state.blocks[i % config.ringBufferSize];

        uint256 fcId = blk.verifiedForkChoiceId;
        assert(fcId > 0);
        bytes32 blockHash = blk.forkChoices[fcId].blockHash;
        uint32 gasUsed = blk.forkChoices[fcId].gasUsed;
        bytes32 signalRoot;

        uint64 processed;
        unchecked {
            ++i;
        }

        address systemProver = resolver.resolve("system_prover", true);
        while (i < state.numBlocks && processed < maxBlocks) {
            blk = state.blocks[i % config.ringBufferSize];
            assert(blk.blockId == i);

            fcId = LibUtils.getForkChoiceId(state, blk, blockHash, gasUsed);

            if (fcId == 0) break;

            TaikoData.ForkChoice storage fc = blk.forkChoices[fcId];

            if (block.timestamp < fc.provenAt + config.proofCooldownPeriod)
                break;

            blockHash = fc.blockHash;
            gasUsed = fc.gasUsed;
            signalRoot = fc.signalRoot;

            _markBlockVerified({
                state: state,
                config: config,
                blk: blk,
                fcId: uint24(fcId),
                fc: fc,
                systemProver: systemProver
            });

            unchecked {
                ++i;
                ++processed;
            }
        }

        if (processed > 0) {
            unchecked {
                state.lastVerifiedBlockId += processed;
            }

            if (config.relaySignalRoot) {
                // Send the L2's signal root to the signal service so other TaikoL1
                // deployments, if they share the same signal service, can relay the
                // signal to their corresponding TaikoL2 contract.
                ISignalService(resolver.resolve("signal_service", false)).sendSignal(signalRoot);
            }
            emit CrossChainSynced(state.lastVerifiedBlockId, blockHash, signalRoot);
        }
    }

    function _markBlockVerified(
        TaikoData.State storage state,
        TaikoData.Config memory config,
        TaikoData.Block storage blk,
        TaikoData.ForkChoice storage fc,
        uint24 fcId,
        address systemProver
    ) private {
        uint64 proofTime;
        unchecked {
            proofTime = uint64(fc.provenAt - blk.proposedAt);
        }

        uint64 reward = LibTokenomics.getProofReward(state, proofTime);

        (state.proofTimeIssued, state.blockFee) =
            LibTokenomics.getNewBlockFeeAndProofTimeIssued(state, config, proofTime);

        unchecked {
            state.accBlockFees -= reward;
            state.accProposedAt -= blk.proposedAt;
        }

        // reward the prover
        if (reward != 0) {
            address prover = fc.prover != address(1) ? fc.prover : systemProver;

            // systemProver may become address(0) after a block is proven
            if (prover != address(0)) {
                if (state.taikoTokenBalances[prover] == 0) {
                    // Reduce refund to 1 wei as a penalty if the proposer
                    // has 0 TKO outstanding balance.
                    state.taikoTokenBalances[prover] = 1;
                } else {
                    state.taikoTokenBalances[prover] += reward;
                }
            }
        }

        blk.nextForkChoiceId = 1;
        blk.verifiedForkChoiceId = fcId;

        emit BlockVerified(blk.blockId, fc.blockHash);
    }
}<|MERGE_RESOLUTION|>--- conflicted
+++ resolved
@@ -42,20 +42,10 @@
                 || config.maxEthDepositsPerBlock == 0
                 || config.maxEthDepositsPerBlock < config.minEthDepositsPerBlock
             // EIP-4844 blob deleted after 30 days
-<<<<<<< HEAD
-            config.txListCacheExpiry > 30 * 24 hours ||
-            config.ethDepositGas == 0 ||
-            config.ethDepositMaxFee == 0 ||
-            config.ethDepositMaxFee >= type(uint96).max ||
-            config.proofTimeTarget == 0 ||
-            config.adjustmentQuotient == 0 ||
-            config.proofToggleMask == 0
-=======
             || config.txListCacheExpiry > 30 * 24 hours || config.ethDepositGas == 0
                 || config.ethDepositMaxFee == 0 || config.ethDepositMaxFee >= type(uint96).max
                 || config.adjustmentQuotient == 0 || initProofTimeTarget == 0
-                || initProofTimeIssued == 0
->>>>>>> 12c810f7
+                || initProofTimeIssued == 0 || config.proofToggleMask == 0
         ) revert L1_INVALID_CONFIG();
 
         uint64 timeNow = uint64(block.timestamp);
