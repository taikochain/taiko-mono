--- conflicted
+++ resolved
@@ -18,7 +18,7 @@
     using SafeCastUpgradeable for uint256;
     using LibUtils for TaikoData.State;
 
-    event BlockVerified(uint256 indexed id, bytes32 blockHash, uint64 reward);
+    event BlockVerified(uint256 indexed id, bytes32 blockHash, uint256 reward);
 
     event CrossChainSynced(uint256 indexed srcHeight, bytes32 blockHash, bytes32 signalRoot);
 
@@ -174,13 +174,9 @@
         blk.nextForkChoiceId = 1;
         blk.verifiedForkChoiceId = fcId;
 
-<<<<<<< HEAD
         state.avgProofTime = LibUtils.movingAverage(state.avgProofTime, proofTime, 100);
         state.avgProofReward = LibUtils.movingAverage(state.avgProofReward, reward, 100);
 
-        emit BlockVerified(blk.blockId, fc.blockHash);
-=======
         emit BlockVerified(blk.blockId, fc.blockHash, reward);
->>>>>>> 3ced8fce
     }
 }