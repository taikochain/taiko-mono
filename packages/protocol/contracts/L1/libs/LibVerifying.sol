// SPDX-License-Identifier: MIT
//  _____     _ _         _         _
// |_   _|_ _(_) |_____  | |   __ _| |__ ___
//   | |/ _` | | / / _ \ | |__/ _` | '_ (_-<
//   |_|\__,_|_|_\_\___/ |____\__,_|_.__/__/

pragma solidity ^0.8.20;

import { AddressResolver } from "../../common/AddressResolver.sol";
<<<<<<< HEAD
import { ISignalService } from "../../signal/ISignalService.sol";
import { TaikoData } from "../../L1/TaikoData.sol";
=======
import { IMintableERC20 } from "../../common/IMintableERC20.sol";
import { ISignalService } from "../../signal/ISignalService.sol";
import { LibMath } from "../../libs/LibMath.sol";
>>>>>>> f860e156

import { ITierProvider } from "../tiers/ITierProvider.sol";
import { TaikoData } from "../TaikoData.sol";
import { TaikoToken } from "../TaikoToken.sol";

import { LibUtils } from "./LibUtils.sol";

/// @title LibVerifying
/// @notice A library for handling block verification in the Taiko protocol.
library LibVerifying {
    // Warning: Any events defined here must also be defined in TaikoEvents.sol.
    event BlockVerified(
        uint256 indexed blockId,
        address indexed assignedProver,
        address indexed prover,
        bytes32 blockHash,
        bytes32 signalRoot
    );

    event CrossChainSynced(
        uint64 indexed srcHeight, bytes32 blockHash, bytes32 signalRoot
    );

    // Warning: Any errors defined here must also be defined in TaikoErrors.sol.
    error L1_BLOCK_MISMATCH();
    error L1_INVALID_CONFIG();
    error L1_TRANSITION_ID_ZERO();

    function init(
        TaikoData.State storage state,
        TaikoData.Config memory config,
        bytes32 genesisBlockHash
    )
        internal
    {
        if (
            config.chainId <= 1 //
                || config.blockMaxProposals == 1
                || config.blockRingBufferSize <= config.blockMaxProposals + 1
                || config.blockMaxGasLimit == 0 || config.blockMaxTxListBytes == 0
                || config.blockMaxTxListBytes > 128 * 1024 //blob up to 128K
                || config.assignmentBond == 0
                || config.assignmentBond < 10 * config.proposerRewardPerSecond
                || config.ethDepositRingBufferSize <= 1
                || config.ethDepositMinCountPerBlock == 0
                || config.ethDepositMaxCountPerBlock
                    < config.ethDepositMinCountPerBlock
                || config.ethDepositMinAmount == 0
                || config.ethDepositMaxAmount <= config.ethDepositMinAmount
                || config.ethDepositMaxAmount >= type(uint96).max
                || config.ethDepositGas == 0 || config.ethDepositMaxFee == 0
                || config.ethDepositMaxFee >= type(uint96).max
                || config.ethDepositMaxFee
                    >= type(uint96).max / config.ethDepositMaxCountPerBlock
        ) revert L1_INVALID_CONFIG();

        // Init state
        state.slotA.genesisHeight = uint64(block.number);
        state.slotA.genesisTimestamp = uint64(block.timestamp);
        state.slotB.numBlocks = 1;
        state.slotB.lastVerifiedAt = uint64(block.timestamp);

        // Init the genesis block
        TaikoData.Block storage blk = state.blocks[0];
        blk.nextTransitionId = 2;
        blk.proposedAt = uint64(block.timestamp);
        blk.verifiedTransitionId = 1;

        // Init the first state transition
        TaikoData.Transition storage tran = state.transitions[0][1];
        tran.blockHash = genesisBlockHash;
        tran.prover = address(0);
        tran.timestamp = uint64(block.timestamp);

        emit BlockVerified({
            blockId: 0,
            assignedProver: address(0),
            prover: address(0),
            blockHash: genesisBlockHash,
            signalRoot: 0
        });
    }

    /// @dev Verifies up to N blocks.
    function verifyBlocks(
        TaikoData.State storage state,
        TaikoData.Config memory config,
        AddressResolver resolver,
        uint64 maxBlocks
    )
        internal
    {
        // Retrieve the latest verified block and the associated transition used
        // for its verification.
        TaikoData.SlotB memory b = state.slotB;
        uint64 blockId = b.lastVerifiedBlockId;

        uint64 slot = blockId % config.blockRingBufferSize;

        TaikoData.Block storage blk = state.blocks[slot];
        if (blk.blockId != blockId) revert L1_BLOCK_MISMATCH();

        uint32 tid = blk.verifiedTransitionId;

        // The following scenario should never occur but is included as a
        // precaution.
        if (tid == 0) revert L1_TRANSITION_ID_ZERO();

        // The `blockHash` variable represents the most recently trusted
        // blockHash on L2.
        bytes32 blockHash = state.transitions[slot][tid].blockHash;
        bytes32 signalRoot;
        uint64 processed;

        // The Taiko token address which will be initialized as needed.
        address tt;
        ITierProvider tierProvider =
            ITierProvider(resolver.resolve("tier_provider", false));

        // Unchecked is safe:
        // - assignment is within ranges
        // - blockId and processed values incremented will still be OK in the
        // next 584K years if we verifying one block per every second
        unchecked {
            ++blockId;

            while (blockId < b.numBlocks && processed < maxBlocks) {
                slot = blockId % config.blockRingBufferSize;

                blk = state.blocks[slot];
                if (blk.blockId != blockId) revert L1_BLOCK_MISMATCH();

                tid = LibUtils.getTransitionId(state, blk, slot, blockHash);
                // When `tid` is 0, it indicates that there is no proven
                // transition with its parentHash equal to the blockHash of the
                // most recently verified block.
                if (tid == 0) break;

                // A transition with the correct `parentHash` has been located.
                TaikoData.Transition storage tran = state.transitions[slot][tid];

                // It's not possible to verify this block if either the
                // transition is contested and awaiting higher-tier proof or if
                // the transition is still within its cooldown period.
                if (
                    tran.contester != address(0)
                        || block.timestamp
                            <= uint256(tran.timestamp)
                                + tierProvider.getTier(tran.tier).cooldownWindow
                ) {
                    break;
                }

                // Mark this block as verified
                blk.verifiedTransitionId = tid;

                // Update variables
                blockHash = tran.blockHash;
                signalRoot = tran.signalRoot;

                // We consistently return the assignment bond and the proof bond
                // to the actual prover of the transition utilized for block
                // verification. If the actual prover happens to be the block's
                // assigned prover, he will receive both deposits, ultimately
                // earning the proving fee paid during block proposal. In
                // contrast, if the actual prover is different from the block's
                // assigned prover, the assignment bond serves as a reward to
                // the actual prover, while the assigned prover forfeits his
                // assignment bond due to failure to fulfill their commitment.
                uint256 bondToReturn =
                    uint256(tran.proofBond) + blk.assignmentBond;

                // Nevertheless, it's possible for the actual prover to be the
                // same individual or entity as the block's assigned prover.
                // Consequently, we have chosen to grant the actual prover only
                // half of the assignment bond as a reward.
                if (tran.prover != blk.assignedProver) {
                    bondToReturn -= blk.assignmentBond / 2;
                }

                if (tt == address(0)) {
                    tt = resolver.resolve("taiko_token", false);
                }
                TaikoToken(tt).mint(tran.prover, bondToReturn);

                // Note: We exclusively address the bonds linked to the
                // transition used for verification. While there may exist
                // other transitions for this block, we disregard them entirely.
                // The bonds for these other transitions are burned either when
                // the transitions are generated or proven. In such cases, both
                // the provers and contesters of  of those transitions forfeit
                // their bonds.

                emit BlockVerified({
                    blockId: blockId,
                    assignedProver: blk.assignedProver,
                    prover: tran.prover,
                    blockHash: tran.blockHash,
                    signalRoot: tran.signalRoot
                });

                ++blockId;
                ++processed;
            }

            if (processed > 0) {
                uint64 lastVerifiedBlockId = b.lastVerifiedBlockId + processed;

                // Update protocol level state variables
                state.slotB.lastVerifiedBlockId = lastVerifiedBlockId;
                state.slotB.lastVerifiedAt = uint64(block.timestamp);

                if (config.relaySignalRoot) {
                    // Forward the L2's signal root to the signal service to
                    // enable other TaikoL1 deployments, which share the same
                    // signal service, to relay the signal to their respective
                    // TaikoL2 contracts. This enables direct L1-to-L3 and
                    // L2-to-L2 bridging without assets passing an intermediary
                    // layer.
                    ISignalService(resolver.resolve("signal_service", false))
                        .sendSignal(signalRoot);
                }
                emit CrossChainSynced(
                    lastVerifiedBlockId, blockHash, signalRoot
                );
            }
        }
    }
}<|MERGE_RESOLUTION|>--- conflicted
+++ resolved
@@ -7,14 +7,7 @@
 pragma solidity ^0.8.20;
 
 import { AddressResolver } from "../../common/AddressResolver.sol";
-<<<<<<< HEAD
 import { ISignalService } from "../../signal/ISignalService.sol";
-import { TaikoData } from "../../L1/TaikoData.sol";
-=======
-import { IMintableERC20 } from "../../common/IMintableERC20.sol";
-import { ISignalService } from "../../signal/ISignalService.sol";
-import { LibMath } from "../../libs/LibMath.sol";
->>>>>>> f860e156
 
 import { ITierProvider } from "../tiers/ITierProvider.sol";
 import { TaikoData } from "../TaikoData.sol";
