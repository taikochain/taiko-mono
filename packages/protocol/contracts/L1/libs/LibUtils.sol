// SPDX-License-Identifier: MIT
pragma solidity 0.8.24;

import "@openzeppelin/contracts/token/ERC20/IERC20.sol";
import "../../common/IAddressResolver.sol";
import "../../common/LibStrings.sol";
import "../../libs/LibMath.sol";
import "../tiers/ITierProvider.sol";
import "../tiers/ITierRouter.sol";
import "../TaikoData.sol";

/// @title LibUtils
/// @notice A library that offers helper functions for the Taiko protocol.
/// @custom:security-contact security@taiko.xyz
library LibUtils {
    using LibMath for uint256;

    /// @dev Emitted when a block is verified.
    /// @param blockId The ID of the verified block.
    /// @param prover The prover whose transition is used for verifying the block.
    /// @param blockHash The hash of the verified block.
    /// @param tier The tier ID of the proof.
    event BlockVerifiedV2(
        uint256 indexed blockId, address indexed prover, bytes32 blockHash, uint16 tier
    );

    error L1_BLOCK_MISMATCH();
    error L1_INVALID_BLOCK_ID();
    error L1_INVALID_GENESIS_HASH();
    error L1_TRANSITION_NOT_FOUND();
    error L1_UNEXPECTED_TRANSITION_ID();

    /// @notice Initializes the Taiko protocol state.
    /// @param _state The state to initialize.
    /// @param _genesisBlockHash The block hash of the genesis block.
    function init(TaikoData.State storage _state, bytes32 _genesisBlockHash) internal {
        if (_genesisBlockHash == 0) revert L1_INVALID_GENESIS_HASH();
        // Initialize state
        _state.slotA.genesisHeight = uint64(block.number);
        _state.slotA.genesisTimestamp = uint64(block.timestamp);
        _state.slotB.numBlocks = 1;

<<<<<<< HEAD
        // Initialize the genesis block
        TaikoData.Block storage blk = _state.blocks[0];
=======
        // Init the genesis block
        TaikoData.BlockV2 storage blk = _state.blocks[0];
>>>>>>> e46cf294
        blk.nextTransitionId = 2;
        blk.proposedAt = uint64(block.timestamp);
        blk.verifiedTransitionId = 1;
        blk.metaHash = bytes32(uint256(1)); // Give the genesis metahash a non-zero value.

        // Initialize the first state transition
        TaikoData.TransitionState storage ts = _state.transitions[0][1];
        ts.blockHash = _genesisBlockHash;
        ts.prover = address(0);
        ts.timestamp = uint64(block.timestamp);

        emit BlockVerifiedV2({
            blockId: 0,
            prover: address(0),
            blockHash: _genesisBlockHash,
            tier: 0
        });
    }

    /// @dev Retrieves a block based on its ID.
    /// @param _state Current TaikoData.State.
    /// @param _config Actual TaikoData.Config.
    /// @param _blockId The ID of the block.
    /// @return blk_ The block storage pointer.
    /// @return slot_ The slot value.
    function getBlock(
        TaikoData.State storage _state,
        TaikoData.Config memory _config,
        uint64 _blockId
    )
        internal
        view
        returns (TaikoData.BlockV2 storage blk_, uint64 slot_)
    {
        slot_ = _blockId % _config.blockRingBufferSize;
        blk_ = _state.blocks[slot_];
        if (blk_.blockId != _blockId) revert L1_INVALID_BLOCK_ID();
    }

    /// @dev Retrieves a block's block hash and state root.
    /// @param _state Current TaikoData.State.
    /// @param _config Actual TaikoData.Config.
    /// @param _blockId The ID of the block.
    /// @return blockHash_ The block's block hash.
    /// @return stateRoot_ The block's storage root.
    /// @return verifiedAt_ The timestamp when the block was verified.
    function getBlockInfo(
        TaikoData.State storage _state,
        TaikoData.Config memory _config,
        uint64 _blockId
    )
        internal
        view
        returns (bytes32 blockHash_, bytes32 stateRoot_, uint64 verifiedAt_)
    {
        (TaikoData.BlockV2 storage blk, uint64 slot) = getBlock(_state, _config, _blockId);

        if (blk.verifiedTransitionId != 0) {
            TaikoData.TransitionState storage transition =
                _state.transitions[slot][blk.verifiedTransitionId];

            blockHash_ = transition.blockHash;
            stateRoot_ = transition.stateRoot;
            verifiedAt_ = transition.timestamp;
        }
    }

    /// @notice This function will revert if the transition is not found.
    /// @dev Retrieves the transition with a given transition ID.
    /// @param _state Current TaikoData.State.
    /// @param _config Actual TaikoData.Config.
    /// @param _blockId The ID of the block.
    /// @param _tid The transition ID.
    /// @return The state transition pointer.
    function getTransition(
        TaikoData.State storage _state,
        TaikoData.Config memory _config,
        uint64 _blockId,
        uint32 _tid
    )
        internal
        view
        returns (TaikoData.TransitionState storage)
    {
        (TaikoData.BlockV2 storage blk, uint64 slot) = getBlock(_state, _config, _blockId);

        if (_tid == 0 || _tid >= blk.nextTransitionId) revert L1_TRANSITION_NOT_FOUND();
        return _state.transitions[slot][_tid];
    }

    /// @notice This function will revert if the transition is not found.
    /// @dev Retrieves the transition with a given parent hash.
    /// @param _state Current TaikoData.State.
    /// @param _config Actual TaikoData.Config.
    /// @param _blockId The ID of the block.
    /// @param _parentHash The parent hash of the block.
    /// @return The state transition pointer.
    function getTransition(
        TaikoData.State storage _state,
        TaikoData.Config memory _config,
        uint64 _blockId,
        bytes32 _parentHash
    )
        internal
        view
        returns (TaikoData.TransitionState storage)
    {
        (TaikoData.BlockV2 storage blk, uint64 slot) = getBlock(_state, _config, _blockId);

        uint24 tid = getTransitionId(_state, blk, slot, _parentHash);
        if (tid == 0) revert L1_TRANSITION_NOT_FOUND();

        return _state.transitions[slot][tid];
    }

    /// @dev Retrieves the ID of the transition with a given parent hash.
    /// This function will return 0 if the transition is not found.
    /// @param _state Current TaikoData.State.
    /// @param _blk The block storage pointer.
    /// @param _slot The slot value.
    /// @param _parentHash The parent hash of the block.
    /// @return tid_ The transition ID.
    function getTransitionId(
        TaikoData.State storage _state,
        TaikoData.BlockV2 storage _blk,
        uint64 _slot,
        bytes32 _parentHash
    )
        internal
        view
        returns (uint24 tid_)
    {
        if (_state.transitions[_slot][1].key == _parentHash) {
            tid_ = 1;
            if (tid_ >= _blk.nextTransitionId) revert L1_UNEXPECTED_TRANSITION_ID();
        } else {
            tid_ = _state.transitionIds[_blk.blockId][_parentHash];
            if (tid_ != 0 && tid_ >= _blk.nextTransitionId) revert L1_UNEXPECTED_TRANSITION_ID();
        }
    }

    /// @dev Checks if the current timestamp is past the deadline.
    /// @param _tsTimestamp The timestamp to check.
    /// @param _lastUnpausedAt The last unpaused timestamp.
    /// @param _windowMinutes The window in minutes.
    /// @return True if the current timestamp is past the deadline, false otherwise.
    function isPostDeadline(
        uint256 _tsTimestamp,
        uint256 _lastUnpausedAt,
        uint256 _windowMinutes
    )
        internal
        view
        returns (bool)
    {
        unchecked {
            uint256 deadline = _tsTimestamp.max(_lastUnpausedAt) + _windowMinutes * 60;
            return block.timestamp >= deadline;
        }
    }

    /// @dev Determines if blocks should be verified based on the configuration and block ID.
    /// @param _config The TaikoData.Config.
    /// @param _blockId The ID of the block.
    /// @param _isBlockProposed Whether the block is proposed.
    /// @return True if blocks should be verified, false otherwise.
    function shouldVerifyBlocks(
        TaikoData.Config memory _config,
        uint64 _blockId,
        bool _isBlockProposed
    )
        internal
        pure
        returns (bool)
    {
        if (_config.maxBlocksToVerify == 0) return false;

        // Consider each segment of 8 blocks, verification is attempted either on block 3 if it has
        // been proved, or on block 7 if it has been proposed. Over time, the ratio of blocks to
        // verification attempts averages 4:1, meaning each verification attempt typically covers 4
        // blocks. However, considering worst cases caused by blocks being proved out of order, some
        // verification attempts may verify few or no blocks. In such cases, additional
        // verifications are needed to catch up. Consequently, the `maxBlocksToVerify` parameter
        // should be set high enough, for example 16, to allow for efficient catch-up.

        // Now let's use `maxBlocksToVerify` as an input to calculate the size of each block
        // segment, instead of using 8 as a constant.
        uint256 segmentSize = _config.maxBlocksToVerify >> 1;

        if (segmentSize <= 1) return true;

        return _blockId % segmentSize == (_isBlockProposed ? 0 : segmentSize >> 1);
    }

    /// @dev Determines if the state root should be synchronized based on the configuration and
    /// block ID.
    /// @param _stateRootSyncInternal The state root sync interval.
    /// @param _blockId The ID of the block.
    /// @return True if the state root should be synchronized, false otherwise.
    function shouldSyncStateRoot(
        uint256 _stateRootSyncInternal,
        uint256 _blockId
    )
        internal
        pure
        returns (bool)
    {
        if (_stateRootSyncInternal <= 1) return true;
        unchecked {
            // We could use `_blockId % _stateRootSyncInternal == 0`, but this will break many unit
            // tests as in most of these tests, we test block#1, so by setting
            // config._stateRootSyncInternal = 2, we can keep the tests unchanged.
            return _blockId % _stateRootSyncInternal == _stateRootSyncInternal - 1;
        }
    }
}<|MERGE_RESOLUTION|>--- conflicted
+++ resolved
@@ -40,13 +40,8 @@
         _state.slotA.genesisTimestamp = uint64(block.timestamp);
         _state.slotB.numBlocks = 1;
 
-<<<<<<< HEAD
         // Initialize the genesis block
-        TaikoData.Block storage blk = _state.blocks[0];
-=======
-        // Init the genesis block
         TaikoData.BlockV2 storage blk = _state.blocks[0];
->>>>>>> e46cf294
         blk.nextTransitionId = 2;
         blk.proposedAt = uint64(block.timestamp);
         blk.verifiedTransitionId = 1;
