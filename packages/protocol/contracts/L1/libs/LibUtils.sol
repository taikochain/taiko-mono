--- conflicted
+++ resolved
@@ -229,7 +229,20 @@
         return _blockId % segmentSize == (_isBlockProposed ? 0 : segmentSize >> 1);
     }
 
-<<<<<<< HEAD
+    function shouldSyncStateRoot(
+        uint256 _stateRootSyncInternal,
+        uint256 _blockId
+    )
+        internal
+        pure
+        returns (bool)
+    {
+        if (_stateRootSyncInternal <= 1) return true;
+        unchecked {
+            return _blockId % _stateRootSyncInternal == _stateRootSyncInternal - 1;
+        }
+    }
+
     function hashMetadata(TaikoData.BlockMetadataV2 memory _meta) internal pure returns (bytes32) {
         return _meta.livenessBond != 0
             ? keccak256(abi.encode(_meta))
@@ -257,23 +270,5 @@
             parentMetaHash: _v2.parentMetaHash,
             sender: _v2.proposer
         });
-=======
-    function shouldSyncStateRoot(
-        uint256 _stateRootSyncInternal,
-        uint256 _blockId
-    )
-        internal
-        pure
-        returns (bool)
-    {
-        if (_stateRootSyncInternal <= 1) return true;
-        unchecked {
-            return _blockId % _stateRootSyncInternal == _stateRootSyncInternal - 1;
-        }
-    }
-
-    function hashMetadata(TaikoData.BlockMetadata memory _meta) internal pure returns (bytes32) {
-        return keccak256(abi.encode(_meta));
->>>>>>> 2075361a
     }
 }