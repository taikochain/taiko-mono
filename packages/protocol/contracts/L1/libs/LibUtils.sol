// SPDX-License-Identifier: MIT
//  _____     _ _         _         _
// |_   _|_ _(_) |_____  | |   __ _| |__ ___
//   | |/ _` | | / / _ \ | |__/ _` | '_ (_-<
//   |_|\__,_|_|_\_\___/ |____\__,_|_.__/__/

pragma solidity ^0.8.20;

import { ICrossChainSync } from "../../common/ICrossChainSync.sol";

import { TaikoData } from "../TaikoData.sol";

/// @title LibUtils
/// @notice A library that offers helper functions.
library LibUtils {
    // Warning: Any errors defined here must also be defined in TaikoErrors.sol.
    error L1_BLOCK_MISMATCH();
    error L1_INVALID_BLOCK_ID();
    error L1_TRANSITION_NOT_FOUND();
    error L1_UNEXPECTED_TRANSITION_ID();

<<<<<<< HEAD
    /// @dev Retrieves a block based on its ID.
    function getBlock(
        TaikoData.State storage state,
        TaikoData.Config memory config,
        uint64 blockId
    )
        internal
        view
        returns (TaikoData.Block storage blk)
    {
        blk = state.blocks[blockId % config.blockRingBufferSize];
        if (blk.blockId != blockId) {
            revert L1_INVALID_BLOCK_ID();
        }
    }

    /// @dev Retrieves the ID of the transition with a given parentHash.
    /// This function will return 0 if the transtion is not found.
    function getTransitionId(
        TaikoData.State storage state,
        TaikoData.Block storage blk,
        uint64 slot,
        bytes32 parentHash
    )
        internal
        view
        returns (uint32 tid)
    {
        if (state.transitions[slot][1].key == parentHash) {
            tid = 1;
        } else {
            tid = state.transitionIds[blk.blockId][parentHash];
        }

        if (tid >= blk.nextTransitionId) revert L1_UNEXPECTED_TRANSITION_ID();
    }

    function getSyncedSnippet(
        TaikoData.State storage state,
        TaikoData.Config memory config,
        uint64 blockId
    )
        internal
        view
        returns (ICrossChainSync.Snippet memory)
    {
        uint64 _blockId =
            blockId == 0 ? state.slotB.lastVerifiedBlockId : blockId;
        uint64 slot = _blockId % config.blockRingBufferSize;

        TaikoData.Block storage blk = state.blocks[slot];

        if (blk.blockId != _blockId) revert L1_BLOCK_MISMATCH();
        if (blk.verifiedTransitionId == 0) revert L1_TRANSITION_NOT_FOUND();

        TaikoData.TransitionState storage transition =
            state.transitions[slot][blk.verifiedTransitionId];

        return ICrossChainSync.Snippet({
            remoteBlockId: blockId,
            syncedInBlock: blk.proposedIn,
            blockHash: transition.blockHash,
            signalRoot: transition.signalRoot
        });
    }

=======
>>>>>>> f9e1b599
    /// @dev Retrieves the transition with a given parentHash.
    /// This function will revert if the transition is not found.
    function getTransition(
        TaikoData.State storage state,
        TaikoData.Config memory config,
        uint64 blockId,
        bytes32 parentHash
    )
        external
        view
        returns (TaikoData.TransitionState storage ts)
    {
        TaikoData.SlotB memory b = state.slotB;
        if (blockId < b.lastVerifiedBlockId || blockId >= b.numBlocks) {
            revert L1_INVALID_BLOCK_ID();
        }

        uint64 slot = blockId % config.blockRingBufferSize;
        TaikoData.Block storage blk = state.blocks[slot];
        if (blk.blockId != blockId) revert L1_BLOCK_MISMATCH();

        uint32 tid = getTransitionId(state, blk, slot, parentHash);
        if (tid == 0) revert L1_TRANSITION_NOT_FOUND();

        ts = state.transitions[slot][tid];
    }
<<<<<<< HEAD
=======

    /// @dev Retrieves the transition that is used to verify the given block.
    /// This function will revert if the block is not verified.
    function getVerifyingTransition(
        TaikoData.State storage state,
        TaikoData.Config memory config,
        uint64 blockId
    )
        external
        view
        returns (TaikoData.TransitionState storage)
    {
        uint64 _blockId =
            blockId == 0 ? state.slotB.lastVerifiedBlockId : blockId;
        uint64 slot = _blockId % config.blockRingBufferSize;

        TaikoData.Block storage blk = state.blocks[slot];

        if (blk.blockId != _blockId) revert L1_BLOCK_MISMATCH();
        if (blk.verifiedTransitionId == 0) revert L1_TRANSITION_NOT_FOUND();

        return state.transitions[slot][blk.verifiedTransitionId];
    }

    function getStateVariables(TaikoData.State storage state)
        external
        view
        returns (TaikoData.SlotA memory slotA, TaikoData.SlotB memory slotB)
    {
        slotA = state.slotA;
        slotB = state.slotB;
    }

    /// @dev Retrieves a block based on its ID.
    function getBlock(
        TaikoData.State storage state,
        TaikoData.Config memory config,
        uint64 blockId
    )
        internal
        view
        returns (TaikoData.Block storage blk)
    {
        blk = state.blocks[blockId % config.blockRingBufferSize];
        if (blk.blockId != blockId) {
            revert L1_INVALID_BLOCK_ID();
        }
    }

    /// @dev Retrieves the ID of the transition with a given parentHash.
    /// This function will return 0 if the transtion is not found.
    function getTransitionId(
        TaikoData.State storage state,
        TaikoData.Block storage blk,
        uint64 slot,
        bytes32 parentHash
    )
        internal
        view
        returns (uint32 tid)
    {
        if (state.transitions[slot][1].key == parentHash) {
            tid = 1;
        } else {
            tid = state.transitionIds[blk.blockId][parentHash];
        }

        if (tid >= blk.nextTransitionId) revert L1_UNEXPECTED_TRANSITION_ID();
    }
>>>>>>> f9e1b599
}<|MERGE_RESOLUTION|>--- conflicted
+++ resolved
@@ -19,75 +19,6 @@
     error L1_TRANSITION_NOT_FOUND();
     error L1_UNEXPECTED_TRANSITION_ID();
 
-<<<<<<< HEAD
-    /// @dev Retrieves a block based on its ID.
-    function getBlock(
-        TaikoData.State storage state,
-        TaikoData.Config memory config,
-        uint64 blockId
-    )
-        internal
-        view
-        returns (TaikoData.Block storage blk)
-    {
-        blk = state.blocks[blockId % config.blockRingBufferSize];
-        if (blk.blockId != blockId) {
-            revert L1_INVALID_BLOCK_ID();
-        }
-    }
-
-    /// @dev Retrieves the ID of the transition with a given parentHash.
-    /// This function will return 0 if the transtion is not found.
-    function getTransitionId(
-        TaikoData.State storage state,
-        TaikoData.Block storage blk,
-        uint64 slot,
-        bytes32 parentHash
-    )
-        internal
-        view
-        returns (uint32 tid)
-    {
-        if (state.transitions[slot][1].key == parentHash) {
-            tid = 1;
-        } else {
-            tid = state.transitionIds[blk.blockId][parentHash];
-        }
-
-        if (tid >= blk.nextTransitionId) revert L1_UNEXPECTED_TRANSITION_ID();
-    }
-
-    function getSyncedSnippet(
-        TaikoData.State storage state,
-        TaikoData.Config memory config,
-        uint64 blockId
-    )
-        internal
-        view
-        returns (ICrossChainSync.Snippet memory)
-    {
-        uint64 _blockId =
-            blockId == 0 ? state.slotB.lastVerifiedBlockId : blockId;
-        uint64 slot = _blockId % config.blockRingBufferSize;
-
-        TaikoData.Block storage blk = state.blocks[slot];
-
-        if (blk.blockId != _blockId) revert L1_BLOCK_MISMATCH();
-        if (blk.verifiedTransitionId == 0) revert L1_TRANSITION_NOT_FOUND();
-
-        TaikoData.TransitionState storage transition =
-            state.transitions[slot][blk.verifiedTransitionId];
-
-        return ICrossChainSync.Snippet({
-            remoteBlockId: blockId,
-            syncedInBlock: blk.proposedIn,
-            blockHash: transition.blockHash,
-            signalRoot: transition.signalRoot
-        });
-    }
-
-=======
->>>>>>> f9e1b599
     /// @dev Retrieves the transition with a given parentHash.
     /// This function will revert if the transition is not found.
     function getTransition(
@@ -114,8 +45,6 @@
 
         ts = state.transitions[slot][tid];
     }
-<<<<<<< HEAD
-=======
 
     /// @dev Retrieves the transition that is used to verify the given block.
     /// This function will revert if the block is not verified.
@@ -147,6 +76,35 @@
     {
         slotA = state.slotA;
         slotB = state.slotB;
+    }
+
+    function getSyncedSnippet(
+        TaikoData.State storage state,
+        TaikoData.Config memory config,
+        uint64 blockId
+    )
+        external
+        view
+        returns (ICrossChainSync.Snippet memory)
+    {
+        uint64 _blockId =
+            blockId == 0 ? state.slotB.lastVerifiedBlockId : blockId;
+        uint64 slot = _blockId % config.blockRingBufferSize;
+
+        TaikoData.Block storage blk = state.blocks[slot];
+
+        if (blk.blockId != _blockId) revert L1_BLOCK_MISMATCH();
+        if (blk.verifiedTransitionId == 0) revert L1_TRANSITION_NOT_FOUND();
+
+        TaikoData.TransitionState storage transition =
+            state.transitions[slot][blk.verifiedTransitionId];
+
+        return ICrossChainSync.Snippet({
+            remoteBlockId: blockId,
+            syncedInBlock: blk.proposedIn,
+            blockHash: transition.blockHash,
+            signalRoot: transition.signalRoot
+        });
     }
 
     /// @dev Retrieves a block based on its ID.
@@ -185,5 +143,4 @@
 
         if (tid >= blk.nextTransitionId) revert L1_UNEXPECTED_TRANSITION_ID();
     }
->>>>>>> f9e1b599
 }