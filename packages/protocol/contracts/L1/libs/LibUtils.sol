--- conflicted
+++ resolved
@@ -71,31 +71,12 @@
         ts.prover = address(0);
         ts.timestamp = uint64(block.timestamp);
 
-<<<<<<< HEAD
         emit BlockVerifiedV2({
             blockId: 0,
             prover: address(0),
             blockHash: _genesisBlockHash,
             tier: 0
         });
-=======
-        if (_config.ontakeForkHeight == 0) {
-            emit BlockVerifiedV2({
-                blockId: 0,
-                prover: address(0),
-                blockHash: _genesisBlockHash,
-                tier: 0
-            });
-        } else {
-            emit BlockVerified({
-                blockId: 0,
-                prover: address(0),
-                blockHash: _genesisBlockHash,
-                stateRoot: 0,
-                tier: 0
-            });
-        }
->>>>>>> 17d67d74
     }
 
     /// @dev Retrieves a block based on its ID.
