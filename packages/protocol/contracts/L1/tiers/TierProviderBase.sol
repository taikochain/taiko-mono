--- conflicted
+++ resolved
@@ -21,13 +21,8 @@
                 validityBond: 125 ether, // TKO
                 contestBond: 250 ether, // TKO
                 cooldownWindow: 1440, //24 hours
-<<<<<<< HEAD
-                provingWindow: 30, // 0.5 hours
+                provingWindow: 15, // 15 minutes
                 maxBlocksToVerifyPerProof: 0
-=======
-                provingWindow: 15, // 15 minutes
-                maxBlocksToVerifyPerProof: 16
->>>>>>> 4abc5dae
             });
         }
 
