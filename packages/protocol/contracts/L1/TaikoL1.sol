--- conflicted
+++ resolved
@@ -240,13 +240,8 @@
             // There is 250_000 additional gas for the anchor tx. Therefore, on explorers, you'll
             // read Taiko's gas limit to be 240_250_000.
             blockMaxGasLimit: 240_000_000,
-<<<<<<< HEAD
-            livenessBond: 250e18, // 250 Taiko token
+            livenessBond: 125e18, // 125 Taiko token
             stateRootSyncInternal: 16,
-=======
-            livenessBond: 125e18, // 125 Taiko token
-            blockSyncThreshold: 32,
->>>>>>> 4abc5dae
             checkEOAForCalldataDA: true
         });
     }
