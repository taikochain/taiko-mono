// SPDX-License-Identifier: MIT
//  _____     _ _         _         _
// |_   _|_ _(_) |_____  | |   __ _| |__ ___
//   | |/ _` | | / / _ \ | |__/ _` | '_ (_-<
//   |_|\__,_|_|_\_\___/ |____\__,_|_.__/__/

pragma solidity ^0.8.20;

import { AddressResolver } from "../common/AddressResolver.sol";
import { EssentialContract } from "../common/EssentialContract.sol";
import { ICrossChainSync } from "../common/ICrossChainSync.sol";
import { Proxied } from "../common/Proxied.sol";
import { LibEthDepositing } from "./libs/LibEthDepositing.sol";
import { LibProposing } from "./libs/LibProposing.sol";
import { LibProving } from "./libs/LibProving.sol";
import { LibTkoDistribution } from "./libs/LibTkoDistribution.sol";
import { LibUtils } from "./libs/LibUtils.sol";
import { LibVerifying } from "./libs/LibVerifying.sol";
import { TaikoConfig } from "./TaikoConfig.sol";
import { TaikoErrors } from "./TaikoErrors.sol";
import { TaikoData } from "./TaikoData.sol";
import { TaikoEvents } from "./TaikoEvents.sol";

/// @custom:security-contact hello@taiko.xyz
contract TaikoL1 is
    EssentialContract,
    ICrossChainSync,
    TaikoEvents,
    TaikoErrors
{
    using LibUtils for TaikoData.State;

    TaikoData.State public state;
    uint256[100] private __gap;

    receive() external payable {
        depositEtherToL2(address(0));
    }

    /**
     * Initialize the rollup.
     *
     * @param _addressManager The AddressManager address.
     * @param _genesisBlockHash The block hash of the genesis block.
     * @param _initFeePerGas Initial (reasonable) block fee value,
     * @param _initAvgProofDelay Initial (reasonable) proof window.
     */
    function init(
        address _addressManager,
        bytes32 _genesisBlockHash,
        uint32 _initFeePerGas,
        uint16 _initAvgProofDelay
    )
        external
        initializer
    {
        EssentialContract._init(_addressManager);
        LibVerifying.init({
            state: state,
            config: getConfig(),
            genesisBlockHash: _genesisBlockHash,
            initFeePerGas: _initFeePerGas,
            initAvgProofDelay: _initAvgProofDelay
        });
    }

    /**
     * Propose a Taiko L2 block.
     *
     * @param input An abi-encoded BlockMetadataInput that the actual L2
     *        block header must satisfy.
     * @param txList A list of transactions in this block, encoded with RLP.
     *        Note, in the corresponding L2 block an _anchor transaction_
     *        will be the first transaction in the block -- if there are
     *        `n` transactions in `txList`, then there will be up to `n + 1`
     *        transactions in the L2 block.
     */
    function proposeBlock(
        bytes calldata input,
        bytes calldata txList
    )
        external
        nonReentrant
        returns (TaikoData.BlockMetadata memory meta)
    {
        TaikoData.Config memory config = getConfig();
        meta = LibProposing.proposeBlock({
            state: state,
            config: config,
            resolver: AddressResolver(this),
            input: abi.decode(input, (TaikoData.BlockMetadataInput)),
            txList: txList
        });
        if (config.blockMaxVerificationsPerTx > 0) {
            LibVerifying.verifyBlocks({
                state: state,
                config: config,
                resolver: AddressResolver(this),
                maxBlocks: config.blockMaxVerificationsPerTx
            });
        }
    }

    /**
     * Prove a block with a zero-knowledge proof.
     *
     * @param blockId The index of the block to prove. This is also used
     *        to select the right implementation version.
     * @param input An abi-encoded TaikoData.BlockEvidence object.
     */
    function proveBlock(
        uint256 blockId,
        bytes calldata input
    )
        external
        nonReentrant
    {
        TaikoData.Config memory config = getConfig();
        LibProving.proveBlock({
            state: state,
            config: config,
            resolver: AddressResolver(this),
            blockId: blockId,
            evidence: abi.decode(input, (TaikoData.BlockEvidence))
        });
        if (config.blockMaxVerificationsPerTx > 0) {
            LibVerifying.verifyBlocks({
                state: state,
                config: config,
                resolver: AddressResolver(this),
                maxBlocks: config.blockMaxVerificationsPerTx
            });
        }
    }

    /**
     * Verify up to N blocks.
     * @param maxBlocks Max number of blocks to verify.
     */
    function verifyBlocks(uint256 maxBlocks) external nonReentrant {
        if (maxBlocks == 0) revert L1_INVALID_PARAM();
        LibVerifying.verifyBlocks({
            state: state,
            config: getConfig(),
            resolver: AddressResolver(this),
            maxBlocks: maxBlocks
        });
    }

    function depositEtherToL2(address recipient) public payable {
        LibEthDepositing.depositEtherToL2({
            state: state,
            config: getConfig(),
            resolver: AddressResolver(this),
            recipient: recipient
        });
    }

    function depositTaikoToken(uint256 amount) public nonReentrant {
        LibTkoDistribution.depositTaikoToken(
            state, AddressResolver(this), amount
        );
    }

    function withdrawTaikoToken(uint256 amount) public nonReentrant {
        LibTkoDistribution.withdrawTaikoToken(
            state, AddressResolver(this), amount
        );
    }

    function canDepositEthToL2(uint256 amount) public view returns (bool) {
        return LibEthDepositing.canDepositEthToL2({
            state: state,
            config: getConfig(),
            amount: amount
        });
    }

<<<<<<< HEAD
    function getBlockFee() public view returns (uint64) {
        return LibProposing.getBlockFee({ state: state, config: getConfig() });
=======
    function getBlockFee(uint32 gasLimit) public view returns (uint64) {
        return LibUtils.getBlockFee({
            state: state,
            config: getConfig(),
            gasAmount: gasLimit
        });
>>>>>>> fc22d37b
    }

    function getTaikoTokenBalance(address addr) public view returns (uint256) {
        return state.taikoTokenBalances[addr];
    }

    function getBlock(uint256 blockId)
        public
        view
        returns (
            bytes32 _metaHash,
            uint24 _nextForkChoiceId,
            uint24 _verifiedForkChoiceId,
            bool _proverReleased,
            address _proposer,
            uint32 _feePerGas,
            uint64 _proposedAt,
            address _assignedProver,
            uint32 _rewardPerGas,
            uint64 _proofWindow
        )
    {
        TaikoData.Block storage blk = LibProposing.getBlock({
            state: state,
            config: getConfig(),
            blockId: blockId
        });
        _metaHash = blk.metaHash;
        _nextForkChoiceId = blk.nextForkChoiceId;
        _verifiedForkChoiceId = blk.verifiedForkChoiceId;
        _proverReleased = blk.proverReleased;
        _proposer = blk.proposer;
        _feePerGas = blk.feePerGas;
        _proposedAt = blk.proposedAt;
        _assignedProver = blk.assignedProver;
        _rewardPerGas = blk.rewardPerGas;
        _proofWindow = blk.proofWindow;
    }

    function getForkChoice(
        uint256 blockId,
        bytes32 parentHash,
        uint32 parentGasUsed
    )
        public
        view
        returns (TaikoData.ForkChoice memory)
    {
        return LibProving.getForkChoice({
            state: state,
            config: getConfig(),
            blockId: blockId,
            parentHash: parentHash,
            parentGasUsed: parentGasUsed
        });
    }

    function getCrossChainBlockHash(uint256 blockId)
        public
        view
        override
        returns (bytes32)
    {
        (bool found, TaikoData.Block storage blk) = LibUtils.getL2ChainData({
            state: state,
            config: getConfig(),
            blockId: blockId
        });
        return found
            ? blk.forkChoices[blk.verifiedForkChoiceId].blockHash
            : bytes32(0);
    }

    function getCrossChainSignalRoot(uint256 blockId)
        public
        view
        override
        returns (bytes32)
    {
        (bool found, TaikoData.Block storage blk) = LibUtils.getL2ChainData({
            state: state,
            config: getConfig(),
            blockId: blockId
        });

        return found
            ? blk.forkChoices[blk.verifiedForkChoiceId].signalRoot
            : bytes32(0);
    }

    function getStateVariables()
        public
        view
        returns (TaikoData.StateVariables memory)
    {
        return state.getStateVariables();
    }

    function getConfig()
        public
        pure
        virtual
        returns (TaikoData.Config memory)
    {
        return TaikoConfig.getConfig();
    }

    function getVerifierName(uint16 id) public pure returns (bytes32) {
        return LibUtils.getVerifierName(id);
    }
}

contract ProxiedTaikoL1 is Proxied, TaikoL1 { }<|MERGE_RESOLUTION|>--- conflicted
+++ resolved
@@ -176,17 +176,8 @@
         });
     }
 
-<<<<<<< HEAD
     function getBlockFee() public view returns (uint64) {
-        return LibProposing.getBlockFee({ state: state, config: getConfig() });
-=======
-    function getBlockFee(uint32 gasLimit) public view returns (uint64) {
-        return LibUtils.getBlockFee({
-            state: state,
-            config: getConfig(),
-            gasAmount: gasLimit
-        });
->>>>>>> fc22d37b
+        return LibUtils.getBlockFee({ state: state, config: getConfig() });
     }
 
     function getTaikoTokenBalance(address addr) public view returns (uint256) {
