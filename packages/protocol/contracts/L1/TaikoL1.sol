// SPDX-License-Identifier: MIT
//
// ╭━━━━╮╱╱╭╮╱╱╱╱╱╭╮╱╱╱╱╱╭╮
// ┃╭╮╭╮┃╱╱┃┃╱╱╱╱╱┃┃╱╱╱╱╱┃┃
// ╰╯┃┃┣┻━┳┫┃╭┳━━╮┃┃╱╱╭━━┫╰━┳━━╮
// ╱╱┃┃┃╭╮┣┫╰╯┫╭╮┃┃┃╱╭┫╭╮┃╭╮┃━━┫
// ╱╱┃┃┃╭╮┃┃╭╮┫╰╯┃┃╰━╯┃╭╮┃╰╯┣━━┃
// ╱╱╰╯╰╯╰┻┻╯╰┻━━╯╰━━━┻╯╰┻━━┻━━╯
pragma solidity ^0.8.9;

import "@openzeppelin/contracts-upgradeable/utils/math/SafeCastUpgradeable.sol";

import "../common/ConfigManager.sol";
import "../common/EssentialContract.sol";
import "../common/IHeaderSync.sol";
import "../libs/LibAnchorSignature.sol";
import "./LibData.sol";
import "./v1/V1Events.sol";
import "./v1/V1Finalizing.sol";
import "./v1/V1Proposing.sol";
import "./v1/V1Proving.sol";
<<<<<<< HEAD
import "./v1/V1Utils.sol";

=======
 
>>>>>>> a3d2870f
/// @author dantaik <dan@taiko.xyz>
contract TaikoL1 is EssentialContract, IHeaderSync, V1Events {
    using LibData for LibData.State;
    using LibTxDecoder for bytes;
    using SafeCastUpgradeable for uint256;

    LibData.State public state;
    uint256[45] private __gap;

    function init(
        address _addressManager,
        bytes32 _genesisBlockHash,
        uint256 _baseFee
    ) external initializer {
        EssentialContract._init(_addressManager);
        V1Finalizing.init(state, _genesisBlockHash, _baseFee);
    }

    /// @notice Write a _commit hash_ so a few blocks later a L2 block can be proposed
    ///         such that `calculateCommitHash(meta.beneficiary, meta.txListHash)`
    ///         equals to this commit hash.
    /// @param commitHash A commit hash calculated as: `calculateCommitHash(beneficiary, txListHash)`.
    function commitBlock(bytes32 commitHash) external {
        V1Proposing.commitBlock(state, commitHash);
    }

    /// @notice Propose a Taiko L2 block.
    /// @param inputs A list of data input:
    ///
    ///     - inputs[0] is abi-encoded BlockMetadata that the actual L2 block header
    ///       must satisfy.
    ///       Note the following fields in the provided meta object must
    ///       be zeros -- their actual values will be provisioned by Ethereum.
    ///        - id
    ///        - l1Height
    ///        - l1Hash
    ///        - mixHash
    ///        - timestamp
    ///
    ///     - inputs[1] is a list of transactions in this block, encoded with RLP.
    ///       Note, in the corresponding L2 block an _anchor transaction_ will be
    ///       the first transaction in the block -- if there are n transactions
    ///       in `txList`, then there will be up to n+1 transactions in the L2 block.
    function proposeBlock(bytes[] calldata inputs) external nonReentrant {
        V1Proposing.proposeBlock(state, AddressResolver(this), inputs);
        V1Finalizing.finalizeBlocks(
            state,
            AddressResolver(this),
            LibConstants.TAIKO_MAX_FINALIZATIONS_PER_TX
        );
    }

    /// @notice Prove a block is valid with a zero-knowledge proof, a transaction
    ///         merkel proof, and a receipt merkel proof.
    /// @param blockIndex The index of the block to prove. This is also used to select
    ///        the right implementation version.
    /// @param inputs A list of data input:
    ///
    ///     - inputs[0] is an abi-encoded object with various information regarding
    ///       the block to be proven and the actual proofs.
    ///
    ///     - inputs[1] is the actual anchor transaction in this L2 block. Note that
    ///       the anchor transaction is always the first transaction in the block.
    ///
    ///     - inputs[2] is the receipt of the anchor transaction.
    function proveBlock(uint256 blockIndex, bytes[] calldata inputs)
        external
        nonReentrant
    {
        V1Proving.proveBlock(state, AddressResolver(this), blockIndex, inputs);
        V1Finalizing.finalizeBlocks(
            state,
            AddressResolver(this),
            LibConstants.TAIKO_MAX_FINALIZATIONS_PER_TX
        );
    }

    /// @notice Prove a block is invalid with a zero-knowledge proof and
    ///         a receipt merkel proof
    /// @param blockIndex The index of the block to prove. This is also used to select
    ///        the right implementation version.
    /// @param inputs A list of data input:
    ///
    ///     - inputs[0] An Evidence object with various information regarding
    ///       the block to be proven and the actual proofs.
    ///
    ///     - inputs[1] The target block to be proven invalid.
    ///
    ///     - inputs[2] The receipt for the `invalidBlock` transaction
    ///       on L2. Note that the `invalidBlock` transaction is supposed to
    ///       be the only transaction in the L2 block.
    function proveBlockInvalid(uint256 blockIndex, bytes[] calldata inputs)
        external
        nonReentrant
    {
        V1Proving.proveBlockInvalid(
            state,
            AddressResolver(this),
            blockIndex,
            inputs
        );
        V1Finalizing.finalizeBlocks(
            state,
            AddressResolver(this),
            LibConstants.TAIKO_MAX_FINALIZATIONS_PER_TX
        );
    }

    /// @notice Finalize up to N blocks.
    /// @param maxBlocks Max number of blocks to finalize.
    function finalizeBlocks(uint256 maxBlocks) external nonReentrant {
        require(maxBlocks > 0, "L1:maxBlocks");
        V1Finalizing.finalizeBlocks(state, AddressResolver(this), maxBlocks);
    }

    function getBlockFee() public view returns (uint256 premiumFee) {
        uint64 blocktime = uint64(block.timestamp - state.lastProposedAt);
        (, premiumFee) = V1Proposing.getBlockFee(state, blocktime);
    }

    function getProofReward(uint64 proofTime)
        public
        view
        returns (uint256 premiumReward)
    {
        (, premiumReward) = V1Finalizing.getProofReward(state, proofTime);
    }

    function isCommitValid(bytes32 hash) public view returns (bool) {
        return V1Proposing.isCommitValid(state, hash);
    }

    function getCommitHeight(bytes32 commitHash) public view returns (uint256) {
        return state.commits[commitHash];
    }

    function getProposedBlock(uint256 id)
        public
        view
        returns (LibData.ProposedBlock memory)
    {
        return state.getProposedBlock(id);
    }

    function getSyncedHeader(uint256 number)
        public
        view
        override
        returns (bytes32)
    {
        return state.getL2BlockHash(number);
    }

    function getStateVariables()
        public
        view
        returns (
            uint64, /*genesisHeight*/
            uint64, /*latestFinalizedHeight*/
            uint64, /*latestFinalizedId*/
            uint64 /*nextBlockId*/
        )
    {
        return state.getStateVariables();
    }

    function signWithGoldFinger(bytes32 hash, uint8 k)
        public
        view
        returns (
            uint8 v,
            uint256 r,
            uint256 s
        )
    {
        return LibAnchorSignature.signTransaction(hash, k);
    }

    function getConstants()
        public
        pure
        returns (
            uint256, // TAIKO_CHAIN_ID
            uint256, // TAIKO_MAX_PROPOSED_BLOCKS
            uint256, // TAIKO_MAX_FINALIZATIONS_PER_TX
            uint256, // TAIKO_COMMIT_DELAY_CONFIRMATIONS
            uint256, // TAIKO_MAX_PROOFS_PER_FORK_CHOICE
            uint256, // TAIKO_BLOCK_MAX_GAS_LIMIT
            uint256, // TAIKO_BLOCK_MAX_TXS
            bytes32, // TAIKO_BLOCK_DEADEND_HASH
            uint256, // TAIKO_TXLIST_MAX_BYTES
            uint256, // TAIKO_TX_MIN_GAS_LIMIT
            uint256, // V1_ANCHOR_TX_GAS_LIMIT
            bytes4, // V1_ANCHOR_TX_SELECTOR
            bytes32 // V1_INVALIDATE_BLOCK_LOG_TOPIC
        )
    {
        return (
            LibConstants.TAIKO_CHAIN_ID,
            LibConstants.TAIKO_MAX_PROPOSED_BLOCKS,
            LibConstants.TAIKO_MAX_FINALIZATIONS_PER_TX,
            LibConstants.TAIKO_COMMIT_DELAY_CONFIRMATIONS,
            LibConstants.TAIKO_MAX_PROOFS_PER_FORK_CHOICE,
            LibConstants.TAIKO_BLOCK_MAX_GAS_LIMIT,
            LibConstants.TAIKO_BLOCK_MAX_TXS,
            LibConstants.TAIKO_BLOCK_DEADEND_HASH,
            LibConstants.TAIKO_TXLIST_MAX_BYTES,
            LibConstants.TAIKO_TX_MIN_GAS_LIMIT,
            LibConstants.V1_ANCHOR_TX_GAS_LIMIT,
            LibConstants.V1_ANCHOR_TX_SELECTOR,
            LibConstants.V1_INVALIDATE_BLOCK_LOG_TOPIC
        );
    }
}<|MERGE_RESOLUTION|>--- conflicted
+++ resolved
@@ -19,12 +19,7 @@
 import "./v1/V1Finalizing.sol";
 import "./v1/V1Proposing.sol";
 import "./v1/V1Proving.sol";
-<<<<<<< HEAD
-import "./v1/V1Utils.sol";
-
-=======
- 
->>>>>>> a3d2870f
+
 /// @author dantaik <dan@taiko.xyz>
 contract TaikoL1 is EssentialContract, IHeaderSync, V1Events {
     using LibData for LibData.State;
