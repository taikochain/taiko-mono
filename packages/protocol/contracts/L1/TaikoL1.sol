--- conflicted
+++ resolved
@@ -19,12 +19,8 @@
 /// by the Bridge contract.
 /// @dev Labeled in AddressResolver as "taiko"
 /// @custom:security-contact security@taiko.xyz
-<<<<<<< HEAD
-contract TaikoL1 is EssentialContract, ITaikoL1, ITierProvider, TaikoEvents, TaikoErrors {
+contract TaikoL1 is EssentialContract, ITaikoL1, TaikoEvents, TaikoErrors {
     /// @notice The TaikoL1 state.
-=======
-contract TaikoL1 is EssentialContract, ITaikoL1, TaikoEvents, TaikoErrors {
->>>>>>> c3027337
     TaikoData.State public state;
 
     uint256[50] private __gap;
@@ -224,24 +220,6 @@
         });
     }
 
-<<<<<<< HEAD
-    /// @notice See {LibVerifying-isConfigValid}.
-    function isConfigValid() public view returns (bool) {
-        return LibVerifying.isConfigValid(getConfig());
-    }
-
-    function _verifyBlocks(
-        TaikoData.Config memory config,
-        uint64 maxBlocksToVerify
-    )
-        internal
-        whenProvingNotPaused
-    {
-        LibVerifying.verifyBlocks(state, config, this, maxBlocksToVerify);
-    }
-
-=======
->>>>>>> c3027337
     function _authorizePause(address)
         internal
         view
