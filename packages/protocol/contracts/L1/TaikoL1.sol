// SPDX-License-Identifier: MIT
//  _____     _ _         _         _
// |_   _|_ _(_) |_____  | |   __ _| |__ ___
//   | |/ _` | | / / _ \ | |__/ _` | '_ (_-<
//   |_|\__,_|_|_\_\___/ |____\__,_|_.__/__/

pragma solidity ^0.8.20;

import { AddressResolver } from "../common/AddressResolver.sol";
import { EssentialContract } from "../common/EssentialContract.sol";
import { ICrossChainSync } from "../common/ICrossChainSync.sol";
import { Proxied } from "../common/Proxied.sol";

import { LibDepositing } from "./libs/LibDepositing.sol";
import { LibProposing } from "./libs/LibProposing.sol";
import { LibProving } from "./libs/LibProving.sol";
import { LibTaikoToken } from "./libs/LibTaikoToken.sol";
import { LibUtils } from "./libs/LibUtils.sol";
import { LibVerifying } from "./libs/LibVerifying.sol";

import { TaikoData } from "./TaikoData.sol";
import { TaikoErrors } from "./TaikoErrors.sol";
import { TaikoEvents } from "./TaikoEvents.sol";
import { ITierProvider } from "./tiers/ITierProvider.sol";

/// @title TaikoL1
/// @dev Labeled in AddressResolver as "taiko"
/// @notice This contract serves as the "base layer contract" of the Taiko
/// protocol, providing functionalities for proposing, proving, and verifying
/// blocks. The term "base layer contract" means that although this is usually
/// deployed on L1, it can also be deployed on L2s to create L3s ("inception
/// layers"). The contract also handles the deposit and withdrawal of Taiko
/// tokens and Ether.
contract TaikoL1 is
    EssentialContract,
    ICrossChainSync,
    ITierProvider,
    TaikoEvents,
    TaikoErrors
{
    TaikoData.State public state;
    uint256[100] private __gap;

    /// @dev Fallback function to receive Ether and deposit to Layer 2.
    receive() external payable {
        depositEtherToL2(address(0));
    }

    /// @notice Initializes the rollup.
    /// @param _addressManager The {AddressManager} address.
    /// @param _genesisBlockHash The block hash of the genesis block.
    function init(
        address _addressManager,
        bytes32 _genesisBlockHash
    )
        external
        initializer
    {
        EssentialContract._init(_addressManager);
        LibVerifying.init(state, getConfig(), _genesisBlockHash);
    }

    /// @notice Proposes a Taiko L2 block.
    /// @param params Block parameters, currently an encoded BlockParams object.
    /// @param txList txList data if calldata is used for DA.
    /// @return meta The metadata of the proposed L2 block.
    /// @return depositsProcessed The Ether deposits processed.
    function proposeBlock(
        bytes calldata params,
        bytes calldata txList
    )
        external
        payable
        nonReentrant
        returns (
            TaikoData.BlockMetadata memory meta,
            TaikoData.EthDeposit[] memory depositsProcessed
        )
    {
        TaikoData.Config memory config = getConfig();
        (meta, depositsProcessed) = LibProposing.proposeBlock(
            state, config, AddressResolver(this), params, txList
        );
        if (
            !state.slotB.provingPaused
                && config.maxBlocksToVerifyPerProposal > 0
        ) {
            LibVerifying.verifyBlocks(
                state,
                config,
                AddressResolver(this),
                config.maxBlocksToVerifyPerProposal
            );
        }
    }

    /// @notice Proves or contests a block transition.
    /// @param blockId The index of the block to prove. This is also used to
    /// select the right implementation version.
    /// @param input An abi-encoded (BlockMetadata, Transition, TierProof)
    /// tuple.
    function proveBlock(
        uint64 blockId,
        bytes calldata input
    )
        external
        nonReentrant
    {
        (
            TaikoData.BlockMetadata memory meta,
            TaikoData.Transition memory tran,
            TaikoData.TierProof memory proof
        ) = abi.decode(
            input,
            (TaikoData.BlockMetadata, TaikoData.Transition, TaikoData.TierProof)
        );

        if (blockId != meta.id) revert L1_INVALID_BLOCK_ID();

        TaikoData.Config memory config = getConfig();
        uint8 maxBlocksToVerify = LibProving.proveBlock(
            state, config, AddressResolver(this), meta, tran, proof
        );
        if (maxBlocksToVerify > 0) {
            LibVerifying.verifyBlocks(
                state, config, AddressResolver(this), maxBlocksToVerify
            );
        }
    }

    /// @notice Verifies up to N blocks.
    /// @param maxBlocksToVerify Max number of blocks to verify.
    function verifyBlocks(uint64 maxBlocksToVerify) external nonReentrant {
        if (maxBlocksToVerify == 0) revert L1_INVALID_PARAM();
        if (state.slotB.provingPaused) revert L1_PROVING_PAUSED();

        LibVerifying.verifyBlocks(
            state, getConfig(), AddressResolver(this), maxBlocksToVerify
        );
    }

    /// @notice Pause block proving.
<<<<<<< HEAD
=======
    /// @param pause True if paused.
>>>>>>> 6fa3840b
    function pauseProving(bool pause) external onlyOwner {
        LibProving.pauseProving(state, pause);
    }

    /// @notice Deposit Taiko token to this contract
    /// @param amount Amount of Taiko token to deposit.
    function depositTaikoToken(uint256 amount) public {
        LibTaikoToken.depositTaikoToken(state, AddressResolver(this), amount);
    }

    /// @notice Withdraw Taiko token from this contract
    /// @param amount Amount of Taiko token to withdraw.
    function withdrawTaikoToken(uint256 amount) public {
        LibTaikoToken.withdrawTaikoToken(state, AddressResolver(this), amount);
    }

    /// @notice Deposits Ether to Layer 2.
    /// @param recipient Address of the recipient for the deposited Ether on
    /// Layer 2.
    function depositEtherToL2(address recipient) public payable {
        LibDepositing.depositEtherToL2(
            state, getConfig(), AddressResolver(this), recipient
        );
    }

    /// @notice Checks if Ether deposit is allowed for Layer 2.
    /// @param amount Amount of Ether to be deposited.
    /// @return true if Ether deposit is allowed, false otherwise.
    function canDepositEthToL2(uint256 amount) public view returns (bool) {
        return LibDepositing.canDepositEthToL2(state, getConfig(), amount);
    }

    /// @notice Gets the details of a block.
    /// @param blockId Index of the block.
    /// @return blk The block.
    function getBlock(uint64 blockId)
        public
        view
        returns (TaikoData.Block memory blk)
    {
        return LibUtils.getBlock(state, getConfig(), blockId);
    }

    /// @notice Gets the state transition for a specific block.
    /// @param blockId Index of the block.
    /// @param parentHash Parent hash of the block.
    /// @return The state transition data of the block.
    function getTransition(
        uint64 blockId,
        bytes32 parentHash
    )
        public
        view
        returns (TaikoData.TransitionState memory)
    {
        return LibUtils.getTransition(state, getConfig(), blockId, parentHash);
    }

    /// @inheritdoc ICrossChainSync
    function getSyncedSnippet(uint64 blockId)
        public
        view
        override
        returns (ICrossChainSync.Snippet memory data)
    {
        TaikoData.TransitionState storage transition =
            LibUtils.getVerifyingTransition(state, getConfig(), blockId);

        data.blockHash = transition.blockHash;
        data.signalRoot = transition.signalRoot;
    }

    /// @notice Gets the state variables of the TaikoL1 contract.
    /// @return StateVariables struct containing state variables.
    function getStateVariables()
        public
        view
        returns (TaikoData.StateVariables memory)
    {
        return LibUtils.getStateVariables(state);
    }

    /// @notice Gets the in-protocol Taiko token balance for a user
    /// @param user The user.
    /// @return The user's Taiko token balance.
    function getTaikoTokenBalance(address user) public view returns (uint256) {
        return state.tokenBalances[user];
    }

    /// @notice Retrieves the configuration for a specified tier.
    /// @param tierId ID of the tier.
    /// @return Tier struct containing the tier's parameters. This
    /// function will revert if the tier is not supported.
    function getTier(uint16 tierId)
        public
        view
        virtual
        override
        returns (ITierProvider.Tier memory)
    {
        return ITierProvider(resolve("tier_provider", false)).getTier(tierId);
    }

    /// @notice Retrieves the IDs of all supported tiers.
    function getTierIds()
        public
        view
        virtual
        override
        returns (uint16[] memory)
    {
        return ITierProvider(resolve("tier_provider", false)).getTierIds();
    }

    /// @notice Determines the minimal tier for a block based on a random input.
    function getMinTier(uint256 rand)
        public
        view
        virtual
        override
        returns (uint16)
    {
        return ITierProvider(resolve("tier_provider", false)).getMinTier(rand);
    }

    /// @notice Gets the configuration of the TaikoL1 contract.
    /// @return Config struct containing configuration parameters.
    function getConfig()
        public
        view
        virtual
        returns (TaikoData.Config memory)
    {
        // All hard-coded configurations:
        // - treasury: 0xdf09A0afD09a63fb04ab3573922437e1e637dE8b
        // - blockMaxTxs: 150 (limited by the PSE zkEVM circuits)
        // - anchorGasLimit: 250_000 (based on internal devnet, its ~220_000
        // after 256 L2 blocks)
        return TaikoData.Config({
            chainId: 167_008,
            // Assume the block time is 3s, the protocol will allow ~1 month of
            // new blocks without any verification.
            blockMaxProposals: 864_000,
            blockRingBufferSize: 864_100,
            // Can be overridden by the tier config.
            maxBlocksToVerifyPerProposal: 10,
            // Limited by the PSE zkEVM circuits.
            blockMaxGasLimit: 15_000_000,
            // Each go-ethereum transaction has a size limit of 128KB,
            // and right now txList is still saved in calldata, so we set it
            // to 120KB.
            blockMaxTxListBytes: 120_000,
            livenessBond: 250e18, // 250 Taiko token
            // ETH deposit related.
            ethDepositRingBufferSize: 1024,
            ethDepositMinCountPerBlock: 8,
            ethDepositMaxCountPerBlock: 32,
            ethDepositMinAmount: 1 ether,
            ethDepositMaxAmount: 10_000 ether,
            ethDepositGas: 21_000,
            ethDepositMaxFee: 1 ether / 10,
            allowUsingBlobForDA: false
        });
    }

    function isConfigValid() public view returns (bool) {
        return LibVerifying.isConfigValid(getConfig());
    }
}

/// @title ProxiedTaikoL1
/// @notice Proxied version of the parent contract.
contract ProxiedTaikoL1 is Proxied, TaikoL1 { }<|MERGE_RESOLUTION|>--- conflicted
+++ resolved
@@ -140,10 +140,7 @@
     }
 
     /// @notice Pause block proving.
-<<<<<<< HEAD
-=======
     /// @param pause True if paused.
->>>>>>> 6fa3840b
     function pauseProving(bool pause) external onlyOwner {
         LibProving.pauseProving(state, pause);
     }
