--- conflicted
+++ resolved
@@ -8,29 +8,15 @@
 // ╱╱╰╯╰╯╰┻┻╯╰┻━━╯╰━━━┻╯╰┻━━┻━━╯
 pragma solidity ^0.8.9;
 
-<<<<<<< HEAD
-import "@openzeppelin/contracts-upgradeable/utils/math/SafeCastUpgradeable.sol";
-
-import "../common/EssentialContract.sol";
-import "../common/ConfigManager.sol";
-import "../common/IMintableERC20.sol";
-import "../libs/LibBlockHeader.sol";
-import "../libs/LibConstants.sol";
-import "../libs/LibMath.sol";
-=======
 import "../common/EssentialContract.sol";
 import "../common/ConfigManager.sol";
 import "../libs/LibBlockHeader.sol";
 import "../libs/LibConstants.sol";
->>>>>>> a9f54cb6
 import "../libs/LibMerkleProof.sol";
 import "../libs/LibStorageProof.sol";
 import "../libs/LibTxList.sol";
 import "../libs/LibZKP.sol";
-<<<<<<< HEAD
-=======
 import "./broker/IProtoBroker.sol";
->>>>>>> a9f54cb6
 
 struct BlockContext {
     uint256 id;
@@ -42,30 +28,16 @@
     bytes32 txListHash;
     bytes32 mixHash;
     bytes extraData;
-<<<<<<< HEAD
-    uint128 feeReserve;
-=======
->>>>>>> a9f54cb6
 }
 
 struct PendingBlock {
     bytes32 contextHash;
-<<<<<<< HEAD
-    address proposer;
-=======
     uint128 proposerFee;
     uint8 everProven;
->>>>>>> a9f54cb6
 }
 
 struct Evidence {
     address prover;
-<<<<<<< HEAD
-    uint128 proverFee;
-    uint128 feeRebate;
-    uint128 reward;
-=======
->>>>>>> a9f54cb6
     uint64 proposedAt;
     uint64 provenAt;
 }
@@ -73,17 +45,6 @@
 struct ForkChoice {
     bytes32 blockHash;
     Evidence[] evidences;
-<<<<<<< HEAD
-}
-
-// all stat time units are nanosecond
-struct Stats {
-    uint64 avgPendingSize;
-    uint64 avgProvingDelay;
-    uint64 avgProvingDelayWithUncles;
-    uint64 avgFinalizationDelay;
-=======
->>>>>>> a9f54cb6
 }
 
 /// @dev We have the following design assumptions:
@@ -107,13 +68,8 @@
 /// then a https://docs.openzeppelin.com/contracts/4.x/api/proxy#BeaconProxy contract
 /// shall be deployed infront of it.
 contract TaikoL1 is EssentialContract {
-<<<<<<< HEAD
-    using SafeCastUpgradeable for uint256;
-=======
->>>>>>> a9f54cb6
     using LibBlockHeader for BlockHeader;
     using LibTxList for bytes;
-    using LibMath for uint256;
     /**********************
      * Constants   *
      **********************/
@@ -122,22 +78,8 @@
     uint256 public constant MAX_PENDING_BLOCKS = 2048;
     uint256 public constant MAX_THROW_AWAY_PARENT_DIFF = 1024;
     uint256 public constant MAX_FINALIZATION_PER_TX = 5;
-<<<<<<< HEAD
-    uint256 public constant DAO_REWARD_RATIO = 100; // 100%
-    uint256 public constant MIN_BLOCK_REWARD_BASE = 2E18; // 2 TAI
-    uint256 public constant MAX_PROOFS_PER_BLOCK = 5;
-    uint256 public constant PROVER_FEE_RESERVE_MULTIPLIER = 4; // 4X
-    uint256 public constant MAX_BLOCK_REWARD_MULTIPLIER = 64; // 64X
-    uint256 public constant BLOCK_GAS_LIMIT_EXTRA = 1000000; // TODO
-    bytes32 public constant SKIP_OVER_BLOCK_HASH = bytes32(uint256(1));
-    uint256 public constant STAT_AVERAGING_FACTOR = 2048;
-    uint256 public constant ETH_TRANSFER_GAS_LIMIT = 25000;
-    uint64 public constant MAX_UTILIZATION_FEE_RATIO = 500; // 500%
-    uint64 public constant NANO_PER_SECOND = 1E9;
-=======
     uint256 public constant MAX_PROOFS_PER_BLOCK = 5;
     bytes32 public constant SKIP_OVER_BLOCK_HASH = bytes32(uint256(1));
->>>>>>> a9f54cb6
     string public constant ZKP_VKEY = "TAIKO_ZKP_VKEY";
 
     /**********************
@@ -152,42 +94,19 @@
 
     // block id => parent hash => fork choice
     mapping(uint256 => mapping(bytes32 => ForkChoice)) public forkChoices;
-<<<<<<< HEAD
-
-    Stats private _stats; // 1 slot
-=======
->>>>>>> a9f54cb6
 
     uint64 public genesisHeight;
     uint64 public lastFinalizedHeight;
     uint64 public lastFinalizedId;
     uint64 public nextPendingId;
-<<<<<<< HEAD
-
-    uint256 public unsettledProverFee;
-
-    // The following two variables are automiatically adjusted based on
-    // the latest finalized blocks.
-    uint128 public proverGasPrice; // TODO: auto-adjustable
-    uint128 public avgProverReward;
-
-    uint256[43] private __gap;
-=======
     uint64 public numUnprovenBlocks;
 
     uint256[45] private __gap;
->>>>>>> a9f54cb6
 
     /**********************
      * Events             *
      **********************/
 
-    event ProverPaid(
-        address indexed prover,
-        uint256 id,
-        uint256 proverFee,
-        uint256 reward
-    );
     event BlockProposed(uint256 indexed id, BlockContext context);
 
     event BlockProven(
@@ -217,38 +136,17 @@
      * External Functions *
      **********************/
 
-<<<<<<< HEAD
-    function init(
-        address _addressManager,
-        bytes32 _genesisBlockHash,
-        uint128 _proverGasPrice,
-        uint256 _amountMintToDAO,
-        uint256 _amountMintToTeam
-    ) external initializer {
-        EssentialContract._init(_addressManager);
-
-        proverGasPrice = _proverGasPrice;
-=======
     function init(address _addressManager, bytes32 _genesisBlockHash)
         external
         initializer
     {
         EssentialContract._init(_addressManager);
->>>>>>> a9f54cb6
 
         finalizedBlocks[0] = _genesisBlockHash;
         nextPendingId = 1;
         genesisHeight = uint64(block.number);
 
         emit BlockFinalized(0, 0, _genesisBlockHash);
-<<<<<<< HEAD
-
-        IMintableERC20 taiToken = IMintableERC20(resolve("tai_token"));
-        taiToken.mint(resolve("dao_vault"), _amountMintToDAO);
-
-        taiToken.mint(resolve("team_vault"), _amountMintToTeam);
-=======
->>>>>>> a9f54cb6
     }
 
     /// @notice Propose a Taiko L2 block.
@@ -283,30 +181,6 @@
         // their block.mixHash fields for randomness will be the same.
         context.mixHash = bytes32(block.difficulty);
 
-<<<<<<< HEAD
-        // Check fees
-        context.feeReserve = uint128(
-            (PROVER_FEE_RESERVE_MULTIPLIER *
-                proverGasPrice *
-                (context.gasLimit + BLOCK_GAS_LIMIT_EXTRA)).max(
-                    type(uint128).max
-                )
-        );
-
-        _chargeProposer(context.feeReserve);
-
-        _savePendingBlock(nextPendingId, _hashContext(context));
-        emit BlockProposed(nextPendingId++, context);
-
-        // Update stats first.
-        _stats.avgPendingSize = uint64(
-            _calcAverage(
-                _stats.avgPendingSize,
-                nextPendingId - lastFinalizedId - 1,
-                type(uint64).max
-            )
-        );
-=======
         uint128 proposerFee = IProtoBroker(resolve("proto_broker"))
             .chargeProposer(
                 nextPendingId,
@@ -325,7 +199,6 @@
         );
 
         emit BlockProposed(nextPendingId++, context);
->>>>>>> a9f54cb6
     }
 
     function proveBlock(
@@ -364,11 +237,8 @@
             proofs[1]
         );
 
-<<<<<<< HEAD
-=======
         numUnprovenBlocks += 1;
 
->>>>>>> a9f54cb6
         _proveBlock(
             MAX_PROOFS_PER_BLOCK,
             context,
@@ -433,16 +303,12 @@
         require(txList.hashTxList() == context.txListHash, "txList mismatch");
         require(!LibTxListValidator.isTxListValid(txList), "txList decoded");
 
-<<<<<<< HEAD
-        _proveBlock(1, context, SKIP_OVER_BLOCK_HASH, SKIP_OVER_BLOCK_HASH);
-=======
         _proveBlock(
             1, // no uncles
             context,
             SKIP_OVER_BLOCK_HASH,
             SKIP_OVER_BLOCK_HASH
         );
->>>>>>> a9f54cb6
     }
 
     /**********************
@@ -452,10 +318,6 @@
     function finalizeBlocks() public {
         uint64 id = lastFinalizedId + 1;
         uint256 processed = 0;
-<<<<<<< HEAD
-        uint256 totalReward = 0;
-=======
->>>>>>> a9f54cb6
 
         while (id < nextPendingId && processed <= MAX_FINALIZATION_PER_TX) {
             ForkChoice storage fc = forkChoices[id][
@@ -464,19 +326,11 @@
 
             if (fc.blockHash != 0) {
                 finalizedBlocks[++lastFinalizedHeight] = fc.blockHash;
-<<<<<<< HEAD
-                totalReward += _finalizeBlock(id, fc);
-            } else {
-                fc = forkChoices[id][SKIP_OVER_BLOCK_HASH];
-                if (fc.blockHash != 0) {
-                    totalReward += _finalizeBlock(id, fc);
-=======
                 _finalizeBlock(id, fc);
             } else {
                 fc = forkChoices[id][SKIP_OVER_BLOCK_HASH];
                 if (fc.blockHash != 0) {
                     _finalizeBlock(id, fc);
->>>>>>> a9f54cb6
                 } else {
                     break;
                 }
@@ -486,8 +340,6 @@
             id += 1;
             processed += 1;
         }
-
-        _mintDaoReward(totalReward);
     }
 
     function validateContext(BlockContext memory context) public view {
@@ -495,12 +347,7 @@
             context.id == 0 &&
                 context.txListHash == 0 &&
                 context.mixHash == 0 &&
-<<<<<<< HEAD
-                context.proposedAt == 0 &&
-                context.feeReserve == 0,
-=======
                 context.proposedAt == 0,
->>>>>>> a9f54cb6
             "nonzero placeholder fields"
         );
 
@@ -517,46 +364,6 @@
             "invalid gasLimit"
         );
         require(context.extraData.length <= 32, "extraData too large");
-    }
-
-    function getStats() public view returns (Stats memory stats) {
-        stats = _stats;
-        stats.avgPendingSize /= NANO_PER_SECOND;
-        stats.avgProvingDelay /= NANO_PER_SECOND;
-        stats.avgProvingDelayWithUncles /= NANO_PER_SECOND;
-        stats.avgFinalizationDelay /= NANO_PER_SECOND;
-    }
-
-    function getUtilizationFeeBips()
-        public
-        view
-        returns (
-            uint256 /*basisPoints*/
-        )
-    {
-        // TODO(daniel): optimize the math. Maybe also include `proverGasPrice` in the
-        // calculation.
-        uint256 numPendingBlocks = nextPendingId - lastFinalizedId;
-
-        // threshold is the middle point of MAX_PENDING_BLOCKS/2 and
-        // _stats.avgPendingSize
-        uint256 threshold = MAX_PENDING_BLOCKS / 4 + _stats.avgPendingSize / 2;
-        if (numPendingBlocks <= threshold) return 0;
-
-        return
-            (MAX_UTILIZATION_FEE_RATIO * 100 * (numPendingBlocks - threshold)) /
-            (MAX_PENDING_BLOCKS - threshold);
-    }
-
-    function getBlockTaiReward(uint256 provingDelay)
-        public
-        view
-        returns (uint128)
-    {
-        uint256 base = MIN_BLOCK_REWARD_BASE.max(avgProverReward);
-        uint256 reward = (base * provingDelay * provingDelay) /
-            (_stats.avgProvingDelay * _stats.avgProvingDelay);
-        return reward.min(base * MAX_BLOCK_REWARD_MULTIPLIER).toUint128();
     }
 
     /**********************
@@ -587,87 +394,10 @@
 
         Evidence memory evidence = Evidence({
             prover: msg.sender,
-<<<<<<< HEAD
-            proverFee: 0,
-            feeRebate: 0,
-            reward: 0,
-=======
->>>>>>> a9f54cb6
             proposedAt: context.proposedAt,
             provenAt: uint64(block.timestamp)
         });
 
-<<<<<<< HEAD
-        if (fc.evidences.length == 0) {
-            // Only the first prover get the proverFee
-            evidence.proverFee = uint128(
-                (proverGasPrice * (context.gasLimit + BLOCK_GAS_LIMIT_EXTRA))
-                    .min(context.feeReserve)
-            );
-
-            evidence.feeRebate = context.feeReserve - evidence.proverFee;
-            evidence.reward = getBlockTaiReward(
-                evidence.provenAt - evidence.proposedAt
-            );
-        } else {
-            // Uncle proof reward is now based on the first proof submitted,
-            // which avoid provers waiting for larger block rewards.
-            evidence.reward =
-                fc.evidences[0].reward /
-                uint128(fc.evidences.length + 2);
-        }
-
-        fc.evidences.push(evidence);
-
-        emit BlockProven(context.id, parentHash, blockHash, evidence);
-    }
-
-    function _finalizeBlock(uint64 id, ForkChoice storage fc)
-        private
-        returns (uint256 totalReward)
-    {
-        for (uint256 i = 0; i < fc.evidences.length; i++) {
-            Evidence memory evidence = fc.evidences[i];
-
-            // Pay prover fee and block reward
-            _payProver(i, evidence);
-
-            totalReward += evidence.reward;
-
-            // Update stats
-            if (i == 0) {
-                _stats.avgFinalizationDelay = uint64(
-                    _calcAverage(
-                        _stats.avgFinalizationDelay,
-                        uint64(block.timestamp - evidence.proposedAt),
-                        type(uint64).max
-                    )
-                );
-
-                _stats.avgProvingDelay = uint64(
-                    _calcAverage(
-                        _stats.avgProvingDelay,
-                        evidence.provenAt - evidence.proposedAt,
-                        type(uint64).max
-                    )
-                );
-
-                avgProverReward = uint128(
-                    _calcAverage(
-                        avgProverReward,
-                        evidence.reward,
-                        type(uint128).max
-                    )
-                );
-            }
-
-            _stats.avgProvingDelayWithUncles = uint64(
-                _calcAverage(
-                    _stats.avgProvingDelayWithUncles,
-                    evidence.provenAt - evidence.proposedAt,
-                    type(uint128).max
-                )
-=======
         fc.evidences.push(evidence);
 
         PendingBlock storage blk = _getPendingBlock(context.id);
@@ -693,7 +423,6 @@
                 evidence.provenAt,
                 evidence.proposedAt,
                 blk.proposerFee
->>>>>>> a9f54cb6
             );
         }
 
@@ -704,93 +433,10 @@
         );
     }
 
-<<<<<<< HEAD
-    function _chargeProposer(uint256 proverFee) private {
-        uint256 utilizationFee = (proverFee * getUtilizationFeeBips()) / 10000;
-        uint256 totalFees = proverFee + utilizationFee;
-
-        require(msg.value >= totalFees, "insufficient fee");
-
-        // Refund
-        if (msg.value > totalFees) {
-            payable(msg.sender).transfer(msg.value - totalFees);
-        }
-        if (utilizationFee > 0) {
-            payable(resolve("dao_vault")).transfer(utilizationFee);
-        }
-    }
-
-    function _payProver(uint256 id, Evidence memory evidence) private {
-        address proposer = _getPendingBlock(id).proposer;
-
-        bool success;
-        if (evidence.proverFee > 0) {
-            (success, ) = evidence.prover.call{
-                gas: ETH_TRANSFER_GAS_LIMIT,
-                value: evidence.proverFee
-            }("");
-            if (!success) {
-                unsettledProverFee += evidence.proverFee;
-            }
-        }
-
-        if (evidence.feeRebate > 0) {
-            (success, ) = proposer.call{
-                gas: ETH_TRANSFER_GAS_LIMIT,
-                value: evidence.feeRebate
-            }("");
-            if (!success) {
-                unsettledProverFee += evidence.feeRebate;
-            }
-        }
-
-        if (unsettledProverFee > 1) {
-            (success, ) = resolve("dao_vault").call{
-                value: unsettledProverFee - 1
-            }("");
-            if (success) {
-                unsettledProverFee = 1;
-            }
-        }
-
-        if (evidence.reward > 0) {
-            IMintableERC20(resolve("tai_token")).mint(
-                evidence.prover,
-                evidence.reward
-            );
-        }
-
-        emit ProverPaid(
-            evidence.prover,
-            id,
-            evidence.proverFee,
-            evidence.reward
-        );
-    }
-
-    function _mintDaoReward(uint256 totalReward) private {
-        uint256 daoReward = (totalReward * DAO_REWARD_RATIO) / 100;
-        if (daoReward == 0) return;
-
-        IMintableERC20(resolve("tai_token")).mint(
-            resolve("dao_vault"),
-            daoReward
-        );
-    }
-
-    function _savePendingBlock(uint256 id, bytes32 contextHash) private {
-        pendingBlocks[id % MAX_PENDING_BLOCKS] = PendingBlock({
-            contextHash: contextHash,
-            proposer: msg.sender
-        });
-    }
-
-=======
     function _savePendingBlock(uint256 id, PendingBlock memory blk) private {
         pendingBlocks[id % MAX_PENDING_BLOCKS] = blk;
     }
 
->>>>>>> a9f54cb6
     function _getPendingBlock(uint256 id)
         private
         view
@@ -844,24 +490,6 @@
         return keccak256(abi.encode(context));
     }
 
-<<<<<<< HEAD
-    function _calcAverage(
-        uint256 avg,
-        uint256 current,
-        uint256 max
-    ) private pure returns (uint256) {
-        if (current == 0) return avg;
-        if (avg == 0) return current;
-
-        uint256 _avg = ((STAT_AVERAGING_FACTOR - 1) *
-            avg +
-            current *
-            NANO_PER_SECOND) / STAT_AVERAGING_FACTOR;
-        return _avg.min(max);
-    }
-
-=======
->>>>>>> a9f54cb6
     // We currently assume the public input has at least
     // two parts: msg.sender, and txListHash.
     // TODO(daniel): figure it out.
