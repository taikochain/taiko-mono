--- conflicted
+++ resolved
@@ -171,34 +171,17 @@
         return state.balances[addr];
     }
 
-<<<<<<< HEAD
-    function getBlockFee() public view returns (uint64 fee) {
-        fee = LibTokenomics.getBlockFee(state);
-=======
-    function getBlockFee() public view returns (uint64) {
-        return state.basefee;
->>>>>>> 60eb6d9c
-    }
+    function getBlockFee() public view returns (uint64) {}
 
     function getProofReward(
         uint64 provenAt,
         uint64 proposedAt
-<<<<<<< HEAD
-    ) public view returns (uint64 reward) {
-        reward = LibTokenomics.getProofReward({
-            state: state,
-            config: getConfig(),
-            provenAt: provenAt,
-            proposedAt: proposedAt
-        });
-=======
     ) public view returns (uint64) {
         return
             LibTokenomics.getProofReward({
                 state: state,
                 proofTime: provenAt - proposedAt
             });
->>>>>>> 60eb6d9c
     }
 
     function getBlock(
