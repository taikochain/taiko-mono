// SPDX-License-Identifier: MIT
//
// ╭━━━━╮╱╱╭╮╱╱╱╱╱╭╮╱╱╱╱╱╭╮
// ┃╭╮╭╮┃╱╱┃┃╱╱╱╱╱┃┃╱╱╱╱╱┃┃
// ╰╯┃┃┣┻━┳┫┃╭┳━━╮┃┃╱╱╭━━┫╰━┳━━╮
// ╱╱┃┃┃╭╮┣┫╰╯┫╭╮┃┃┃╱╭┫╭╮┃╭╮┃━━┫
// ╱╱┃┃┃╭╮┃┃╭╮┫╰╯┃┃╰━╯┃╭╮┃╰╯┣━━┃
// ╱╱╰╯╰╯╰┻┻╯╰┻━━╯╰━━━┻╯╰┻━━┻━━╯
pragma solidity ^0.8.9;

import "@openzeppelin/contracts-upgradeable/utils/math/SafeCastUpgradeable.sol";

import "../common/ConfigManager.sol";
import "../common/EssentialContract.sol";
import "../common/IHeaderSync.sol";
import "../libs/LibAnchorSignature.sol";
import "./LibData.sol";
import "./v1/V1Events.sol";
import "./v1/V1Finalizing.sol";
import "./v1/V1Proposing.sol";
import "./v1/V1Proving.sol";

/// @author dantaik <dan@taiko.xyz>
contract TaikoL1 is EssentialContract, IHeaderSync, V1Events {
    using LibData for LibData.State;
    using LibTxDecoder for bytes;
    using SafeCastUpgradeable for uint256;

    LibData.State public state;
    uint256[45] private __gap;

    function init(address _addressManager, bytes32 _genesisBlockHash)
        external
        initializer
    {
        EssentialContract._init(_addressManager);
        V1Finalizing.init(state, _genesisBlockHash);
    }

    /// @notice Write a _commit hash_ so a few blocks later a L2 block can be proposed
    ///         such that `calculateCommitHash(meta.beneficiary, meta.txListHash)`
    ///         equals to this commit hash.
    /// @param commitHash A commit hash calculated as: `calculateCommitHash(beneficiary, txListHash)`.
    function commitBlock(bytes32 commitHash) external {
        V1Proposing.commitBlock(state, commitHash);
    }

    /// @notice Propose a Taiko L2 block.
    /// @param inputs A list of data input:
    ///
    ///     - inputs[0] is abi-encoded BlockMetadata that the actual L2 block header
    ///       must satisfy.
    ///       Note the following fields in the provided meta object must
    ///       be zeros -- their actual values will be provisioned by Ethereum.
    ///        - id
    ///        - l1Height
    ///        - l1Hash
    ///        - mixHash
    ///        - timestamp
    ///
    ///     - inputs[1] is a list of transactions in this block, encoded with RLP.
    ///       Note in the corresponding L2 block, an _anchor transaction_ will be
    ///       the first transaction in the block, i.e., if there are n transactions
    ///       in `txList`, then then will be up to n+1 transactions in the L2 block.
    function proposeBlock(bytes[] calldata inputs) external nonReentrant {
        V1Proposing.proposeBlock(state, inputs);
        V1Finalizing.finalizeBlocks(
            state,
            LibConstants.TAIKO_MAX_FINALIZATIONS_PER_TX
        );
    }

    /// @notice Prove a block is valid with a zero-knowledge proof, a transaction
    ///         merkel proof, and a receipt merkel proof.
    /// @param blockIndex The index of the block to prove. This is also used to select
    ///        the right implementation version.
    /// @param inputs A list of data input:
    ///
    ///     - inputs[0] is an abi-encoded object with various information regarding
    ///       the block to be proven and the actual proofs.
    ///
    ///     - inputs[1] is the actual anchor transaction in this L2 block. Note that
    ///       the anchor tranaction is always the first transaction in the block.
    ///
    ///     - inputs[2] is the receipt of the anchor transaction.
    function proveBlock(uint256 blockIndex, bytes[] calldata inputs)
        external
        nonReentrant
    {
        V1Proving.proveBlock(state, AddressResolver(this), blockIndex, inputs);
        V1Finalizing.finalizeBlocks(
            state,
            LibConstants.TAIKO_MAX_FINALIZATIONS_PER_TX
        );
    }

    /// @notice Prove a block is invalid with a zero-knowledge proof and
    ///         a receipt merkel proof
    /// @param blockIndex The index of the block to prove. This is also used to select
    ///        the right implementation version.
    /// @param inputs A list of data input:
    ///
    ///     - inputs[0] An Evidence object with various information regarding
    ///       the block to be proven and the actual proofs.
    ///
    ///     - inputs[1] The target block to be proven invalid.
    ///
    ///     - inputs[2] The receipt for the `invalidBlock` transaction
    ///       on L2. Note that the `invalidBlock` transaction is supposed to
    ///       be the only transaction in the L2 block.
    function proveBlockInvalid(uint256 blockIndex, bytes[] calldata inputs)
        external
        nonReentrant
    {
        V1Proving.proveBlockInvalid(
            state,
            AddressResolver(this),
            blockIndex,
            inputs
        );
        V1Finalizing.finalizeBlocks(
            state,
            LibConstants.TAIKO_MAX_FINALIZATIONS_PER_TX
        );
    }

    /// @notice Finalize up to N blocks.
    /// @param maxBlocks Max number of blocks to finalize.
    function finalizeBlocks(uint256 maxBlocks) external nonReentrant {
        require(maxBlocks > 0, "L1:maxBlocks");
        V1Finalizing.finalizeBlocks(state, maxBlocks);
    }

    function isCommitValid(bytes32 hash) public view returns (bool) {
        return V1Proposing.isCommitValid(state, hash);
    }

<<<<<<< HEAD
    function getProposedBlock(uint256 id)
=======
    function getCommitHeight(bytes32 commitHash) public view returns (uint256) {
        return state.commits[commitHash];
    }

    function getPendingBlock(uint256 id)
>>>>>>> 94a7f9ad
        public
        view
        returns (LibData.ProposedBlock memory)
    {
        return state.getProposedBlock(id);
    }

    function getSyncedHeader(uint256 number)
        public
        view
        override
        returns (bytes32)
    {
        return state.getL2BlockHash(number);
    }

    function getStateVariables()
        public
        view
        returns (
            uint64, /*genesisHeight*/
            uint64, /*latestFinalizedHeight*/
            uint64, /*latestFinalizedId*/
            uint64 /*nextBlockId*/
        )
    {
        return state.getStateVariables();
    }

    function signWithGoldFinger(bytes32 hash, uint8 k)
        public
        view
        returns (
            uint8 v,
            uint256 r,
            uint256 s
        )
    {
        return LibAnchorSignature.signTransaction(hash, k);
    }

    function getConstants()
        public
        pure
        returns (
            uint256, // TAIKO_CHAIN_ID
            uint256, // TAIKO_MAX_PROPOSED_BLOCKS
            uint256, // TAIKO_MAX_FINALIZATIONS_PER_TX
            uint256, // TAIKO_COMMIT_DELAY_CONFIRMATIONS
            uint256, // TAIKO_MAX_PROOFS_PER_FORK_CHOICE
            uint256, // TAIKO_BLOCK_MAX_GAS_LIMIT
            uint256, // TAIKO_BLOCK_MAX_TXS
            bytes32, // TAIKO_BLOCK_DEADEND_HASH
            uint256, // TAIKO_TXLIST_MAX_BYTES
            uint256, // TAIKO_TX_MIN_GAS_LIMIT
            uint256, // V1_ANCHOR_TX_GAS_LIMIT
            bytes4, // V1_ANCHOR_TX_SELECTOR
            bytes32 // V1_INVALIDATE_BLOCK_LOG_TOPIC
        )
    {
        return (
            LibConstants.TAIKO_CHAIN_ID,
            LibConstants.TAIKO_MAX_PROPOSED_BLOCKS,
            LibConstants.TAIKO_MAX_FINALIZATIONS_PER_TX,
            LibConstants.TAIKO_COMMIT_DELAY_CONFIRMATIONS,
            LibConstants.TAIKO_MAX_PROOFS_PER_FORK_CHOICE,
            LibConstants.TAIKO_BLOCK_MAX_GAS_LIMIT,
            LibConstants.TAIKO_BLOCK_MAX_TXS,
            LibConstants.TAIKO_BLOCK_DEADEND_HASH,
            LibConstants.TAIKO_TXLIST_MAX_BYTES,
            LibConstants.TAIKO_TX_MIN_GAS_LIMIT,
            LibConstants.V1_ANCHOR_TX_GAS_LIMIT,
            LibConstants.V1_ANCHOR_TX_SELECTOR,
            LibConstants.V1_INVALIDATE_BLOCK_LOG_TOPIC
        );
    }
}<|MERGE_RESOLUTION|>--- conflicted
+++ resolved
@@ -135,15 +135,11 @@
         return V1Proposing.isCommitValid(state, hash);
     }
 
-<<<<<<< HEAD
-    function getProposedBlock(uint256 id)
-=======
     function getCommitHeight(bytes32 commitHash) public view returns (uint256) {
         return state.commits[commitHash];
     }
 
-    function getPendingBlock(uint256 id)
->>>>>>> 94a7f9ad
+    function getProposedBlock(uint256 id)
         public
         view
         returns (LibData.ProposedBlock memory)
