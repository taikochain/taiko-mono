// SPDX-License-Identifier: MIT
pragma solidity 0.8.24;

import "../common/EssentialContract.sol";
import "./libs/LibData.sol";
import "./libs/LibProposing.sol";
import "./libs/LibProving.sol";
import "./libs/LibVerifying.sol";
import "./TaikoEvents.sol";
import "./ITaikoL1.sol";

/// @title TaikoL1
/// @notice This contract serves as the "base layer contract" of the Taiko protocol, providing
/// functionalities for proposing, proving, and verifying blocks. The term "base layer contract"
/// means that although this is usually deployed on L1, it can also be deployed on L2s to create
/// L3 "inception layers". The contract also handles the deposit and withdrawal of Taiko tokens
/// and Ether. Additionally, this contract doesn't hold any Ether. Ether deposited to L2 are held
/// by the Bridge contract.
/// @dev Labeled in AddressResolver as "taiko"
/// @custom:security-contact security@taiko.xyz
contract TaikoL1 is EssentialContract, ITaikoL1, TaikoEvents {
    /// @notice The TaikoL1 state.
    TaikoData.State public state;

    uint256[50] private __gap;

    error L1_FORK_ERROR();
<<<<<<< HEAD
    error L1_RECEIVE_DISABLED();
=======
    error L1_INVALID_PARAMS();
>>>>>>> 19982889

    modifier whenProvingNotPaused() {
        if (state.slotB.provingPaused) revert LibProving.L1_PROVING_PAUSED();
        _;
    }

    modifier emitEventForClient() {
        _;
        emit StateVariablesUpdated(state.slotB);
    }

<<<<<<< HEAD
    /// @dev Allows for receiving Ether from Hooks
    receive() external payable {
        if (!inNonReentrant()) revert L1_RECEIVE_DISABLED();
=======
    modifier onlyRegisteredProposer() {
        LibProposing.checkProposerPermission(this);
        _;
>>>>>>> 19982889
    }

    /// @notice Initializes the contract.
    /// @param _owner The owner of this contract. msg.sender will be used if this value is zero.
    /// @param _rollupAddressManager The address of the {AddressManager} contract.
    /// @param _genesisBlockHash The block hash of the genesis block.
    /// @param _toPause true to pause the contract by default.
    function init(
        address _owner,
        address _rollupAddressManager,
        bytes32 _genesisBlockHash,
        bool _toPause
    )
        external
        initializer
    {
        __Essential_init(_owner, _rollupAddressManager);
        LibUtils.init(state, getConfig(), _genesisBlockHash);
        if (_toPause) _pause();
    }

    function init2() external onlyOwner reinitializer(2) {
        // reset some previously used slots for future reuse
        state.slotB.__reservedB1 = 0;
        state.slotB.__reservedB2 = 0;
        state.slotB.__reservedB3 = 0;
        state.__reserve1 = 0;
    }

    /// @inheritdoc ITaikoL1
    function proposeBlock(
        bytes calldata _params,
        bytes calldata _txList
    )
        external
        payable
        whenNotPaused
        nonReentrant
        emitEventForClient
        returns (TaikoData.BlockMetadata memory meta_, TaikoData.EthDeposit[] memory deposits_)
    {
        TaikoData.Config memory config = getConfig();

        (meta_,, deposits_) = LibProposing.proposeBlock(state, config, this, _params, _txList);
        if (meta_.id >= config.ontakeForkHeight) revert L1_FORK_ERROR();

        if (LibUtils.shouldVerifyBlocks(config, meta_.id, true) && !state.slotB.provingPaused) {
            LibVerifying.verifyBlocks(state, config, this, config.maxBlocksToVerify);
        }
    }

    function proposeBlockV2(
        bytes calldata _params,
        bytes calldata _txList
    )
        external
        whenNotPaused
        nonReentrant
        emitEventForClient
        returns (TaikoData.BlockMetadataV2 memory meta_)
    {
        TaikoData.Config memory config = getConfig();

        (, meta_,) = LibProposing.proposeBlock(state, config, this, _params, _txList);
        if (meta_.id < config.ontakeForkHeight) revert L1_FORK_ERROR();

        if (LibUtils.shouldVerifyBlocks(config, meta_.id, true) && !state.slotB.provingPaused) {
            LibVerifying.verifyBlocks(state, config, this, config.maxBlocksToVerify);
        }
    }

    /// @inheritdoc ITaikoL1
    function proveBlock(
        uint64 _blockId,
        bytes calldata _input
    )
        external
        whenNotPaused
        whenProvingNotPaused
        nonReentrant
        emitEventForClient
    {
        TaikoData.Config memory config = getConfig();
        LibProving.proveBlock(state, config, this, _blockId, _input);

        if (LibUtils.shouldVerifyBlocks(config, _blockId, false)) {
            LibVerifying.verifyBlocks(state, config, this, config.maxBlocksToVerify);
        }
    }

    /// @inheritdoc ITaikoL1
    function verifyBlocks(uint64 _maxBlocksToVerify)
        external
        whenNotPaused
        whenProvingNotPaused
        nonReentrant
        emitEventForClient
    {
        LibVerifying.verifyBlocks(state, getConfig(), this, _maxBlocksToVerify);
    }

    /// @inheritdoc ITaikoL1
    function pauseProving(bool _pause) external {
        _authorizePause(msg.sender, _pause);
        LibProving.pauseProving(state, _pause);
    }

    /// @inheritdoc ITaikoL1
    function depositBond(uint256 _amount) external whenNotPaused {
        LibBonds.depositBond(state, this, _amount);
    }

    /// @inheritdoc ITaikoL1
    function withdrawBond(uint256 _amount) external whenNotPaused {
        LibBonds.withdrawBond(state, this, _amount);
    }

    /// @notice Gets the current bond balance of a given address.
    /// @return The current bond balance.
    function bondBalanceOf(address _user) external view returns (uint256) {
        return LibBonds.bondBalanceOf(state, _user);
    }

    /// @inheritdoc ITaikoL1
    function getVerifiedBlockProver(uint64 _blockId) external view returns (address prover_) {
        return LibVerifying.getVerifiedBlockProver(state, getConfig(), _blockId);
    }

    /// @notice Gets the details of a block.
    /// @param _blockId Index of the block.
    /// @return blk_ The block.
    function getBlock(uint64 _blockId) external view returns (TaikoData.Block memory blk_) {
        (blk_,) = LibUtils.getBlock(state, getConfig(), _blockId);
    }

    /// @notice Gets the state transition for a specific block.
    /// @param _blockId Index of the block.
    /// @param _parentHash Parent hash of the block.
    /// @return The state transition data of the block.
    function getTransition(
        uint64 _blockId,
        bytes32 _parentHash
    )
        external
        view
        returns (TaikoData.TransitionState memory)
    {
        return LibUtils.getTransition(state, getConfig(), _blockId, _parentHash);
    }

    /// @notice Gets the state transition for a specific block.
    /// @param _blockId Index of the block.
    /// @param _tid The transition id.
    /// @return The state transition data of the block.
    function getTransition(
        uint64 _blockId,
        uint32 _tid
    )
        external
        view
        returns (TaikoData.TransitionState memory)
    {
        return LibUtils.getTransition(state, getConfig(), _blockId, _tid);
    }

    /// @notice Returns information about the last verified block.
    /// @return blockId_ The last verified block's ID.
    /// @return blockHash_ The last verified block's blockHash.
    /// @return stateRoot_ The last verified block's stateRoot.
    /// @return verifiedAt_ The timestamp this block is verified at.
    function getLastVerifiedBlock()
        external
        view
        returns (uint64 blockId_, bytes32 blockHash_, bytes32 stateRoot_, uint64 verifiedAt_)
    {
        blockId_ = state.slotB.lastVerifiedBlockId;
        (blockHash_, stateRoot_, verifiedAt_) = LibUtils.getBlockInfo(state, getConfig(), blockId_);
    }

    /// @notice Returns information about the last synchronized block.
    /// @return blockId_ The last verified block's ID.
    /// @return blockHash_ The last verified block's blockHash.
    /// @return stateRoot_ The last verified block's stateRoot.
    /// @return verifiedAt_ The timestamp this block is verified at.
    function getLastSyncedBlock()
        external
        view
        returns (uint64 blockId_, bytes32 blockHash_, bytes32 stateRoot_, uint64 verifiedAt_)
    {
        blockId_ = state.slotA.lastSyncedBlockId;
        (blockHash_, stateRoot_, verifiedAt_) = LibUtils.getBlockInfo(state, getConfig(), blockId_);
    }

    /// @notice Gets the state variables of the TaikoL1 contract.
    /// @dev This method can be deleted once node/client stops using it.
    /// @return State variables stored at SlotA.
    /// @return State variables stored at SlotB.
    function getStateVariables()
        external
        view
        returns (TaikoData.SlotA memory, TaikoData.SlotB memory)
    {
        return (state.slotA, state.slotB);
    }

    /// @inheritdoc EssentialContract
    function unpause() public override {
        super.unpause(); // permission checked inside
        state.slotB.lastUnpausedAt = uint64(block.timestamp);
    }

    /// @inheritdoc ITaikoL1
    function getConfig() public pure virtual override returns (TaikoData.Config memory) {
        // All hard-coded configurations:
        // - treasury: the actual TaikoL2 address.
        // - anchorGasLimit: 250_000 (based on internal devnet, its ~220_000
        // after 256 L2 blocks)
        return TaikoData.Config({
            chainId: LibNetwork.TAIKO_MAINNET,
            // If we have 1 block per 12 seconds, then each day there will be 86400/12=7200 blocks.
            // We therefore use 7200 as the base unit to configure blockMaxProposals and
            // blockRingBufferSize.
            blockMaxProposals: 324_000, // = 7200 * 45
            // We give 7200 * 5 = 36000 slots for verifeid blocks in case third party apps will use
            // their data.
            blockRingBufferSize: 360_000, // = 7200 * 50
            maxBlocksToVerify: 16,
            blockMaxGasLimit: 240_000_000,
            livenessBond: 125e18, // 125 Taiko token
            stateRootSyncInternal: 16,
            maxAnchorHeightOffset: 64,
            basefeeAdjustmentQuotient: 8,
            basefeeSharingPctg: 75,
            blockGasIssuance: 20_000_000,
            ontakeForkHeight: 374_400 // = 7200 * 52
         });
    }

    /// @dev chain_pauser is supposed to be a cold wallet.
    function _authorizePause(
        address,
        bool
    )
        internal
        view
        virtual
        override
        onlyFromOwnerOrNamed(LibStrings.B_CHAIN_WATCHDOG)
    { }
}<|MERGE_RESOLUTION|>--- conflicted
+++ resolved
@@ -25,11 +25,7 @@
     uint256[50] private __gap;
 
     error L1_FORK_ERROR();
-<<<<<<< HEAD
-    error L1_RECEIVE_DISABLED();
-=======
     error L1_INVALID_PARAMS();
->>>>>>> 19982889
 
     modifier whenProvingNotPaused() {
         if (state.slotB.provingPaused) revert LibProving.L1_PROVING_PAUSED();
@@ -41,15 +37,9 @@
         emit StateVariablesUpdated(state.slotB);
     }
 
-<<<<<<< HEAD
-    /// @dev Allows for receiving Ether from Hooks
-    receive() external payable {
-        if (!inNonReentrant()) revert L1_RECEIVE_DISABLED();
-=======
     modifier onlyRegisteredProposer() {
         LibProposing.checkProposerPermission(this);
         _;
->>>>>>> 19982889
     }
 
     /// @notice Initializes the contract.
