// SPDX-License-Identifier: MIT
//
// ╭━━━━╮╱╱╭╮╱╱╱╱╱╭╮╱╱╱╱╱╭╮
// ┃╭╮╭╮┃╱╱┃┃╱╱╱╱╱┃┃╱╱╱╱╱┃┃
// ╰╯┃┃┣┻━┳┫┃╭┳━━╮┃┃╱╱╭━━┫╰━┳━━╮
// ╱╱┃┃┃╭╮┣┫╰╯┫╭╮┃┃┃╱╭┫╭╮┃╭╮┃━━┫
// ╱╱┃┃┃╭╮┃┃╭╮┫╰╯┃┃╰━╯┃╭╮┃╰╯┣━━┃
// ╱╱╰╯╰╯╰┻┻╯╰┻━━╯╰━━━┻╯╰┻━━┻━━╯
pragma solidity ^0.8.9;

import "@openzeppelin/contracts-upgradeable/utils/math/SafeCastUpgradeable.sol";

import "../common/ConfigManager.sol";
import "../common/EssentialContract.sol";
import "../common/IHeaderSync.sol";
import "../libs/LibAnchorSignature.sol";
import "./LibData.sol";
import "./v1/V1Events.sol";
import "./v1/V1Finalizing.sol";
import "./v1/V1Proposing.sol";
import "./v1/V1Proving.sol";

/**
 * @author dantaik <dan@taiko.xyz>
 */
contract TaikoL1 is EssentialContract, IHeaderSync, V1Events {
    using LibData for LibData.State;
    using LibTxDecoder for bytes;
    using SafeCastUpgradeable for uint256;

    LibData.State public state;
<<<<<<< HEAD
    uint256[41] private __gap;
=======
    uint256[44] private __gap;
>>>>>>> c65bec33

    function init(
        address _addressManager,
        bytes32 _genesisBlockHash,
        uint256 _feeBase
    ) external initializer {
        EssentialContract._init(_addressManager);
        V1Finalizing.init(state, _genesisBlockHash, _feeBase);
    }

    /**
     * Write a _commit hash_ so a few blocks later a L2 block can be proposed
     * such that `calculateCommitHash(meta.beneficiary, meta.txListHash)` equals
     * to this commit hash.
     *
     * @param commitHash Calculated with:
     *                  `calculateCommitHash(beneficiary, txListHash)`.
     */
    function commitBlock(bytes32 commitHash) external {
        V1Proposing.commitBlock(state, commitHash);
    }

    /**
     * Propose a Taiko L2 block.
     *
     * @param inputs A list of data input:
     *        - inputs[0] is abi-encoded BlockMetadata that the actual L2 block
     *          header must satisfy.
     *          Note the following fields in the provided meta object must
     *          be zeros -- their actual values will be provisioned by Ethereum.
     *            - id
     *            - l1Height
     *            - l1Hash
     *            - mixHash
     *            - timestamp
     *        - inputs[1] is a list of transactions in this block, encoded with
     *          RLP. Note, in the corresponding L2 block an _anchor transaction_
     *          will be the first transaction in the block -- if there are
     *          n transactions in `txList`, then there will be up to n+1
     *          transactions in the L2 block.
     */
    function proposeBlock(bytes[] calldata inputs) external nonReentrant {
        V1Proposing.proposeBlock(state, AddressResolver(this), inputs);
        V1Finalizing.finalizeBlocks(
            state,
            AddressResolver(this),
            LibConstants.K_MAX_FINALIZATIONS_PER_TX
        );
    }

    /**
     * Prove a block is valid with a zero-knowledge proof, a transaction
     * merkel proof, and a receipt merkel proof.
     *
     * @param blockIndex The index of the block to prove. This is also used
     *        to select the right implementation version.
     * @param inputs A list of data input:
     *        - inputs[0] is an abi-encoded object with various information
     *          regarding  the block to be proven and the actual proofs.
     *        - inputs[1] is the actual anchor transaction in this L2 block.
     *          Note that the anchor transaction is always the first transaction
     *          in the block.
     *        - inputs[2] is the receipt of the anchor transaction.
     */

    function proveBlock(
        uint256 blockIndex,
        bytes[] calldata inputs
    ) external nonReentrant {
        V1Proving.proveBlock(state, AddressResolver(this), blockIndex, inputs);
        V1Finalizing.finalizeBlocks(
            state,
            AddressResolver(this),
            LibConstants.K_MAX_FINALIZATIONS_PER_TX
        );
    }

    /**
     * Prove a block is invalid with a zero-knowledge proof and a receipt
     * merkel proof.
     *
     * @param blockIndex The index of the block to prove. This is also used to
     *        select the right implementation version.
     * @param inputs A list of data input:
     *        - inputs[0] An Evidence object with various information regarding
     *          the block to be proven and the actual proofs.
     *        - inputs[1] The target block to be proven invalid.
     *        - inputs[2] The receipt for the `invalidBlock` transaction
     *          on L2. Note that the `invalidBlock` transaction is supposed to
     *          be the only transaction in the L2 block.
     */

    function proveBlockInvalid(
        uint256 blockIndex,
        bytes[] calldata inputs
    ) external nonReentrant {
        V1Proving.proveBlockInvalid(
            state,
            AddressResolver(this),
            blockIndex,
            inputs
        );
        V1Finalizing.finalizeBlocks(
            state,
            AddressResolver(this),
            LibConstants.K_MAX_FINALIZATIONS_PER_TX
        );
    }

    /**
     * Add or remove a prover from the whitelist.
     *
     * @param prover The prover to be added or removed.
     * @param whitelisted True to add; remove otherwise.
     */
    function whitelistProver(
        address prover,
        bool whitelisted
    ) public onlyOwner {
        V1Proving.whitelistProver(state, prover, whitelisted);
    }

    /**
     * Return whether a prover is whitelisted.
     *
     * @param prover The prover.
     * @return True if the prover is whitelisted, false otherwise.
     */
    function isProverWhitelisted(address prover) public view returns (bool) {
        return V1Proving.isProverWhitelisted(state, prover);
    }

    /// @notice Finalize up to N blocks.
    /// @param maxBlocks Max number of blocks to finalize.
    function finalizeBlocks(uint256 maxBlocks) external nonReentrant {
        require(maxBlocks > 0, "L1:maxBlocks");
        V1Finalizing.finalizeBlocks(state, AddressResolver(this), maxBlocks);
    }

    function getBlockFee() public view returns (uint256 premiumFee) {
        (, premiumFee) = V1Proposing.getBlockFee(state);
    }

    function getProofReward(
        uint64 provenAt,
        uint64 proposedAt
    ) public view returns (uint256 premiumReward) {
        (, premiumReward) = V1Finalizing.getProofReward(
            state,
            provenAt,
            proposedAt
        );
    }

    function isCommitValid(bytes32 hash) public view returns (bool) {
        return V1Proposing.isCommitValid(state, hash);
    }

    function getCommitHeight(bytes32 commitHash) public view returns (uint256) {
        return state.commits[commitHash];
    }

    function getProposedBlock(
        uint256 id
    ) public view returns (LibData.ProposedBlock memory) {
        return state.getProposedBlock(id);
    }

    function getSyncedHeader(
        uint256 number
    ) public view override returns (bytes32) {
        return state.getL2BlockHash(number);
    }

    function getLatestSyncedHeader() public view override returns (bytes32) {
        return state.getL2BlockHash(state.latestFinalizedHeight);
    }

    function getStateVariables()
        public
        view
        returns (
            uint64 /*genesisHeight*/,
            uint64 /*latestFinalizedHeight*/,
            uint64 /*latestFinalizedId*/,
            uint64 /*nextBlockId*/
        )
    {
        return state.getStateVariables();
    }

    function signWithGoldenTouch(
        bytes32 hash,
        uint8 k
    ) public view returns (uint8 v, uint256 r, uint256 s) {
        return LibAnchorSignature.signTransaction(hash, k);
    }

    function getConstants()
        public
        pure
        returns (
            uint256, // K_CHAIN_ID
            uint256, // K_MAX_NUM_BLOCKS
            uint256, // K_MAX_FINALIZATIONS_PER_TX
            uint256, // K_COMMIT_DELAY_CONFIRMS
            uint256, // K_MAX_PROOFS_PER_FORK_CHOICE
            uint256, // K_BLOCK_MAX_GAS_LIMIT
            uint256, // K_BLOCK_MAX_TXS
            bytes32, // K_BLOCK_DEADEND_HASH
            uint256, // K_TXLIST_MAX_BYTES
            uint256, // K_TX_MIN_GAS_LIMIT
            uint256, // K_ANCHOR_TX_GAS_LIMIT
            bytes4, // K_ANCHOR_TX_SELECTOR
            bytes32 // K_INVALIDATE_BLOCK_LOG_TOPIC
        )
    {
        return (
            LibConstants.K_CHAIN_ID,
            LibConstants.K_MAX_NUM_BLOCKS,
            LibConstants.K_MAX_FINALIZATIONS_PER_TX,
            LibConstants.K_COMMIT_DELAY_CONFIRMS,
            LibConstants.K_MAX_PROOFS_PER_FORK_CHOICE,
            LibConstants.K_BLOCK_MAX_GAS_LIMIT,
            LibConstants.K_BLOCK_MAX_TXS,
            LibConstants.K_BLOCK_DEADEND_HASH,
            LibConstants.K_TXLIST_MAX_BYTES,
            LibConstants.K_TX_MIN_GAS_LIMIT,
            LibConstants.K_ANCHOR_TX_GAS_LIMIT,
            LibConstants.K_ANCHOR_TX_SELECTOR,
            LibConstants.K_INVALIDATE_BLOCK_LOG_TOPIC
        );
    }
}<|MERGE_RESOLUTION|>--- conflicted
+++ resolved
@@ -29,11 +29,7 @@
     using SafeCastUpgradeable for uint256;
 
     LibData.State public state;
-<<<<<<< HEAD
-    uint256[41] private __gap;
-=======
-    uint256[44] private __gap;
->>>>>>> c65bec33
+    uint256[41] private __gap; // TODO(daniel): double check this value.
 
     function init(
         address _addressManager,
