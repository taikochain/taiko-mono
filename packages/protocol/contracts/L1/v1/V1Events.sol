// SPDX-License-Identifier: MIT
//
// ╭━━━━╮╱╱╭╮╱╱╱╱╱╭╮╱╱╱╱╱╭╮
// ┃╭╮╭╮┃╱╱┃┃╱╱╱╱╱┃┃╱╱╱╱╱┃┃
// ╰╯┃┃┣┻━┳┫┃╭┳━━╮┃┃╱╱╭━━┫╰━┳━━╮
// ╱╱┃┃┃╭╮┣┫╰╯┫╭╮┃┃┃╱╭┫╭╮┃╭╮┃━━┫
// ╱╱┃┃┃╭╮┃┃╭╮┫╰╯┃┃╰━╯┃╭╮┃╰╯┣━━┃
// ╱╱╰╯╰╯╰┻┻╯╰┻━━╯╰━━━┻╯╰┻━━┻━━╯
pragma solidity ^0.8.9;

import "../LibData.sol";

/// @author david <david@taiko.xyz>
abstract contract V1Events {
    // The following events must match the definitions in other V1 libraries.
    event BlockFinalized(uint256 indexed id, bytes32 blockHash);

    event BlockCommitted(bytes32 hash, uint256 validSince);

    event BlockProposed(uint256 indexed id, LibData.BlockMetadata meta);

    event BlockProven(
        uint256 indexed id,
        bytes32 parentHash,
        bytes32 blockHash,
        uint64 timestamp,
        uint64 provenAt,
        address prover
    );

<<<<<<< HEAD
    event Halted(bool halted);
=======
    event ProverWhitelisted(address indexed prover, bool whitelisted);
>>>>>>> c65bec33
}<|MERGE_RESOLUTION|>--- conflicted
+++ resolved
@@ -28,9 +28,7 @@
         address prover
     );
 
-<<<<<<< HEAD
+    event ProverWhitelisted(address indexed prover, bool whitelisted);
+    
     event Halted(bool halted);
-=======
-    event ProverWhitelisted(address indexed prover, bool whitelisted);
->>>>>>> c65bec33
 }