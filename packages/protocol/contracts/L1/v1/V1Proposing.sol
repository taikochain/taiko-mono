--- conflicted
+++ resolved
@@ -98,7 +98,6 @@
             meta.mixHash = bytes32(block.difficulty);
         }
 
-<<<<<<< HEAD
         uint256 deposit;
         if (LibConstants.K_TOKENOMICS_ENABLED) {
             uint256 newFeeBase;
@@ -116,24 +115,7 @@
                 newValue: newFeeBase,
                 maf: LibConstants.K_FEE_BASE_MAF
             });
-
-            state.avgBlockTime = V1Utils
-                .movingAverage({
-                    maValue: state.avgBlockTime,
-                    newValue: meta.timestamp - state.lastProposedAt,
-                    maf: LibConstants.K_BLOCK_TIME_MAF
-                })
-                .toUint64();
-        }
-=======
-        state.avgBlockTime = V1Utils
-            .movingAverage({
-                maValue: state.avgBlockTime,
-                newValue: meta.timestamp - state.lastProposedAt,
-                maf: LibConstants.K_BLOCK_TIME_MAF
-            })
-            .toUint64();
->>>>>>> 1755eaa8
+        }
 
         state.saveProposedBlock(
             state.nextBlockId,
@@ -145,7 +127,15 @@
             })
         );
 
+        state.avgBlockTime = V1Utils
+            .movingAverage({
+                maValue: state.avgBlockTime,
+                newValue: meta.timestamp - state.lastProposedAt,
+                maf: LibConstants.K_BLOCK_TIME_MAF
+            })
+            .toUint64();
         state.lastProposedAt = meta.timestamp;
+        
         emit BlockProposed(state.nextBlockId++, meta);
     }
 
