--- conflicted
+++ resolved
@@ -51,8 +51,6 @@
 
         _validateMetadata(meta);
 
-        s.lastProposedAt = meta.timestamp;
-
         bytes32 commitHash = _calculateCommitHash(
             meta.beneficiary,
             meta.txListHash
@@ -87,16 +85,14 @@
             LibData.ProposedBlock({metaHash: LibData.hashMetadata(meta)})
         );
 
-        uint64 blockTime = meta.timestamp - s.lastProposedAt;
+        uint64 blockTime = meta.timestamp - 
+        ;
         uint256 fee = getBlockFee(s, blockTime);
         TkoToken(resolver.resolve("tko_token")).burn(msg.sender, fee);
 
         V1Utils.updateBaseFee(s, fee);
         _updateAvgBlockTime(s, blockTime);
-<<<<<<< HEAD
-=======
         s.lastProposedAt = meta.timestamp;
->>>>>>> ba681ff6
 
         emit BlockProposed(s.nextBlockId++, meta);
     }
@@ -106,11 +102,8 @@
         view
         returns (uint256)
     {
-<<<<<<< HEAD
-=======
         if (s.avgBlockTime == 0) return s.baseFee;
 
->>>>>>> ba681ff6
         uint64 a = (s.avgBlockTime * 150) / 100; // 150%
         if (blockTime <= a) return s.baseFee;
 
