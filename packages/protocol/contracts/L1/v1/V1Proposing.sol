--- conflicted
+++ resolved
@@ -85,7 +85,6 @@
             LibData.ProposedBlock({metaHash: LibData.hashMetadata(meta)})
         );
 
-<<<<<<< HEAD
         uint64 blockTime = meta.timestamp - s.lastProposedAt;
 
         (uint256 fee, uint256 premiumFee) = getBlockFee(s, blockTime);
@@ -94,18 +93,10 @@
         s.avgBlockTime = V1Utils
             .movingAverage(s.avgBlockTime, blockTime, 1024)
             .toUint64();
+            
+        s.lastProposedAt = meta.timestamp;
 
         TkoToken(resolver.resolve("tko_token")).burn(msg.sender, premiumFee);
-=======
-        uint64 blockTime = meta.timestamp - 
-        ;
-        uint256 fee = getBlockFee(s, blockTime);
-        TkoToken(resolver.resolve("tko_token")).burn(msg.sender, fee);
-
-        V1Utils.updateBaseFee(s, fee);
-        _updateAvgBlockTime(s, blockTime);
-        s.lastProposedAt = meta.timestamp;
->>>>>>> 20d0728d
 
         emit BlockProposed(s.nextBlockId++, meta);
     }
@@ -113,14 +104,13 @@
     function getBlockFee(LibData.State storage s, uint64 blockTime)
         public
         view
-<<<<<<< HEAD
         returns (uint256 fee, uint256 premiumFee)
     {
         uint64 a = (s.avgBlockTime * 125) / 100; // 125%
         uint64 b = (s.avgBlockTime * 400) / 100; // 400%
         uint256 m = s.baseFee / LibConstants.TAIKO_BLOCK_REWARD_MAX_FACTOR;
 
-        if (blockTime <= a) {
+        if (s.avgBlockTime == 0 || blockTime <= a) {
             fee = s.baseFee;
         } else if (blockTime >= b) {
             fee = m;
@@ -128,20 +118,6 @@
             fee = ((s.baseFee - m) * (b - blockTime)) / (b - a) + m;
         }
         premiumFee = V1Utils.applyOversellPremium(s, fee, false);
-=======
-        returns (uint256)
-    {
-        if (s.avgBlockTime == 0) return s.baseFee;
-
-        uint64 a = (s.avgBlockTime * 150) / 100; // 150%
-        if (blockTime <= a) return s.baseFee;
-
-        uint64 b = (s.avgBlockTime * 300) / 100; // 300%
-        uint256 m = (s.baseFee * 25) / 100; // 25%
-        if (blockTime >= b) return m;
-
-        return ((s.baseFee - m) * (b - blockTime)) / (b - a) + m;
->>>>>>> 20d0728d
     }
 
     function isCommitValid(LibData.State storage s, bytes32 hash)
