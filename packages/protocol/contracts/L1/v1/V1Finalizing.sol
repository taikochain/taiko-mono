--- conflicted
+++ resolved
@@ -8,12 +8,7 @@
 // ╱╱╰╯╰╯╰┻┻╯╰┻━━╯╰━━━┻╯╰┻━━┻━━╯
 pragma solidity ^0.8.9;
 
-<<<<<<< HEAD
 import "../../common/AddressResolver.sol";
-import "../LibData.sol";
-import "../TkoToken.sol";
-=======
->>>>>>> dfe3c868
 import "./V1Utils.sol";
 
 /// @author dantaik <dan@taiko.xyz>
@@ -47,11 +42,7 @@
 
     function finalizeBlocks(
         LibData.State storage s,
-<<<<<<< HEAD
         AddressResolver resolver,
-        uint256 maxBlocks
-    ) public {
-=======
         uint256 maxBlocks,
         bool checkHalt
     ) public {
@@ -63,7 +54,6 @@
             return;
         }
 
->>>>>>> dfe3c868
         uint64 latestL2Height = s.latestFinalizedHeight;
         bytes32 latestL2Hash = s.l2Hashes[latestL2Height];
         uint64 processed = 0;
@@ -75,27 +65,8 @@
             i++
         ) {
             LibData.ForkChoice storage fc = s.forkChoices[i][latestL2Hash];
-<<<<<<< HEAD
-            if (fc.blockHash == 0) {
-=======
-
-            // TODO(daniel): use the average proof-time.
-            if (
-                block.timestamp <=
-                fc.provenAt + LibConstants.K_VERIFICATION_DELAY
-            ) {
-                // This block is proven but still needs to wait for verificaiton.
-                break;
-            }
-
-            if (fc.blockHash == LibConstants.TAIKO_BLOCK_DEADEND_HASH) {
-                emit BlockFinalized(i, 0);
-            } else if (fc.blockHash != 0) {
-                latestL2Height += 1;
-                latestL2Hash = fc.blockHash;
-                emit BlockFinalized(i, latestL2Hash);
-            } else {
->>>>>>> dfe3c868
+            
+            if (fc.blockHash == 0 || block.timestamp <= fc.provenAt + LibConstants.K_VERIFICATION_DELAY) {
                 break;
             } else {
                 if (fc.blockHash != LibConstants.K_BLOCK_DEADEND_HASH) {
