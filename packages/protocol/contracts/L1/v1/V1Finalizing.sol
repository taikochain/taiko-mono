// SPDX-License-Identifier: MIT
//
// ╭━━━━╮╱╱╭╮╱╱╱╱╱╭╮╱╱╱╱╱╭╮
// ┃╭╮╭╮┃╱╱┃┃╱╱╱╱╱┃┃╱╱╱╱╱┃┃
// ╰╯┃┃┣┻━┳┫┃╭┳━━╮┃┃╱╱╭━━┫╰━┳━━╮
// ╱╱┃┃┃╭╮┣┫╰╯┫╭╮┃┃┃╱╭┫╭╮┃╭╮┃━━┫
// ╱╱┃┃┃╭╮┃┃╭╮┫╰╯┃┃╰━╯┃╭╮┃╰╯┣━━┃
// ╱╱╰╯╰╯╰┻┻╯╰┻━━╯╰━━━┻╯╰┻━━┻━━╯
pragma solidity ^0.8.9;

import "@openzeppelin/contracts-upgradeable/utils/math/SafeCastUpgradeable.sol";

import "../../common/AddressResolver.sol";
import "../LibData.sol";
import "../TkoToken.sol";
import "./V1Utils.sol";

/// @author dantaik <dan@taiko.xyz>
library V1Finalizing {
    event BlockFinalized(uint256 indexed id, bytes32 blockHash);

    event HeaderSynced(
        uint256 indexed height,
        uint256 indexed srcHeight,
        bytes32 srcHash
    );

    function init(
        LibData.State storage s,
        bytes32 _genesisBlockHash,
        uint256 _baseFee
    ) public {
        require(_baseFee > 0, "L1:baseFee");

        s.l2Hashes[0] = _genesisBlockHash;
        s.nextBlockId = 1;
        s.genesisHeight = uint64(block.number);
        s.baseFee = _baseFee;
        s.lastProposedAt = uint64(block.timestamp);

        emit BlockFinalized(0, _genesisBlockHash);
        emit HeaderSynced(block.number, 0, _genesisBlockHash);
    }

    function finalizeBlocks(
        LibData.State storage s,
        AddressResolver resolver,
        uint256 maxBlocks
    ) public {
        uint64 latestL2Height = s.latestFinalizedHeight;
        bytes32 latestL2Hash = s.l2Hashes[latestL2Height];
        uint64 processed = 0;
        TkoToken tkoToken;

        for (
            uint256 i = s.latestFinalizedId + 1;
            i < s.nextBlockId && processed <= maxBlocks;
            i++
        ) {
            LibData.ForkChoice storage fc = s.forkChoices[i][latestL2Hash];
            if (fc.blockHash == 0) {
                break;
            } else {
                if (fc.blockHash != LibConstants.TAIKO_BLOCK_DEADEND_HASH) {
                    latestL2Height += 1;
                    latestL2Hash = fc.blockHash;
                }

                uint64 proofTime = fc.provenAt - fc.proposedAt;
                uint256 premium = V1Utils.getPremium(s, true);
                uint256 actualReward = getProofReward(s, premium, proofTime);

                if (address(tkoToken) == address(0)) {
                    tkoToken = TkoToken(resolver.resolve("tko_token"));
                }

                // TODO(daniel): reward all provers
                tkoToken.mint(fc.provers[0], actualReward);
                V1Utils.updateBaseFee(s, premium, actualReward);
                _updateAvgProofTime(s, proofTime);

<<<<<<< HEAD
                emit BlockFinalized(i, fc.blockHash, actualReward);
=======
                emit BlockFinalized(i, fc.blockHash);
>>>>>>> 317f6df6
            }

            processed += 1;
        }

        if (processed > 0) {
            s.latestFinalizedId += processed;

            if (latestL2Height > s.latestFinalizedHeight) {
                s.latestFinalizedHeight = latestL2Height;
                s.l2Hashes[latestL2Height] = latestL2Hash;
                emit HeaderSynced(block.number, latestL2Height, latestL2Hash);
            }
        }
    }

    function getProofReward(
        LibData.State storage s,
        uint256 premium,
        uint64 proofTime
    ) public view returns (uint256) {
        uint64 a = (s.avgBlockTime * 150) / 100; // 150%
        if (proofTime <= a) return premium;

        uint64 b = (s.avgBlockTime * 300) / 100; // 300%
        uint256 n = (premium * 400) / 100; // 400%
        if (proofTime >= b) return n;

        return ((n - premium) * (proofTime - a)) / (b - a) + n;
    }

    function _updateAvgProofTime(LibData.State storage s, uint64 proofTime)
        private
    {
        if (s.avgProofTime == 0) {
            s.avgProofTime = proofTime;
        } else {
            s.avgProofTime = (1023 * s.avgProofTime + proofTime) / 1024;
        }
    }
}<|MERGE_RESOLUTION|>--- conflicted
+++ resolved
@@ -79,11 +79,7 @@
                 V1Utils.updateBaseFee(s, premium, actualReward);
                 _updateAvgProofTime(s, proofTime);
 
-<<<<<<< HEAD
-                emit BlockFinalized(i, fc.blockHash, actualReward);
-=======
                 emit BlockFinalized(i, fc.blockHash);
->>>>>>> 317f6df6
             }
 
             processed += 1;
