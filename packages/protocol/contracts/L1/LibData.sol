--- conflicted
+++ resolved
@@ -46,7 +46,6 @@
         mapping(uint256 => mapping(bytes32 => ForkChoice)) forkChoices;
         mapping(bytes32 => uint256) commits;
         mapping(address => bool) provers; // Whitelisted provers
-<<<<<<< HEAD
         // Never changed
         uint64 genesisHeight; // never change
         uint64 genesisTimestamp; // never change
@@ -60,9 +59,7 @@
         uint64 avgBlockTime; // The block time moving average
         uint64 __avgGasLimit; // the block gas-limit moving average, not updated.
         // Changed when a block is proven/finalized
-=======
         uint64 genesisHeight;
->>>>>>> c65bec33
         uint64 latestFinalizedHeight;
         uint64 latestFinalizedId;
         uint64 avgProofTime; // the proof time moving average
