// SPDX-License-Identifier: MIT
//
// ╭━━━━╮╱╱╭╮╱╱╱╱╱╭╮╱╱╱╱╱╭╮
// ┃╭╮╭╮┃╱╱┃┃╱╱╱╱╱┃┃╱╱╱╱╱┃┃
// ╰╯┃┃┣┻━┳┫┃╭┳━━╮┃┃╱╱╭━━┫╰━┳━━╮
// ╱╱┃┃┃╭╮┣┫╰╯┫╭╮┃┃┃╱╭┫╭╮┃╭╮┃━━┫
// ╱╱┃┃┃╭╮┃┃╭╮┫╰╯┃┃╰━╯┃╭╮┃╰╯┣━━┃
// ╱╱╰╯╰╯╰┻┻╯╰┻━━╯╰━━━┻╯╰┻━━┻━━╯
pragma solidity ^0.8.9;

/// @author dantaik <dan@taiko.xyz>
library LibData {
    struct Config {
        uint256 chainId;
        // up to 2048 pending blocks
        uint256 maxNumBlocks;
        // This number is calculated from maxNumBlocks to make
        // the 'the maximum value of the multiplier' close to 20.0
        uint256 zkProofsPerBlock;
        uint256 maxVerificationsPerTx;
        uint256 commitConfirmations;
        uint256 maxProofsPerForkChoice;
        uint256 blockMaxGasLimit;
        uint256 maxTransactionsPerBlock;
        uint256 maxBytesPerTxList;
        uint256 minTxGasLimit;
        uint256 anchorTxGasLimit;
        uint256 feePremiumLamda;
        uint256 rewardBurnBips;
        uint256 proposerDepositPctg;
        // Moving average factors
        uint256 feeBaseMAF;
        uint256 blockTimeMAF;
        uint256 proofTimeMAF;
        uint64 rewardMultiplierPctg;
        uint64 feeGracePeriodPctg;
        uint64 feeMaxPeriodPctg;
        uint64 blockTimeCap;
        uint64 proofTimeCap;
        uint64 boostrapDiscountHalvingPeriod;
        uint64 initialUncleDelay;
        bool enableTokenomics;
        bool skipProofValidation;
    }

    struct BlockMetadata {
        uint256 id;
        uint256 l1Height;
        bytes32 l1Hash;
        address beneficiary;
        bytes32 txListHash;
        bytes32 mixHash;
        bytes extraData;
        uint64 gasLimit;
        uint64 timestamp;
        uint64 commitHeight;
        uint64 commitSlot;
    }

    // 3 slots
    struct ProposedBlock {
        bytes32 metaHash;
        uint256 deposit;
        address proposer;
        uint64 proposedAt;
    }

    // 3 + n slots
    struct ForkChoice {
        bytes32 blockHash;
        uint64 provenAt;
        address[] provers;
    }

    // This struct takes 9 slots.
    struct State {
        // block id => block hash (some blocks' hashes won't be persisted)
        mapping(uint256 => bytes32) l2Hashes;
        // block id => ProposedBlock
        mapping(uint256 => ProposedBlock) proposedBlocks;
        // block id => parent hash => fork choice
        mapping(uint256 => mapping(bytes32 => ForkChoice)) forkChoices;
        // proposer => commitSlot => hash(commitHash, commitHeight)
        mapping(address => mapping(uint256 => bytes32)) commits;
        // Never or rarely changed
        uint64 genesisHeight;
        uint64 genesisTimestamp;
        uint64 __reservedA1;
        uint64 statusBits; // rarely change
        // Changed when a block is proposed or proven/finalized
        uint256 feeBase;
        // Changed when a block is proposed
        uint64 nextBlockId;
        uint64 lastProposedAt; // Timestamp when the last block is proposed.
        uint64 avgBlockTime; // The block time moving average
        uint64 __avgGasLimit; // the block gaslimit moving average, not updated.
        // Changed when a block is proven/finalized
        uint64 latestVerifiedHeight;
        uint64 latestVerifiedId;
        // the proof time moving average, note that for each block, only the
        // first proof's time is considered.
        uint64 avgProofTime;
        uint64 __reservedC1;
        // Reserved
        uint256[42] __gap;
    }

    struct TentativeState {
        mapping(address => bool) proposers; // Whitelisted proposers
        mapping(address => bool) provers; // Whitelisted provers
        bool whitelistProposers;
        bool whitelistProvers;
        // // Reserved
        uint256[46] __gap;
    }
<<<<<<< HEAD

    function saveProposedBlock(
        LibData.State storage state,
        uint256 id,
        ProposedBlock memory blk
    ) internal {
        state.proposedBlocks[id % LibConstants.K_MAX_NUM_BLOCKS] = blk;
    }

    function getProposedBlock(
        State storage state,
        uint256 id
    ) internal view returns (ProposedBlock storage) {
        return state.proposedBlocks[id % LibConstants.K_MAX_NUM_BLOCKS];
    }

    function getL2BlockHash(
        State storage state,
        uint256 number
    ) internal view returns (bytes32) {
        if (
            number <= state.latestVerifiedHeight &&
            number + LibConstants.K_BLOCK_HASH_HISTORY >
            state.latestVerifiedHeight
        ) {
            return state.l2Hashes[number % LibConstants.K_BLOCK_HASH_HISTORY];
        } else {
            return 0;
        }
    }

    function getStateVariables(
        State storage state
    )
        internal
        view
        returns (
            uint64 genesisHeight,
            uint64 latestVerifiedHeight,
            uint64 latestVerifiedId,
            uint64 nextBlockId
        )
    {
        genesisHeight = state.genesisHeight;
        latestVerifiedHeight = state.latestVerifiedHeight;
        latestVerifiedId = state.latestVerifiedId;
        nextBlockId = state.nextBlockId;
    }

    function hashMetadata(
        BlockMetadata memory meta
    ) internal pure returns (bytes32) {
        return keccak256(abi.encode(meta));
    }
=======
>>>>>>> 304badb2
}<|MERGE_RESOLUTION|>--- conflicted
+++ resolved
@@ -113,61 +113,4 @@
         // // Reserved
         uint256[46] __gap;
     }
-<<<<<<< HEAD
-
-    function saveProposedBlock(
-        LibData.State storage state,
-        uint256 id,
-        ProposedBlock memory blk
-    ) internal {
-        state.proposedBlocks[id % LibConstants.K_MAX_NUM_BLOCKS] = blk;
-    }
-
-    function getProposedBlock(
-        State storage state,
-        uint256 id
-    ) internal view returns (ProposedBlock storage) {
-        return state.proposedBlocks[id % LibConstants.K_MAX_NUM_BLOCKS];
-    }
-
-    function getL2BlockHash(
-        State storage state,
-        uint256 number
-    ) internal view returns (bytes32) {
-        if (
-            number <= state.latestVerifiedHeight &&
-            number + LibConstants.K_BLOCK_HASH_HISTORY >
-            state.latestVerifiedHeight
-        ) {
-            return state.l2Hashes[number % LibConstants.K_BLOCK_HASH_HISTORY];
-        } else {
-            return 0;
-        }
-    }
-
-    function getStateVariables(
-        State storage state
-    )
-        internal
-        view
-        returns (
-            uint64 genesisHeight,
-            uint64 latestVerifiedHeight,
-            uint64 latestVerifiedId,
-            uint64 nextBlockId
-        )
-    {
-        genesisHeight = state.genesisHeight;
-        latestVerifiedHeight = state.latestVerifiedHeight;
-        latestVerifiedId = state.latestVerifiedId;
-        nextBlockId = state.nextBlockId;
-    }
-
-    function hashMetadata(
-        BlockMetadata memory meta
-    ) internal pure returns (bytes32) {
-        return keccak256(abi.encode(meta));
-    }
-=======
->>>>>>> 304badb2
 }