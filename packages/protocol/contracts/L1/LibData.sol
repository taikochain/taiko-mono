--- conflicted
+++ resolved
@@ -49,7 +49,6 @@
         mapping(address => bool) provers; // Whitelisted provers
         // Never or rarely changed
         uint64 genesisHeight;
-<<<<<<< HEAD
         uint64 genesisTimestamp;
         uint64 __reservedA1;
         uint64 statusBits; // rarely change
@@ -61,15 +60,10 @@
         uint64 avgBlockTime; // The block time moving average
         uint64 __avgGasLimit; // the block gas-limit moving average, not updated.
         // Changed when a block is proven/finalized
-        uint64 latestFinalizedHeight;
-        uint64 latestFinalizedId;
+        uint64 latestVerifiedHeight;
+        uint64 latestVerifiedId;
         uint64 avgProofTime; // the proof time moving average
         uint64 __reservedC1;
-=======
-        uint64 latestVerifiedHeight;
-        uint64 latestVerifiedId;
-        uint64 nextBlockId;
->>>>>>> f1ad2f5b
     }
 
     function saveProposedBlock(
