--- conflicted
+++ resolved
@@ -139,11 +139,8 @@
         mapping(uint256 blockId => mapping(bytes32 parentHash => mapping(uint32 parentGasUsed => uint256 forkChoiceId))) forkChoiceIds;
         mapping(address account => uint256 balance) balances;
         mapping(bytes32 txListHash => TxListInfo) txListInfo;
-<<<<<<< HEAD
+        mapping(uint256 id => EthDeposit) ethDeposits;
         bytes32 staticRefs;
-=======
-        mapping(uint256 id => EthDeposit) ethDeposits;
->>>>>>> 203b4b74
         // Never or rarely changed
         uint64 genesisHeight;
         uint64 genesisTimestamp;
@@ -163,6 +160,6 @@
         uint64 avgProofTime; // miliseconds
         uint64 feeBase;
         // Reserved
-        uint256[42] __gap;
+        uint256[41] __gap;
     }
 }