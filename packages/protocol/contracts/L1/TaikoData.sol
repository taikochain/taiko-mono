--- conflicted
+++ resolved
@@ -39,11 +39,7 @@
     }
 
     struct StateVariables {
-<<<<<<< HEAD
         uint64 feePerGas;
-=======
-        uint64 blockFee;
->>>>>>> f7bd049d
         uint64 genesisHeight;
         uint64 genesisTimestamp;
         uint64 numBlocks;
@@ -151,11 +147,7 @@
         mapping(uint256 blockId_mode_auctionRingBufferSize => Auction auction)
             auctions;
         // Ring buffer for proposed blocks and a some recent verified blocks.
-<<<<<<< HEAD
         mapping(uint256 blockId_mode_blockRingBufferSize => Block) blocks;
-=======
-        mapping(uint256 blockId_mode_ringBufferSize => Block) blocks;
->>>>>>> f7bd049d
         mapping(
             uint256 blockId
                 => mapping(
@@ -179,17 +171,10 @@
         uint64 numBlocks;
         uint64 nextEthDepositToProcess;
         // Slot 9
-<<<<<<< HEAD
         uint64 feePerGas;
         uint64 avgProofWindow;
         uint64 lastVerifiedBlockId;
         uint64 lastVerifiedAt;
-=======
-        uint64 blockFee;
-        uint64 __reserved90;
-        uint64 lastVerifiedBlockId;
-        uint64 __reserved91;
->>>>>>> f7bd049d
         // Reserved
         uint256[42] __gap;
     }
