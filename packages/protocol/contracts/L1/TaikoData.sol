// SPDX-License-Identifier: MIT
//  _____     _ _         _         _
// |_   _|_ _(_) |_____  | |   __ _| |__ ___
//   | |/ _` | | / / _ \ | |__/ _` | '_ (_-<
//   |_|\__,_|_|_\_\___/ |____\__,_|_.__/__/

pragma solidity ^0.8.18;

/// @author dantaik <dan@taiko.xyz>
library TaikoData {
    struct Config {
        uint256 chainId;
        // up to 2048 pending blocks
        uint256 maxNumBlocks;
        uint256 blockHashHistory;
        // This number is calculated from maxNumBlocks to make
        // the 'the maximum value of the multiplier' close to 20.0
        uint256 zkProofsPerBlock;
        uint256 maxVerificationsPerTx;
        uint256 commitConfirmations;
        uint256 maxProofsPerForkChoice;
        uint256 blockMaxGasLimit;
        uint256 maxTransactionsPerBlock;
        uint256 maxBytesPerTxList;
        uint256 minTxGasLimit;
        uint256 anchorTxGasLimit;
        uint256 slotSmoothingFactor;
        uint256 rewardBurnBips;
        uint256 proposerDepositPctg;
        // Moving average factors
        uint256 feeBaseMAF;
        uint256 blockTimeMAF;
        uint256 proofTimeMAF;
        uint64 rewardMultiplierPctg;
        uint64 feeGracePeriodPctg;
        uint64 feeMaxPeriodPctg;
        uint64 blockTimeCap;
        uint64 proofTimeCap;
        uint64 bootstrapDiscountHalvingPeriod;
        uint64 initialUncleDelay;
        uint64 proverRewardRandomizedPercentage;
        bool enableTokenomics;
        bool enablePublicInputsCheck;
<<<<<<< HEAD
=======
        bool enableAnchorValidation;
>>>>>>> d8610d6d
        bool enableOracleProver;
    }

    struct BlockMetadata {
        uint256 id;
        uint256 l1Height;
        bytes32 l1Hash;
        address beneficiary;
        bytes32 txListHash;
        bytes32 mixHash;
        bytes extraData;
        uint64 gasLimit;
        uint64 timestamp;
        uint64 commitHeight;
        uint64 commitSlot;
    }

    // 3 slots
    struct ProposedBlock {
        bytes32 metaHash;
        uint256 deposit;
        address proposer;
        uint64 proposedAt;
    }

    // 3 + n slots
    struct ForkChoice {
        bytes32 blockHash;
        uint64 provenAt;
        address[] provers;
    }

    // This struct takes 9 slots.
    struct State {
        // some blocks' hashes won't be persisted,
        // only the latest one if verified in a batch
        mapping(uint256 blockId => bytes32 blockHash) l2Hashes;
        mapping(uint256 blockId => ProposedBlock proposedBlock) proposedBlocks;
        mapping(uint256 blockId => mapping(bytes32 parentHash => ForkChoice forkChoice)) forkChoices;
        mapping(address proposerAddress => mapping(uint256 commitSlot => bytes32 commitHash)) commits;
        // Never or rarely changed
        uint64 genesisHeight;
        uint64 genesisTimestamp;
        uint64 __reservedA1;
        uint64 statusBits; // rarely change
        // Changed when a block is proposed or proven/finalized
        uint256 feeBase;
        // Changed when a block is proposed
        uint64 nextBlockId;
        uint64 lastProposedAt; // Timestamp when the last block is proposed.
        uint64 avgBlockTime; // The block time moving average
        uint64 __avgGasLimit; // the block gaslimit moving average, not updated.
        // Changed when a block is proven/finalized
        uint64 latestVerifiedHeight;
        uint64 latestVerifiedId;
        // the proof time moving average, note that for each block, only the
        // first proof's time is considered.
        uint64 avgProofTime;
        uint64 __reservedC1;
        // Reserved
        uint256[42] __gap;
    }
}<|MERGE_RESOLUTION|>--- conflicted
+++ resolved
@@ -41,10 +41,6 @@
         uint64 proverRewardRandomizedPercentage;
         bool enableTokenomics;
         bool enablePublicInputsCheck;
-<<<<<<< HEAD
-=======
-        bool enableAnchorValidation;
->>>>>>> d8610d6d
         bool enableOracleProver;
     }
 
