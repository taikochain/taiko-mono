--- conflicted
+++ resolved
@@ -144,13 +144,8 @@
         uint64 proposedAt;
         uint16 nextForkChoiceId;
         uint16 verifiedForkChoiceId;
-<<<<<<< HEAD
-        uint64 blockId; // slot 4
+        uint64 blockId; // slot 3
         uint256 bond;
-=======
-        uint64 blockId; // slot 3
-        uint96 proofBond;
->>>>>>> cf63e8ba
         uint16 proofWindow;
         bool isOptimistic;
     }
