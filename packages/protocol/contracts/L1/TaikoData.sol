--- conflicted
+++ resolved
@@ -130,26 +130,23 @@
         mapping(address account => uint256 balance) balances;
         mapping(bytes32 txListHash => TxListInfo) txListInfo;
         EthDeposit[] ethDeposits;
-<<<<<<< HEAD
         bytes32 staticRefs;
         // Never or rarely changed
-=======
-        // Slot 6: never or rarely changed
->>>>>>> 82860e87
+        // Slot 7: never or rarely changed
         uint64 genesisHeight;
         uint64 genesisTimestamp;
-        uint64 __reserved61;
-        uint64 __reserved62;
-        // Slot 7
+        uint64 __reserved71;
+        uint64 __reserved72;
+        // Slot 8
         uint64 accProposedAt;
         uint64 accBlockFees;
         uint64 numBlocks;
         uint64 nextEthDepositToProcess;
-        // Slot 8
+        // Slot 9
         uint64 basefee;
         uint64 proofTimeIssued;
         uint64 lastVerifiedBlockId;
-        uint64 __reserved81;
+        uint64 __reserved91;
         // Reserved
         uint256[41] __gap;
     }
