--- conflicted
+++ resolved
@@ -37,11 +37,6 @@
         uint8 stateRootSyncInternal;
         uint64 maxAnchorHeightOffset;
         // ---------------------------------------------------------------------
-<<<<<<< HEAD
-        // Group 5: Others
-        // ---------------------------------------------------------------------
-        uint8 basefeeSharingPctg;
-=======
         // Group 5: Previous configs in TaikoL2
         // ---------------------------------------------------------------------
         uint8 basefeeAdjustmentQuotient;
@@ -50,7 +45,6 @@
         // ---------------------------------------------------------------------
         // Group 6: Others
         // ---------------------------------------------------------------------
->>>>>>> ba6bf942
         uint64 ontakeForkHeight;
     }
 
@@ -130,14 +124,9 @@
         uint32 blobTxListOffset;
         uint32 blobTxListLength;
         uint8 blobIndex;
-<<<<<<< HEAD
-        // The percentage of base fee sent to block.coinbase on L2.
-        uint8 basefeeSharingPctg;
-=======
         uint8 basefeeAdjustmentQuotient;
         uint8 basefeeSharingPctg;
         uint32 blockGasIssuance;
->>>>>>> ba6bf942
     }
 
     /// @dev Struct representing transition to be proven.
@@ -178,12 +167,8 @@
         // After the fork, this is the L1 block number input for the anchor transaction.
         // In a later fork, we an rename this field to `anchorBlockId`.
         uint64 proposedIn;
-<<<<<<< HEAD
-        uint32 nextTransitionId;
-=======
         uint24 nextTransitionId;
         bool livenessBondReturned;
->>>>>>> ba6bf942
         // The ID of the transaction that is used to verify this block. However, if
         // this block is not verified as the last block in a batch, verifiedTransitionId
         // will remain zero.
