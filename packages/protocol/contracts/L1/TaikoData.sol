--- conflicted
+++ resolved
@@ -40,11 +40,8 @@
         uint64 initialUncleDelay;
         bool enableTokenomics;
         bool enablePublicInputsCheck;
-<<<<<<< HEAD
         bool enableProofValidation;
-=======
         bool enableOracleProver;
->>>>>>> d7401a20
     }
 
     struct BlockMetadata {
