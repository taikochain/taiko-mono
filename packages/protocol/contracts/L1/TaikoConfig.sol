// SPDX-License-Identifier: MIT
//  _____     _ _         _         _
// |_   _|_ _(_) |_____  | |   __ _| |__ ___
//   | |/ _` | | / / _ \ | |__/ _` | '_ (_-<
//   |_|\__,_|_|_\_\___/ |____\__,_|_.__/__/

pragma solidity ^0.8.18;

import {TaikoData} from "../L1/TaikoData.sol";

library TaikoConfig {
    function getConfig() internal pure returns (TaikoData.Config memory) {
        return
            TaikoData.Config({
                chainId: 167,
                // Two weeks if avg block time is 10 seconds
                maxNumProposedBlocks: 120960,
                ringBufferSize: 120960 + 10,
                maxNumVerifiedBlocks: 4096,
                // Each time one more block is verified, there will be ~20k
                // more gas cost.
                maxVerificationsPerTx: 10,
                // Set it to 6M, since its the upper limit of the Alpha-2
                // testnet's circuits.
                blockMaxGasLimit: 6000000,
                // Set it to 79  (+1 TaikoL2.anchor transaction = 80),
                // and 80 is the upper limit of the Alpha-2 testnet's circuits.
                maxTransactionsPerBlock: 79,
                minEthDepositsPerBlock: 8,
                maxEthDepositsPerBlock: 32,
                maxEthDepositAmount: 10000 ether,
                minEthDepositAmount: 1 ether,
                // Set it to 120KB, since 128KB is the upper size limit
                // of a geth transaction, so using 120KB for the proposed
                // transactions list calldata, 8K for the remaining tx fields.
                maxBytesPerTxList: 120000,
                minTxGasLimit: 21000,
<<<<<<< HEAD
                slotSmoothingFactor: 946649,
                proofCooldownPeriod: 5 minutes,
                // 100 basis points or 1%
                rewardBurnBips: 100,
                proposerDepositPctg: 25, // - 25%
=======
>>>>>>> cea6d0e1
                // Moving average factors
                txListCacheExpiry: 0,
                proofTimeTarget: 1800, // 85s based on A2 testnet status, or set to 1800 for 30mins (mainnet mock)
                adjustmentQuotient: 16,
                relaySignalRoot: false,
                enableSoloProposer: false,
                enableTokenomics: true,
                skipZKPVerification: false
            });
    }
}<|MERGE_RESOLUTION|>--- conflicted
+++ resolved
@@ -35,14 +35,7 @@
                 // transactions list calldata, 8K for the remaining tx fields.
                 maxBytesPerTxList: 120000,
                 minTxGasLimit: 21000,
-<<<<<<< HEAD
-                slotSmoothingFactor: 946649,
                 proofCooldownPeriod: 5 minutes,
-                // 100 basis points or 1%
-                rewardBurnBips: 100,
-                proposerDepositPctg: 25, // - 25%
-=======
->>>>>>> cea6d0e1
                 // Moving average factors
                 txListCacheExpiry: 0,
                 proofTimeTarget: 1800, // 85s based on A2 testnet status, or set to 1800 for 30mins (mainnet mock)
