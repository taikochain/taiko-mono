--- conflicted
+++ resolved
@@ -40,12 +40,6 @@
             maxBytesPerTxList: 120_000,
             proofCooldownPeriod: 30 minutes,
             systemProofCooldownPeriod: 15 minutes,
-<<<<<<< HEAD
-            // Only need 1 real zkp per 10 blocks.
-            // If block number is N, then only when N % 10 == 0, the real ZKP
-            // is needed. For mainnet, this must be 0 or 1.
-=======
->>>>>>> e57f7886
             ethDepositGas: 21_000,
             ethDepositMaxFee: 1 ether / 10,
             txListCacheExpiry: 0,
