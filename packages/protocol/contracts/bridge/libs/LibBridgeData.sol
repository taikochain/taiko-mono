// SPDX-License-Identifier: MIT
//
// ╭━━━━╮╱╱╭╮╱╱╱╱╱╭╮╱╱╱╱╱╭╮
// ┃╭╮╭╮┃╱╱┃┃╱╱╱╱╱┃┃╱╱╱╱╱┃┃
// ╰╯┃┃┣┻━┳┫┃╭┳━━╮┃┃╱╱╭━━┫╰━┳━━╮
// ╱╱┃┃┃╭╮┣┫╰╯┫╭╮┃┃┃╱╭┫╭╮┃╭╮┃━━┫
// ╱╱┃┃┃╭╮┃┃╭╮┫╰╯┃┃╰━╯┃╭╮┃╰╯┣━━┃
// ╱╱╰╯╰╯╰┻┻╯╰┻━━╯╰━━━┻╯╰┻━━┻━━╯
pragma solidity ^0.8.9;

import "../../common/AddressResolver.sol";
import "../../libs/LibAddress.sol";
import "../../libs/LibMath.sol";
import "../IBridge.sol";

/// @author dantaik <dan@taiko.xyz>
library LibBridgeData {
    /*********************
     * Structs           *
     *********************/

    struct State {
<<<<<<< HEAD
        mapping(uint256 => bool) destChains; // mappings of ints representing chains and whether they are enabled
        mapping(bytes32 => IBridge.MessageStatus) messageStatus; // mappings of messageHashes to their Status
        uint256 nextMessageId;
        IBridge.Context ctx; // 3 slots
        uint256[44] __gap; // reserving space for a total of 50 for future upgradeability
=======
        // chainId => isEnabled
        mapping(uint256 => bool) destChains;
        // message hash => status
        mapping(bytes32 => IBridge.MessageStatus) messageStatus;
        uint256 nextMessageId;
        IBridge.Context ctx; // 3 slots
        uint256[44] __gap;
>>>>>>> 100d8fbd
    }

    /*********************
     * Constants         *
     *********************/

    // TODO: figure out this value
<<<<<<< HEAD
    uint256 internal constant MESSAGE_PROCESSING_OVERHEAD = 80000;
=======
>>>>>>> 100d8fbd
    bytes32 internal constant MESSAGE_HASH_PLACEHOLDER = bytes32(uint256(1));
    uint256 internal constant CHAINID_PLACEHOLDER = type(uint256).max;
    address internal constant SRC_CHAIN_SENDER_PLACEHOLDER =
        0x0000000000000000000000000000000000000001;

    /*********************
     * Events            *
     *********************/

    // Note: These events must match the ones defined in Bridge.sol.
    event MessageSent(bytes32 indexed mhash, IBridge.Message message);

    event MessageStatusChanged(
        bytes32 indexed mhash,
        IBridge.MessageStatus status
    );

    event DestChainEnabled(uint256 indexed chainId, bool enabled);

    /*********************
     * Internal Functions*
     *********************/

    /**
     * @dev If messageStatus is same as in the messageStatus mapping, does nothing
     * @param state The current bridge State
     * @param mhash The messageHash of the message
     * @param status The status of the message
     */
    function updateMessageStatus(
        State storage state,
        bytes32 mhash,
        IBridge.MessageStatus status
    ) internal {
        if (state.messageStatus[mhash] != status) {
            state.messageStatus[mhash] = status;
            emit LibBridgeData.MessageStatusChanged(mhash, status);
        }
    }

    /**
     * @dev Hashes messages and returns the hash signed with "TAIKO_BRIDGE_MESSAGE" for verification
     */
    function hashMessage(IBridge.Message memory message)
        internal
        pure
        returns (bytes32)
    {
        return keccak256(abi.encode("TAIKO_BRIDGE_MESSAGE", message));
    }
}<|MERGE_RESOLUTION|>--- conflicted
+++ resolved
@@ -20,13 +20,6 @@
      *********************/
 
     struct State {
-<<<<<<< HEAD
-        mapping(uint256 => bool) destChains; // mappings of ints representing chains and whether they are enabled
-        mapping(bytes32 => IBridge.MessageStatus) messageStatus; // mappings of messageHashes to their Status
-        uint256 nextMessageId;
-        IBridge.Context ctx; // 3 slots
-        uint256[44] __gap; // reserving space for a total of 50 for future upgradeability
-=======
         // chainId => isEnabled
         mapping(uint256 => bool) destChains;
         // message hash => status
@@ -34,7 +27,6 @@
         uint256 nextMessageId;
         IBridge.Context ctx; // 3 slots
         uint256[44] __gap;
->>>>>>> 100d8fbd
     }
 
     /*********************
@@ -42,10 +34,6 @@
      *********************/
 
     // TODO: figure out this value
-<<<<<<< HEAD
-    uint256 internal constant MESSAGE_PROCESSING_OVERHEAD = 80000;
-=======
->>>>>>> 100d8fbd
     bytes32 internal constant MESSAGE_HASH_PLACEHOLDER = bytes32(uint256(1));
     uint256 internal constant CHAINID_PLACEHOLDER = type(uint256).max;
     address internal constant SRC_CHAIN_SENDER_PLACEHOLDER =
