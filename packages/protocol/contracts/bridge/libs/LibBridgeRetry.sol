// SPDX-License-Identifier: MIT
//  _____     _ _         _         _
// |_   _|_ _(_) |_____  | |   __ _| |__ ___
//   | |/ _` | | / / _ \ | |__/ _` | '_ (_-<
//   |_|\__,_|_|_\_\___/ |____\__,_|_.__/__/

pragma solidity ^0.8.18;

import { AddressResolver } from "../../common/AddressResolver.sol";
import { EtherVault } from "../EtherVault.sol";
import { IBridge } from "../IBridge.sol";
import { LibAddress } from "../../libs/LibAddress.sol";
import { LibBridgeData } from "./LibBridgeData.sol";
import { LibBridgeInvoke } from "./LibBridgeInvoke.sol";
import { LibBridgeStatus } from "./LibBridgeStatus.sol";

/**
 * Retry bridge messages.
 * @title LibBridgeRetry
 */
library LibBridgeRetry {
    using LibAddress for address;
    using LibBridgeData for IBridge.Message;
    using LibBridgeData for LibBridgeData.State;

    error B_DENIED();
    error B_MSG_NON_RETRIABLE();

    /**
     * Retries to invoke the messageCall, the owner has already been sent Ether.
     * - This function can be called by any address, including `message.owner`.
     * - Can only be called on messages marked "RETRIABLE".
     * - It attempts to reinvoke the messageCall.
     * - If it succeeds, the message is marked as "DONE".
     * - If it fails and `isLastAttempt` is set to true, the message is marked
     *   as "FAILED" and cannot be retried.
     * @param state The bridge state.
     * @param resolver The address resolver.
     * @param message The message to retry.
     * @param isLastAttempt Specifies if this is the last attempt to retry the
     * message.
     */
    function retryMessage(
        LibBridgeData.State storage state,
        AddressResolver resolver,
        IBridge.Message calldata message,
        bool isLastAttempt
    )
        internal
    {
<<<<<<< HEAD
        // If the gasLimit is not set to 0 or isLastAttempt is true, the
=======
        // If the gasLimit is set to 0 or isLastAttempt is true, the
>>>>>>> 35221be5
        // address calling this function must be message.owner.
        if (message.gasLimit == 0 || isLastAttempt) {
            if (msg.sender != message.owner) revert B_DENIED();
        }

        bytes32 msgHash = message.hashMessage();
        if (
            LibBridgeStatus.getMessageStatus(msgHash)
                != LibBridgeStatus.MessageStatus.RETRIABLE
        ) {
            revert B_MSG_NON_RETRIABLE();
        }

        address ethVault = resolver.resolve("ether_vault", true);
        if (ethVault != address(0)) {
            EtherVault(payable(ethVault)).releaseEther(message.callValue);
        }

        // successful invocation
        if (
            LibBridgeInvoke
                // The message.gasLimit only apply for processMessage, if it
                // fails
                // then whoever calls retryMessage will use the tx's gasLimit.
                .invokeMessageCall({
                state: state,
                message: message,
                msgHash: msgHash,
                gasLimit: gasleft()
            })
        ) {
            LibBridgeStatus.updateMessageStatus(
                msgHash, LibBridgeStatus.MessageStatus.DONE
            );
        } else if (isLastAttempt) {
            LibBridgeStatus.updateMessageStatus(
                msgHash, LibBridgeStatus.MessageStatus.FAILED
            );

            address refundAddress = message.refundAddress == address(0)
                ? message.owner
                : message.refundAddress;

            refundAddress.sendEther(message.callValue);
        } else {
            ethVault.sendEther(message.callValue);
        }
    }
}<|MERGE_RESOLUTION|>--- conflicted
+++ resolved
@@ -48,11 +48,7 @@
     )
         internal
     {
-<<<<<<< HEAD
-        // If the gasLimit is not set to 0 or isLastAttempt is true, the
-=======
         // If the gasLimit is set to 0 or isLastAttempt is true, the
->>>>>>> 35221be5
         // address calling this function must be message.owner.
         if (message.gasLimit == 0 || isLastAttempt) {
             if (msg.sender != message.owner) revert B_DENIED();
