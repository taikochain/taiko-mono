--- conflicted
+++ resolved
@@ -33,12 +33,6 @@
     uint256 public srcChainId;
     uint8 private srcDecimals;
     uint256[47] private __gap;
-
-<<<<<<< HEAD
-=======
-    event BridgeMint(address indexed account, uint256 amount);
-    event BridgeBurn(address indexed account, uint256 amount);
->>>>>>> d58ff034
 
     /**
      * Initializes the contract.
@@ -76,18 +70,8 @@
         srcDecimals = _decimals;
     }
 
-<<<<<<< HEAD
     /// @dev only a TokenVault can call this function
     function mint(
-=======
-    /**
-     * Mints tokens to an account.
-     * @dev Only a TokenVault can call this function.
-     * @param account The account to mint tokens to.
-     * @param amount The amount of tokens to mint.
-     */
-    function bridgeMintTo(
->>>>>>> d58ff034
         address account,
         uint256 amount
     )
@@ -97,20 +81,9 @@
         _mint(account, amount);
     }
 
-<<<<<<< HEAD
     /// @dev only a TokenVault can call this function
     function burn(
         address from,
-=======
-    /**
-     * Burns tokens from an account.
-     * @dev Only a TokenVault can call this function.
-     * @param account The account to burn tokens from.
-     * @param amount The amount of tokens to burn.
-     */
-    function bridgeBurnFrom(
-        address account,
->>>>>>> d58ff034
         uint256 amount
     )
         public
