// SPDX-License-Identifier: MIT
//  _____     _ _         _         _
// |_   _|_ _(_) |_____  | |   __ _| |__ ___
//   | |/ _` | | / / _ \ | |__/ _` | '_ (_-<
//   |_|\__,_|_|_\_\___/ |____\__,_|_.__/__/
//
//   Email: security@taiko.xyz
//   Website: https://taiko.xyz
//   GitHub: https://github.com/taikoxyz
//   Discord: https://discord.gg/taikoxyz
//   Twitter: https://twitter.com/taikoxyz
//   Blog: https://mirror.xyz/labs.taiko.eth
//   Youtube: https://www.youtube.com/@taikoxyz

pragma solidity 0.8.20;

import "../common/EssentialContract.sol";
import "../libs/LibAddress.sol";
import "../signal/ISignalService.sol";
import "./IBridge.sol";

/// @title Bridge
/// @dev Labeled in AddressResolver as "bridge"
/// @notice See the documentation for {IBridge}.
/// @dev The code hash for the same address on L1 and L2 may be different.
contract Bridge is EssentialContract, IBridge {
    using LibAddress for address;
    using LibAddress for address payable;

    enum Status {
        NEW,
        RETRIABLE,
        DONE,
        FAILED,
        RECALLED
    }

    struct Receive {
        uint64 timestamp;
        address transactor;
    }

    uint256 public constant INVOCATION_EXTRA_DELAY = 30 minutes;
    uint256 internal constant PLACEHOLDER = type(uint256).max;

    uint128 public nextMessageId; // slot 1
    mapping(bytes32 msgHash => bool recalled) private __isMessageRecalled; // deprecated
    mapping(bytes32 msgHash => Status) public messageStatus; // slot 3
<<<<<<< HEAD
    Context private _ctx; // // slot 4,5,6
    mapping(bytes32 msgHash => Receive) public messageReceive;
=======
    Context private _ctx; // // slot 4,5,6pnpm
    mapping(address => bool) public addressBanned;
>>>>>>> dc46b276
    uint256[43] private __gap;

    event SignalSent(address indexed sender, bytes32 msgHash);
    event MessageSent(bytes32 indexed msgHash, Message message);
    event MessageReceived(bytes32 indexed msgHash, Message message, bool isRecall);
    event MessageRecalled(bytes32 indexed msgHash);
    event MessageExecuted(bytes32 indexed msgHash);
    event DestChainEnabled(uint64 indexed chainId, bool enabled);
    event MessageStatusChanged(bytes32 indexed msgHash, Status status);
<<<<<<< HEAD
    event MessagesPaused(bytes32[] msgHash, bool paused);
=======
    event AddressBanned(address indexed addr, bool banned);
>>>>>>> dc46b276

    error B_INVALID_CHAINID();
    error B_INVALID_CONTEXT();
    error B_INVALID_GAS_LIMIT();
    error B_INVALID_STATUS();
    error B_INVALID_USER();
    error B_INVALID_VALUE();
    error B_MESSAGE_NOT_SENT();
    error B_NON_RETRIABLE();
    error B_NOT_FAILED();
    error B_NOT_RECEIVED();
    error B_PERMISSION_DENIED();
    error B_RECALLED_ALREADY();
    error B_STATUS_MISMATCH();
    error B_INVOCATION_TOO_EARLY();

    modifier sameChain(uint64 chainId) {
        if (chainId != block.chainid) revert B_INVALID_CHAINID();
        _;
    }

    receive() external payable { }

    /// @notice Initializes the contract.
    /// @param _addressManager The address of the {AddressManager} contract.
    function init(address _addressManager) external initializer {
        __Essential_init(_addressManager);
        _ctx.msgHash == bytes32(PLACEHOLDER);
    }

<<<<<<< HEAD
    /// @notice Pause or unpause invocation for a list of messages.
    function pauseMessages(
        bytes32[] calldata msgHashes,
        bool toPause
    )
        external
        onlyFromNamed("bridge_watchdog")
    {
        uint64 _timestamp = toPause ? type(uint64).max : uint64(block.timestamp);
        for (uint256 i; i < msgHashes.length; ++i) {
            messageReceive[msgHashes[i]].timestamp = _timestamp;
        }
        emit MessagesPaused(msgHashes, toPause);
=======
    function banAddress(address addr, bool toBan) external onlyOwner nonReentrant {
        if (addressBanned[addr] == toBan) revert B_INVALID_STATUS();
        addressBanned[addr] = toBan;
        emit AddressBanned(addr, toBan);
>>>>>>> dc46b276
    }

    /// @notice Sends a message to the destination chain and takes custody
    /// of Ether required in this contract. All extra Ether will be refunded.
    /// @inheritdoc IBridge
    function sendMessage(Message calldata message)
        external
        payable
        override
        nonReentrant
        whenNotPaused
        returns (bytes32 msgHash, Message memory _message)
    {
        // Ensure the message user is not null.
        if (message.owner == address(0)) revert B_INVALID_USER();

        // Check if the destination chain is enabled.
        (bool destChainEnabled,) = isDestChainEnabled(message.destChainId);

        // Verify destination chain and to address.
        if (!destChainEnabled) revert B_INVALID_CHAINID();
        if (message.destChainId == block.chainid) {
            revert B_INVALID_CHAINID();
        }

        // Ensure the sent value matches the expected amount.
        uint256 expectedAmount = message.value + message.fee;
        if (expectedAmount != msg.value) revert B_INVALID_VALUE();

        _message = message;
        // Configure message details and send signal to indicate message
        // sending.
        _message.id = nextMessageId++;
        _message.from = msg.sender;
        _message.srcChainId = uint64(block.chainid);

        msgHash = hashMessage(_message);

        ISignalService(resolve("signal_service", false)).sendSignal(msgHash);
        emit MessageSent(msgHash, _message);
    }

    /// @notice Recalls a failed message on its source chain, releasing
    /// associated assets.
    /// @dev This function checks if the message failed on the source chain and
    /// releases associated Ether or tokens.
    /// @param message The message whose associated Ether should be released.
    /// @param proof The merkle inclusion proof.
    function recallMessage(
        Message calldata message,
        bytes calldata proof
    )
        external
        nonReentrant
        whenNotPaused
        sameChain(message.srcChainId)
    {
        bytes32 msgHash = hashMessage(message);
        bytes32 failureSignal = signalForFailedMessage(msgHash);
        if (messageStatus[failureSignal] != Status.NEW) revert B_RECALLED_ALREADY();

        bool isMessageNew = messageReceive[failureSignal].timestamp == 0;
        if (isMessageNew) {
            ISignalService signalService = ISignalService(resolve("signal_service", false));

            if (!signalService.isSignalSent(address(this), msgHash)) {
                revert B_MESSAGE_NOT_SENT();
            }

            if (!_proveSignalReceived(signalService, failureSignal, message.destChainId, proof)) {
                revert B_NOT_FAILED();
            }

            messageReceive[failureSignal].timestamp = uint64(block.timestamp);
        }

        if (block.timestamp >= getInvocationDelay() + messageReceive[failureSignal].timestamp) {
            delete messageReceive[failureSignal];
            messageStatus[failureSignal] = Status.RECALLED;

            // Execute the recall logic based on the contract's support for the
            // IRecallableSender interface
            if (message.from.supportsInterface(type(IRecallableSender).interfaceId)) {
                _ctx = Context({
                    msgHash: msgHash,
                    from: address(this),
                    srcChainId: message.srcChainId
                });

                // Perform recall
                IRecallableSender(message.from).onMessageRecalled{ value: message.value }(
                    message, msgHash
                );

                // Reset the context after the message call
                _ctx = Context({
                    msgHash: bytes32(PLACEHOLDER),
                    from: address(uint160(PLACEHOLDER)),
                    srcChainId: uint64(PLACEHOLDER)
                });
            } else {
                message.owner.sendEther(message.value);
            }
            emit MessageRecalled(msgHash);
        } else if (isMessageNew) {
            emit MessageReceived(msgHash, message, true);
        } else {
            revert B_INVOCATION_TOO_EARLY();
        }
    }

    /// @notice Processes a bridge message on the destination chain. This
    /// function is callable by any address, including the `message.owner`.
    /// @dev The process begins by hashing the message and checking the message
    /// status in the bridge  If the status is "NEW", the message is invoked. The
    /// status is updated accordingly, and processing fees are refunded as
    /// needed.
    /// @param message The message to be processed.
    /// @param proof The merkle inclusion proof.
    function processMessage(
        Message calldata message,
        bytes calldata proof
    )
        external
        nonReentrant
        whenNotPaused
        sameChain(message.destChainId)
    {
        bytes32 msgHash = hashMessage(message);
        if (messageStatus[msgHash] != Status.NEW) revert B_STATUS_MISMATCH();

        ISignalService signalService = ISignalService(resolve("signal_service", false));
        bool isMessageNew = messageReceive[msgHash].timestamp == 0;

<<<<<<< HEAD
        if (isMessageNew) {
            if (!_proveSignalReceived(signalService, msgHash, message.srcChainId, proof)) {
                revert B_NOT_RECEIVED();
            }
            messageReceive[msgHash] = Receive({
                timestamp: uint64(block.timestamp),
                transactor: message.gasLimit == 0 ? message.owner : msg.sender
            });
        }
=======
        Status status;
        uint256 refundAmount;

        // Process message differently based on the target address
        if (
            message.to == address(0) || message.to == address(this)
                || message.to == address(signalService) || addressBanned[message.to]
        ) {
            // Handle special addresses that don't require actual invocation but
            // mark message as DONE
            status = Status.DONE;
            refundAmount = message.value;
        } else {
            // Use the specified message gas limit if called by the owner, else
            // use remaining gas
            uint256 gasLimit = msg.sender == message.owner ? gasleft() : message.gasLimit;
>>>>>>> dc46b276

        uint256 delay = getInvocationDelay();
        if (delay != 0 && msg.sender != messageReceive[msgHash].transactor) {
            // If msg.sender is not the one ack the reception of the signal, then there
            // is an extra delay.
            unchecked {
                delay += INVOCATION_EXTRA_DELAY;
            }
        }

        if (block.timestamp >= delay + messageReceive[msgHash].timestamp) {
            // If the gas limit is set to zero, only the owner can process the message.
            if (message.gasLimit == 0 && msg.sender != message.owner) {
                revert B_PERMISSION_DENIED();
            }

            delete messageReceive[msgHash];

            uint256 refundAmount;

            // Process message differently based on the target address
            if (
                message.to == address(0) || message.to == address(this)
                    || message.to == address(signalService)
            ) {
                // Handle special addresses that don't require actual invocation but
                // mark message as DONE
                refundAmount = message.value;
                _updateMessageStatus(msgHash, Status.DONE);
            } else {
                // Use the specified message gas limit if called by the owner, else
                // use remaining gas
                uint256 gasLimit = msg.sender == message.owner ? gasleft() : message.gasLimit;

                if (_invokeMessageCall(message, msgHash, gasLimit)) {
                    _updateMessageStatus(msgHash, Status.DONE);
                } else {
                    _updateMessageStatus(msgHash, Status.RETRIABLE);
                }
            }

            // Determine the refund recipient
            address refundTo = message.refundTo == address(0) ? message.owner : message.refundTo;

            // Refund the processing fee
            if (msg.sender == refundTo) {
                refundTo.sendEther(message.fee + refundAmount);
            } else {
                // If sender is another address, reward it and refund the rest
                msg.sender.sendEther(message.fee);
                refundTo.sendEther(refundAmount);
            }
            emit MessageExecuted(msgHash);
        } else if (isMessageNew) {
            emit MessageReceived(msgHash, message, false);
        } else {
            revert B_INVOCATION_TOO_EARLY();
        }
    }

    /// @notice Retries to invoke the messageCall after releasing associated
    /// Ether and tokens.
    /// @dev This function can be called by any address, including the
    /// `message.owner`.
    /// It attempts to invoke the messageCall and updates the message status
    /// accordingly.
    /// @param message The message to retry.
    /// @param isLastAttempt Specifies if this is the last attempt to retry the
    /// message.
    function retryMessage(
        Message calldata message,
        bool isLastAttempt
    )
        external
        nonReentrant
        whenNotPaused
        sameChain(message.destChainId)
    {
        // If the gasLimit is set to 0 or isLastAttempt is true, the caller must
        // be the message.owner.
        if (message.gasLimit == 0 || isLastAttempt) {
            if (msg.sender != message.owner) revert B_PERMISSION_DENIED();
        }

        bytes32 msgHash = hashMessage(message);
        if (messageStatus[msgHash] != Status.RETRIABLE) {
            revert B_NON_RETRIABLE();
        }

        // Attempt to invoke the messageCall.
        if (_invokeMessageCall(message, msgHash, gasleft())) {
            _updateMessageStatus(msgHash, Status.DONE);
        } else if (isLastAttempt) {
            _updateMessageStatus(msgHash, Status.FAILED);
        } else {
            // this transaction will revert
        }
    }

    /// @notice Checks if the message was sent.
    /// @param message The message.
    /// @return True if the message was sent.
    function isMessageSent(Message calldata message) public view returns (bool) {
        if (message.srcChainId != block.chainid) return false;
        return ISignalService(resolve("signal_service", false)).isSignalSent({
            app: address(this),
            signal: hashMessage(message)
        });
    }

    /// @notice Checks if a msgHash has failed on its destination chain.
    /// @param message The message.
    /// @param proof The merkle inclusion proof.
    /// @return Returns true if the message has failed, false otherwise.
    function proveMessageFailed(
        Message calldata message,
        bytes calldata proof
    )
        public
        view
        returns (bool)
    {
        if (message.srcChainId != block.chainid) return false;

        return _proveSignalReceived(
            ISignalService(resolve("signal_service", false)),
            signalForFailedMessage(hashMessage(message)),
            message.destChainId,
            proof
        );
    }

    /// @notice Checks if a msgHash has failed on its destination chain.
    /// @param message The message.
    /// @param proof The merkle inclusion proof.
    /// @return Returns true if the message has failed, false otherwise.
    function proveMessageReceived(
        Message calldata message,
        bytes calldata proof
    )
        public
        view
        returns (bool)
    {
        if (message.destChainId != block.chainid) return false;
        return _proveSignalReceived(
            ISignalService(resolve("signal_service", false)),
            hashMessage(message),
            message.srcChainId,
            proof
        );
    }

    /// @notice Checks if the destination chain is enabled.
    /// @param chainId The destination chain ID.
    /// @return enabled True if the destination chain is enabled.
    /// @return destBridge The bridge of the destination chain.
    function isDestChainEnabled(uint64 chainId)
        public
        view
        returns (bool enabled, address destBridge)
    {
        destBridge = resolve(chainId, "bridge", true);
        enabled = destBridge != address(0);
    }

    /// @notice Gets the current context.
    /// @inheritdoc IBridge
    function context() public view returns (Context memory) {
        if (_ctx.msgHash == bytes32(PLACEHOLDER) || _ctx.msgHash == 0) {
            revert B_INVALID_CONTEXT();
        }
        return _ctx;
    }

    /// @notice Returns the delay in seconds before a message can be executed
    /// after being received.
    /// @dev Bridge contract deployed on L1 shall use a non-zero value for better
    /// security.
    function getInvocationDelay() public view virtual returns (uint256) {
        return 0;
    }

    /// @notice Hash the message
    function hashMessage(Message memory message) public pure returns (bytes32) {
        return keccak256(abi.encode("TAIKO_MESSAGE", message));
    }

    /// @notice Returns a signal representing a failed/recalled message.
    function signalForFailedMessage(bytes32 msgHash) public pure returns (bytes32) {
        return msgHash ^ bytes32(uint256(Status.FAILED));
    }

    /// @notice Checks if the given address can pause and unpause the bridge.
    function _authorizePause(address addr) internal view virtual override {
        if (addr != owner() && addr != resolve("bridge_watchdog", true)) {
            revert B_PERMISSION_DENIED();
        }
    }

    /// @notice Invokes a call message on the Bridge.
    /// @param message The call message to be invoked.
    /// @param msgHash The hash of the message.
    /// @param gasLimit The gas limit for the message call.
    /// @return success A boolean value indicating whether the message call was
    /// successful.
    /// @dev This function updates the context in the state before and after the
    /// message call.
    function _invokeMessageCall(
        Message calldata message,
        bytes32 msgHash,
        uint256 gasLimit
    )
        private
        returns (bool success)
    {
        if (gasLimit == 0) revert B_INVALID_GAS_LIMIT();
        assert(message.from != address(this));

        _ctx = Context({ msgHash: msgHash, from: message.from, srcChainId: message.srcChainId });

        // Perform the message call and capture the success value
        (success,) = message.to.call{ value: message.value, gas: gasLimit }(message.data);

        // Reset the context after the message call
        _ctx = Context({
            msgHash: bytes32(PLACEHOLDER),
            from: address(uint160(PLACEHOLDER)),
            srcChainId: uint64(PLACEHOLDER)
        });
    }

    /// @notice Updates the status of a bridge message.
    /// @dev If the new status is different from the current status in the
    /// mapping, the status is updated and an event is emitted.
    /// @param msgHash The hash of the message.
    /// @param status The new status of the message.
    function _updateMessageStatus(bytes32 msgHash, Status status) private {
        if (messageStatus[msgHash] == status) return;

        messageStatus[msgHash] = status;
        emit MessageStatusChanged(msgHash, status);

        if (status == Status.FAILED) {
            ISignalService(resolve("signal_service", false)).sendSignal(
                signalForFailedMessage(msgHash)
            );
        }
    }

    /// @notice Checks if the signal was received.
    /// @param signalService The signalService
    /// @param signal The signal.
    /// @param srcChainId The ID of the source chain.
    /// @param proof The merkle inclusion proof.
    /// @return True if the message was received.
    function _proveSignalReceived(
        ISignalService signalService,
        bytes32 signal,
        uint64 srcChainId,
        bytes calldata proof
    )
        private
        view
        returns (bool)
    {
        return signalService.proveSignalReceived({
            srcChainId: srcChainId,
            app: resolve(srcChainId, "bridge", false),
            signal: signal,
            proof: proof
        });
    }
}<|MERGE_RESOLUTION|>--- conflicted
+++ resolved
@@ -46,14 +46,10 @@
     uint128 public nextMessageId; // slot 1
     mapping(bytes32 msgHash => bool recalled) private __isMessageRecalled; // deprecated
     mapping(bytes32 msgHash => Status) public messageStatus; // slot 3
-<<<<<<< HEAD
     Context private _ctx; // // slot 4,5,6
     mapping(bytes32 msgHash => Receive) public messageReceive;
-=======
-    Context private _ctx; // // slot 4,5,6pnpm
     mapping(address => bool) public addressBanned;
->>>>>>> dc46b276
-    uint256[43] private __gap;
+    uint256[42] private __gap;
 
     event SignalSent(address indexed sender, bytes32 msgHash);
     event MessageSent(bytes32 indexed msgHash, Message message);
@@ -62,11 +58,8 @@
     event MessageExecuted(bytes32 indexed msgHash);
     event DestChainEnabled(uint64 indexed chainId, bool enabled);
     event MessageStatusChanged(bytes32 indexed msgHash, Status status);
-<<<<<<< HEAD
     event MessagesPaused(bytes32[] msgHash, bool paused);
-=======
     event AddressBanned(address indexed addr, bool banned);
->>>>>>> dc46b276
 
     error B_INVALID_CHAINID();
     error B_INVALID_CONTEXT();
@@ -97,7 +90,6 @@
         _ctx.msgHash == bytes32(PLACEHOLDER);
     }
 
-<<<<<<< HEAD
     /// @notice Pause or unpause invocation for a list of messages.
     function pauseMessages(
         bytes32[] calldata msgHashes,
@@ -111,12 +103,14 @@
             messageReceive[msgHashes[i]].timestamp = _timestamp;
         }
         emit MessagesPaused(msgHashes, toPause);
-=======
+    }
+
+    /// @notice Ban or unban an address. A banned addresses will not be invoked upon
+    /// with message calls.
     function banAddress(address addr, bool toBan) external onlyOwner nonReentrant {
         if (addressBanned[addr] == toBan) revert B_INVALID_STATUS();
         addressBanned[addr] = toBan;
         emit AddressBanned(addr, toBan);
->>>>>>> dc46b276
     }
 
     /// @notice Sends a message to the destination chain and takes custody
@@ -251,7 +245,6 @@
         ISignalService signalService = ISignalService(resolve("signal_service", false));
         bool isMessageNew = messageReceive[msgHash].timestamp == 0;
 
-<<<<<<< HEAD
         if (isMessageNew) {
             if (!_proveSignalReceived(signalService, msgHash, message.srcChainId, proof)) {
                 revert B_NOT_RECEIVED();
@@ -261,24 +254,6 @@
                 transactor: message.gasLimit == 0 ? message.owner : msg.sender
             });
         }
-=======
-        Status status;
-        uint256 refundAmount;
-
-        // Process message differently based on the target address
-        if (
-            message.to == address(0) || message.to == address(this)
-                || message.to == address(signalService) || addressBanned[message.to]
-        ) {
-            // Handle special addresses that don't require actual invocation but
-            // mark message as DONE
-            status = Status.DONE;
-            refundAmount = message.value;
-        } else {
-            // Use the specified message gas limit if called by the owner, else
-            // use remaining gas
-            uint256 gasLimit = msg.sender == message.owner ? gasleft() : message.gasLimit;
->>>>>>> dc46b276
 
         uint256 delay = getInvocationDelay();
         if (delay != 0 && msg.sender != messageReceive[msgHash].transactor) {
@@ -302,7 +277,7 @@
             // Process message differently based on the target address
             if (
                 message.to == address(0) || message.to == address(this)
-                    || message.to == address(signalService)
+                    || message.to == address(signalService) || addressBanned[message.to]
             ) {
                 // Handle special addresses that don't require actual invocation but
                 // mark message as DONE
