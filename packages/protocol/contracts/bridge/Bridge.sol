--- conflicted
+++ resolved
@@ -21,19 +21,19 @@
 
     /// @dev Gas overhead if a message is received but not processed in the same transaction.
     // The measured value is 104047
-    uint256 public constant GAS_RECEIVING = 130_000;
+    uint32 public constant GAS_RECEIVING = 130_000;
 
     /// @dev Gas overhead if a message is processed.
     // The measured value is 97358
-    uint256 public constant GAS_PROCESSING = 120_000;
+    uint32 public constant GAS_PROCESSING = 120_000;
 
     /// @dev The gas limit reserved for overheads. `message.gasLimit - GAS_RESERVED` is the gas
     /// limit used to invoke the message call on the destination chain.
-    uint256 public constant GAS_RESERVED = GAS_RECEIVING + GAS_PROCESSING;
+    uint32 public constant GAS_RESERVED = GAS_RECEIVING + GAS_PROCESSING;
 
     /// @dev Gas overhead if a message is received and processed in the same transaction.
     // The measured value is 122083
-    uint256 public constant GAS_RECEIVING_AND_PROCESSING = 150_000;
+    uint32 public constant GAS_RECEIVING_AND_PROCESSING = 150_000;
 
     /// @dev The slot in transient storage of the call context. This is the keccak256 hash
     /// of "bridge.ctx_slot"
@@ -267,8 +267,8 @@
             receipt = ProofReceipt(uint64(block.timestamp), 0, 0);
 
             if (invocationDelay != 0) {
-<<<<<<< HEAD
                 if (!transactedByOwner) {
+                receipt.gasUsed = GAS_RECEIVING;
                     receipt.feePaid = uint160(
                         _calcFee(
                             _message.fee,
@@ -280,14 +280,6 @@
 
                     msg.sender.sendEtherAndVerify(receipt.feePaid, _SEND_ETHER_GAS_LIMIT);
                 }
-=======
-                // if (!transactedByOwner) {
-                //     receipt.feePaid = 0;
-                //     receipt.gasUsed = 0;
-                //     msg.sender.sendEtherAndVerify(receipt.feePaid, _SEND_ETHER_GAS_LIMIT);
-                // }
->>>>>>> dad739ef
-
                 proofReceipt[msgHash] = receipt;
                 emit MessageReceived(msgHash, _message, false);
 
