--- conflicted
+++ resolved
@@ -181,17 +181,11 @@
         bytes32 msgHash = hashMessage(message);
         if (messageStatus[msgHash] != Status.NEW) revert B_STATUS_MISMATCH();
 
-<<<<<<< HEAD
         uint64 receivedAt = proofReceipt[msgHash].receivedAt;
         bool isMessageNotProven = receivedAt == 0;
 
         if (isMessageNotProven) {
-            ISignalService signalService = ISignalService(resolve("signal_service", false));
-=======
-        bool isMessageProven = proofReceipt[msgHash].receivedAt != 0;
-        if (!isMessageProven) {
             address signalService = resolve("signal_service", false);
->>>>>>> e3c2c413
 
             if (!ISignalService(signalService).isSignalSent(address(this), msgHash)) {
                 revert B_MESSAGE_NOT_SENT();
@@ -264,15 +258,10 @@
         bytes32 msgHash = hashMessage(message);
         if (messageStatus[msgHash] != Status.NEW) revert B_STATUS_MISMATCH();
 
-<<<<<<< HEAD
-        ISignalService signalService = ISignalService(resolve("signal_service", false));
-=======
         address signalService = resolve("signal_service", false);
-        bool isMessageProven = proofReceipt[msgHash].receivedAt != 0;
->>>>>>> e3c2c413
-
         uint64 receivedAt = proofReceipt[msgHash].receivedAt;
         bool isMessageNotProven = receivedAt == 0;
+
         (uint256 invocationDelay, uint256 invocationExtraDelay) = getInvocationDelays();
 
         if (isMessageNotProven) {
