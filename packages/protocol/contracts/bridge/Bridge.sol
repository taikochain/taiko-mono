// SPDX-License-Identifier: MIT
pragma solidity 0.8.24;

import "../common/EssentialContract.sol";
import "../common/LibStrings.sol";
import "../libs/LibAddress.sol";
import "../libs/LibMath.sol";
import "../signal/ISignalService.sol";
import "./IBridge.sol";
import "./IQuotaManager.sol";

/// @title Bridge
/// @notice See the documentation for {IBridge}.
/// @dev Labeled in AddressResolver as "bridge". Additionally, the code hash for the same address on
/// L1 and L2 may be different.
/// @custom:security-contact security@taiko.xyz
contract Bridge is EssentialContract, IBridge {
    using Address for address;
    using LibMath for uint256;
    using LibAddress for address;
    using LibAddress for address payable;

    struct ProcessingStats {
        uint32 gasUsedInFeeCalc;
        uint32 proofSize;
        uint32 numCacheOps;
    }

    /// @dev A debug event for fine-tuning gas related constants in the future.
    event MessageProcessed(bytes32 indexed msgHash, Message message, ProcessingStats stats);

    /// @dev The amount of gas that will be deducted from message.gasLimit before calculating the
    /// invocation gas limit. This value should be fine-tuned with production data.
    uint32 public constant GAS_RESERVE = 800_000;

    /// @dev The gas overhead for both receiving and invoking a message, as well as the proof
    /// calldata cost.
    /// This value should be fine-tuned with production data.
    uint32 public constant GAS_OVERHEAD = 120_000;

    /// @dev The amount of gas not to charge fee per cache operation.
    uint256 private constant _GAS_REFUND_PER_CACHE_OPERATION = 20_000;

    /// @dev The slot in transient storage of the call context. This is the keccak256 hash
    /// of "bridge.ctx_slot"
    bytes32 private constant _CTX_SLOT =
        0xe4ece82196de19aabe639620d7f716c433d1348f96ce727c9989a982dbadc2b9;

    /// @dev Gas limit for sending Ether.
    // - EOA gas used is < 21000
    // - For Loopring smart wallet, gas used is about 23000
    // - For Argent smart wallet on Ethereum, gas used is about 24000
    // - For Gnosis Safe wallet, gas used is about 28000
    uint256 private constant _SEND_ETHER_GAS_LIMIT = 35_000;

    /// @dev Place holder value when not using transient storage
    uint256 private constant _PLACEHOLDER = type(uint256).max;

    /// @notice The next message ID.
    /// @dev Slot 1.
    uint64 private __reserved1;
    uint64 public nextMessageId;

    /// @notice Mapping to store the status of a message from its hash.
    /// @dev Slot 2.
    mapping(bytes32 msgHash => Status status) public messageStatus;

    /// @dev Slots 3 and 4
    Context private __ctx;

    /// @dev Slot 5.
    uint256 private __reserved2;

    /// @dev Slot 6.
    uint256 private __reserved3;

    uint256[44] private __gap;

    error B_INVALID_CHAINID();
    error B_INVALID_CONTEXT();
    error B_INVALID_FEE();
    error B_INVALID_GAS_LIMIT();
    error B_INVALID_STATUS();
    error B_INVALID_USER();
    error B_INVALID_VALUE();
    error B_INSUFFICIENT_GAS();
    error B_MESSAGE_NOT_SENT();
    error B_PERMISSION_DENIED();
    error B_RETRY_FAILED();
    error B_SIGNAL_NOT_RECEIVED();

    modifier validChainIds(uint64 _localChainId, uint64 _remoteChainId) {
        if (_remoteChainId == 0) revert B_INVALID_CHAINID();
        if (_remoteChainId == block.chainid) revert B_INVALID_CHAINID();
        if (_localChainId != block.chainid) revert B_INVALID_CHAINID();
        _;
    }

    /// @notice Function to receive Ether.
    receive() external payable { }

    /// @notice Initializes the contract.
    /// @param _owner The owner of this contract. msg.sender will be used if this value is zero.
    /// @param _addressManager The address of the {AddressManager} contract.
    function init(address _owner, address _addressManager) external initializer {
        __Essential_init(_owner, _addressManager);
    }

    function init2() external onlyOwner reinitializer(2) {
        // reset some previously used slots for future reuse
        __reserved1 = 0;
        __reserved2 = 0;
        __reserved3 = 0;
    }

    /// @inheritdoc IBridge
    function sendMessage(Message calldata _message)
        external
        payable
        override
        whenNotPaused
        nonReentrant
        returns (bytes32 msgHash_, Message memory message_)
    {
        // Ensure the message owner is not null.
        if (_message.srcOwner == address(0) || _message.destOwner == address(0)) {
            revert B_INVALID_USER();
        }

        if (_message.gasLimit == 0) {
            if (_message.fee != 0) revert B_INVALID_FEE();
        } else if (_invocationGasLimit(_message, false) == 0) {
            revert B_INVALID_GAS_LIMIT();
        }

        // Check if the destination chain is enabled.
        (bool destChainEnabled,) = isDestChainEnabled(_message.destChainId);

        // Verify destination chain and to address.
        if (!destChainEnabled) revert B_INVALID_CHAINID();

        // Ensure the sent value matches the expected amount.
        if (_message.value + _message.fee != msg.value) revert B_INVALID_VALUE();

        message_ = _message;

        // Configure message details and send signal to indicate message sending.
        message_.id = nextMessageId++;
        message_.from = msg.sender;
        message_.srcChainId = uint64(block.chainid);

        msgHash_ = hashMessage(message_);

        emit MessageSent(msgHash_, message_);
        ISignalService(resolve(LibStrings.B_SIGNAL_SERVICE, false)).sendSignal(msgHash_);
    }

    /// @inheritdoc IBridge
    function recallMessage(
        Message calldata _message,
        bytes calldata _proof
    )
        external
        validChainIds(_message.srcChainId, _message.destChainId)
        whenNotPaused
        nonReentrant
    {
        bytes32 msgHash = hashMessage(_message);
        _checkStatus(msgHash, Status.NEW);

        address signalService = resolve(LibStrings.B_SIGNAL_SERVICE, false);

        if (!ISignalService(signalService).isSignalSent(address(this), msgHash)) {
            revert B_MESSAGE_NOT_SENT();
        }

        _proveSignalReceived(
            signalService, signalForFailedMessage(msgHash), _message.destChainId, _proof
        );

        _updateMessageStatus(msgHash, Status.RECALLED);
        _consumeEtherQuota(_message.value);

        // Execute the recall logic based on the contract's support for the
        // IRecallableSender interface
        if (_message.from.supportsInterface(type(IRecallableSender).interfaceId)) {
            _storeContext(msgHash, address(this), _message.srcChainId);

            // Perform recall
            IRecallableSender(_message.from).onMessageRecalled{ value: _message.value }(
                _message, msgHash
            );

            // Must reset the context after the message call
            _resetContext();
        } else {
            _message.srcOwner.sendEtherAndVerify(_message.value, _SEND_ETHER_GAS_LIMIT);
        }
    }

    /// @inheritdoc IBridge
    /// @dev This transaction's gas limit must not be smaller than:
    /// `(message.gasLimit - GAS_RESERVE) * 64 / 63 + GAS_RESERVE`,
    /// Or we can use a simplified rule: `tx.gaslimit = message.gaslimit * 102%`.
    function processMessage(
        Message calldata _message,
        bytes calldata _proof
    )
        external
        validChainIds(_message.destChainId, _message.srcChainId)
        whenNotPaused
        nonReentrant
    {
        uint256 gasStart = gasleft();

        // If the gas limit is set to zero, only the owner can process the message.
        if (_message.gasLimit == 0 && msg.sender != _message.destOwner) {
            revert B_PERMISSION_DENIED();
        }

        bytes32 msgHash = hashMessage(_message);
        _checkStatus(msgHash, Status.NEW);
        _consumeEtherQuota(_message.value + _message.fee);

        address signalService = resolve(LibStrings.B_SIGNAL_SERVICE, false);

        ProcessingStats memory stats;
        stats.numCacheOps =
            _proveSignalReceived(signalService, msgHash, _message.srcChainId, _proof);

        uint256 refundAmount;
        if (_unableToInvokeMessageCall(_message, signalService)) {
            // Handle special addresses that don't require actual invocation but
            // mark message as DONE
            refundAmount = _message.value;
            _updateMessageStatus(msgHash, Status.DONE);
        } else {
            uint256 gasLimit = msg.sender == _message.destOwner
                ? gasleft() // ignore _message.gasLimit
                : _invocationGasLimit(_message, true);

            Status status =
                _invokeMessageCall(_message, msgHash, gasLimit) ? Status.DONE : Status.RETRIABLE;
            _updateMessageStatus(msgHash, status);
        }

        if (_message.fee != 0) {
            refundAmount += _message.fee;

            if (msg.sender != _message.destOwner && _message.gasLimit != 0) {
                unchecked {
                    uint256 refund = stats.numCacheOps * _GAS_REFUND_PER_CACHE_OPERATION;
                    stats.gasUsedInFeeCalc = uint32(GAS_OVERHEAD + gasStart - gasleft());
                    uint256 gasCharged = refund.max(stats.gasUsedInFeeCalc) - refund;
                    uint256 maxFee = gasCharged * _message.fee / _message.gasLimit;
                    uint256 baseFee = gasCharged * block.basefee;
                    uint256 fee =
                        (baseFee >= maxFee ? maxFee : (maxFee + baseFee) >> 1).min(_message.fee);

                    refundAmount -= fee;
                    msg.sender.sendEtherAndVerify(fee, _SEND_ETHER_GAS_LIMIT);
                }
            }
        }

        _message.destOwner.sendEtherAndVerify(refundAmount, _SEND_ETHER_GAS_LIMIT);

        stats.proofSize = uint32(_proof.length);
        emit MessageProcessed(msgHash, _message, stats);
    }

    /// @inheritdoc IBridge
    function retryMessage(
        Message calldata _message,
        bool _isLastAttempt
    )
        external
        validChainIds(_message.destChainId, _message.srcChainId)
        whenNotPaused
        nonReentrant
    {
        bytes32 msgHash = hashMessage(_message);
        _checkStatus(msgHash, Status.RETRIABLE);
        _consumeEtherQuota(_message.value);

        uint256 invocationGasLimit;
        if (msg.sender != _message.destOwner) {
            if (_message.gasLimit == 0 || _isLastAttempt) revert B_PERMISSION_DENIED();
            invocationGasLimit = _invocationGasLimit(_message, true);
        } else {
            // The owner uses all gas left in message invocation
            invocationGasLimit = gasleft();
        }

        // Attempt to invoke the messageCall.
        if (_invokeMessageCall(_message, msgHash, invocationGasLimit)) {
            _updateMessageStatus(msgHash, Status.DONE);
        } else if (_isLastAttempt) {
            _updateMessageStatus(msgHash, Status.FAILED);

            ISignalService(resolve(LibStrings.B_SIGNAL_SERVICE, false)).sendSignal(
                signalForFailedMessage(msgHash)
            );
        } else {
            revert B_RETRY_FAILED();
        }
    }

    /// @inheritdoc IBridge
    function failMessage(Message calldata _message)
        external
        validChainIds(_message.destChainId, _message.srcChainId)
        whenNotPaused
        nonReentrant
    {
        if (msg.sender != _message.destOwner) revert B_PERMISSION_DENIED();

        bytes32 msgHash = hashMessage(_message);
        _checkStatus(msgHash, Status.RETRIABLE);

        _updateMessageStatus(msgHash, Status.FAILED);
        ISignalService(resolve(LibStrings.B_SIGNAL_SERVICE, false)).sendSignal(
            signalForFailedMessage(msgHash)
        );
    }

    /// @inheritdoc IBridge
    function isMessageSent(Message calldata _message) external view returns (bool) {
        if (_message.srcChainId != block.chainid) return false;
        return ISignalService(resolve(LibStrings.B_SIGNAL_SERVICE, false)).isSignalSent({
            _app: address(this),
            _signal: hashMessage(_message)
        });
    }

    /// @notice Checks if a msgHash has failed on its destination chain.
    /// This is the 'readonly' version of proveMessageFailed.
    /// @param _message The message.
    /// @param _proof The merkle inclusion proof.
    /// @return true if the message has failed, false otherwise.
    function isMessageFailed(
        Message calldata _message,
        bytes calldata _proof
    )
        external
        view
        returns (bool)
    {
        if (_message.srcChainId != block.chainid) return false;

        return _isSignalReceived(
            resolve(LibStrings.B_SIGNAL_SERVICE, false),
            signalForFailedMessage(hashMessage(_message)),
            _message.destChainId,
            _proof
        );
    }

    /// @notice Checks if a msgHash has been received on its source chain.
    /// This is the 'readonly' version of proveMessageReceived.
    /// @param _message The message.
    /// @param _proof The merkle inclusion proof.
    /// @return true if the message has been received, false otherwise.
    function isMessageReceived(
        Message calldata _message,
        bytes calldata _proof
    )
        external
        view
        returns (bool)
    {
        if (_message.destChainId != block.chainid) return false;
        return _isSignalReceived(
            resolve(LibStrings.B_SIGNAL_SERVICE, false),
            hashMessage(_message),
            _message.srcChainId,
            _proof
        );
    }

    /// @notice Checks if the destination chain is enabled.
    /// @param _chainId The destination chain ID.
    /// @return enabled_ True if the destination chain is enabled.
    /// @return destBridge_ The bridge of the destination chain.
    function isDestChainEnabled(uint64 _chainId)
        public
        view
        returns (bool enabled_, address destBridge_)
    {
<<<<<<< HEAD
        if (_chainId != 0 && _chainId != block.chainid) {
            destBridge_ = resolve(_chainId, "bridge", true);
            enabled_ = destBridge_ != address(0);
        }
=======
        destBridge_ = resolve(_chainId, LibStrings.B_BRIDGE, true);
        enabled_ = destBridge_ != address(0);
>>>>>>> ab562731
    }

    /// @notice Gets the current context.
    /// @inheritdoc IBridge
    function context() external view returns (Context memory ctx_) {
        ctx_ = _loadContext();
        if (ctx_.msgHash == 0 || ctx_.msgHash == bytes32(_PLACEHOLDER)) {
            revert B_INVALID_CONTEXT();
        }
    }

    /// @inheritdoc IBridge
    function hashMessage(Message memory _message) public pure returns (bytes32) {
        return keccak256(abi.encode("TAIKO_MESSAGE", _message));
    }

    /// @notice Returns a signal representing a failed/recalled message.
    /// @param _msgHash The message hash.
    /// @return The failed representation of it as bytes32.
    function signalForFailedMessage(bytes32 _msgHash) public pure returns (bytes32) {
        return _msgHash ^ bytes32(uint256(Status.FAILED));
    }

    /// @notice Returns the minimal gas limit required for sending a given message.
    /// @param dataLength The length of message.data.
    /// @return The minimal gas limit required for sending this message.
    function getMessageMinGasLimit(uint256 dataLength) public pure returns (uint32) {
        unchecked {
            // Message struct takes 7*32=224 bytes + a variable length array.
            // Since ABI.encode pads data to multiples of 32 bytes, we over-charge 32 bytes
            return GAS_RESERVE + uint32((dataLength + 256) >> 4);
        }
    }

    /// @notice Checks if the given address can pause and/or unpause the bridge.
    /// @dev Considering that the watchdog is a hot wallet, in case its private key is leaked, we
    /// only allow watchdog to pause the bridge, but does not allow it to unpause the bridge.
    function _authorizePause(address addr, bool toPause) internal view override {
        // Owenr and chain_pauser can pause/unpause the bridge.
        if (addr == owner() || addr == resolve(LibStrings.B_CHAIN_WATCHDOG, true)) return;

        // bridge_watchdog can pause the bridge, but cannot unpause it.
        if (toPause && addr == resolve(LibStrings.B_BRIDGE_WATCHDOG, true)) return;

        revert RESOLVER_DENIED();
    }

    /// @notice Invokes a call message on the Bridge.
    /// @param _message The call message to be invoked.
    /// @param _msgHash The hash of the message.
    /// @return success_ A boolean value indicating whether the message call was successful.
    /// @dev This function updates the context in the state before and after the
    /// message call.
    function _invokeMessageCall(
        Message calldata _message,
        bytes32 _msgHash,
        uint256 _gasLimit
    )
        private
        returns (bool success_)
    {
        assert(_message.from != address(this));

        if (_gasLimit == 0) return false;

        _storeContext(_msgHash, _message.from, _message.srcChainId);
        success_ = _message.to.sendEther(_message.value, _gasLimit, _message.data);
        _resetContext();
    }

    /// @notice Updates the status of a bridge message.
    /// @dev If the new status is different from the current status in the
    /// mapping, the status is updated and an event is emitted.
    /// @param _msgHash The hash of the message.
    /// @param _status The new status of the message.
    function _updateMessageStatus(bytes32 _msgHash, Status _status) private {
        if (messageStatus[_msgHash] == _status) revert B_INVALID_STATUS();
        messageStatus[_msgHash] = _status;
        emit MessageStatusChanged(_msgHash, _status);
    }

    /// @notice Resets the call context
    function _resetContext() private {
        if (LibNetwork.isDencunSupported(block.chainid)) {
            _storeContext(bytes32(0), address(0), uint64(0));
        } else {
            _storeContext(
                bytes32(_PLACEHOLDER), address(uint160(_PLACEHOLDER)), uint64(_PLACEHOLDER)
            );
        }
    }

    /// @notice Stores the call context
    /// @param _msgHash The message hash.
    /// @param _from The sender's address.
    /// @param _srcChainId The source chain ID.
    function _storeContext(bytes32 _msgHash, address _from, uint64 _srcChainId) private {
        if (LibNetwork.isDencunSupported(block.chainid)) {
            assembly {
                tstore(_CTX_SLOT, _msgHash)
                tstore(add(_CTX_SLOT, 1), _from)
                tstore(add(_CTX_SLOT, 2), _srcChainId)
            }
        } else {
            __ctx = Context(_msgHash, _from, _srcChainId);
        }
    }

    /// @notice Loads and returns the call context.
    /// @return ctx_ The call context.
    function _loadContext() private view returns (Context memory) {
        if (LibNetwork.isDencunSupported(block.chainid)) {
            bytes32 msgHash;
            address from;
            uint64 srcChainId;
            assembly {
                msgHash := tload(_CTX_SLOT)
                from := tload(add(_CTX_SLOT, 1))
                srcChainId := tload(add(_CTX_SLOT, 2))
            }
            return Context(msgHash, from, srcChainId);
        } else {
            return __ctx;
        }
    }

    /// @notice Checks if the signal was received and caches cross-chain data if requested.
    /// @param _signalService The signal service address.
    /// @param _signal The signal.
    /// @param _chainId The ID of the chain the signal is stored on.
    /// @param _proof The merkle inclusion proof.
    /// @return numCacheOps_ Num of cached items
    function _proveSignalReceived(
        address _signalService,
        bytes32 _signal,
        uint64 _chainId,
        bytes calldata _proof
    )
        private
        returns (uint32 numCacheOps_)
    {
        try ISignalService(_signalService).proveSignalReceived(
            _chainId, resolve(_chainId, LibStrings.B_BRIDGE, false), _signal, _proof
        ) returns (uint256 numCacheOps) {
            numCacheOps_ = uint32(numCacheOps);
        } catch {
            revert B_SIGNAL_NOT_RECEIVED();
        }
    }

    /// @notice Checks if the signal was received.
    /// This is the 'readonly' version of _proveSignalReceived.
    /// @param _signalService The signal service address.
    /// @param _signal The signal.
    /// @param _chainId The ID of the chain the signal is stored on.
    /// @param _proof The merkle inclusion proof.
    /// @return true if the message was received.
    function _isSignalReceived(
        address _signalService,
        bytes32 _signal,
        uint64 _chainId,
        bytes calldata _proof
    )
        private
        view
        returns (bool)
    {
        try ISignalService(_signalService).verifySignalReceived(
            _chainId, resolve(_chainId, LibStrings.B_BRIDGE, false), _signal, _proof
        ) {
            return true;
        } catch {
            return false;
        }
    }

    function _invocationGasLimit(
        Message calldata _message,
        bool _checkThe63Over64Rule
    )
        private
        view
        returns (uint256 gasLimit_)
    {
        unchecked {
            uint256 minGasRequired = getMessageMinGasLimit(_message.data.length);
            gasLimit_ = minGasRequired.max(_message.gasLimit) - minGasRequired;
        }

        if (_checkThe63Over64Rule && (gasleft() * 63) >> 6 < gasLimit_) {
            revert B_INSUFFICIENT_GAS();
        }
    }

    function _checkStatus(bytes32 _msgHash, Status _expectedStatus) private view {
        if (messageStatus[_msgHash] != _expectedStatus) revert B_INVALID_STATUS();
    }

    function _consumeEtherQuota(uint256 _amount) private {
        address quotaManager = resolve(LibStrings.B_QUOTA_MANAGER, true);
        if (quotaManager != address(0)) {
            IQuotaManager(quotaManager).consumeQuota(address(0), _amount);
        }
    }

    function _unableToInvokeMessageCall(
        Message calldata _message,
        address _signalService
    )
        internal
        view
        returns (bool)
    {
        if (_message.to == address(0)) return true;
        if (_message.to == address(this)) return true;
        if (_message.to == _signalService) return true;

        return _message.data.length >= 4
            && bytes4(_message.data) != IMessageInvocable.onMessageInvocation.selector
            && _message.to.isContract();
    }
}<|MERGE_RESOLUTION|>--- conflicted
+++ resolved
@@ -387,15 +387,10 @@
         view
         returns (bool enabled_, address destBridge_)
     {
-<<<<<<< HEAD
         if (_chainId != 0 && _chainId != block.chainid) {
-            destBridge_ = resolve(_chainId, "bridge", true);
+            destBridge_ = resolve(_chainId, LibStrings.B_BRIDGE, true);
             enabled_ = destBridge_ != address(0);
         }
-=======
-        destBridge_ = resolve(_chainId, LibStrings.B_BRIDGE, true);
-        enabled_ = destBridge_ != address(0);
->>>>>>> ab562731
     }
 
     /// @notice Gets the current context.
