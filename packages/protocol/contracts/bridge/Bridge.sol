--- conflicted
+++ resolved
@@ -16,12 +16,10 @@
 /// L1 and L2 may be different.
 /// @custom:security-contact security@taiko.xyz
 contract Bridge is EssentialContract, IBridge {
-<<<<<<< HEAD
     uint256 public constant MAX_PROOF_BYTES = 240_000;
-=======
+  
     ///@dev The max message.data size for a message to be processable by a relayer.
     uint256 public constant MESSAGE_DATA_THRESHOLD = 8192;
->>>>>>> bf1dfee2
 
     using Address for address;
     using LibMath for uint256;
