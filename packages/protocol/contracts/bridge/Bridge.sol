// SPDX-License-Identifier: MIT
pragma solidity 0.8.24;

import "../common/EssentialContract.sol";
import "../common/LibStrings.sol";
import "../libs/LibAddress.sol";
import "../libs/LibMath.sol";
import "../signal/ISignalService.sol";
import "./IBridge.sol";

/// @title Bridge
/// @notice See the documentation for {IBridge}.
/// @dev Labeled in AddressResolver as "bridge". Additionally, the code hash for the same address on
/// L1 and L2 may be different.
/// @custom:security-contact security@taiko.xyz
contract Bridge is EssentialContract, IBridge {
    using Address for address;
    using LibMath for uint256;
    using LibAddress for address;
    using LibAddress for address payable;

    struct ProcessingStats {
        uint32 gasUsedInFeeCalc;
        uint32 proofSize;
        uint32 numCacheOps;
    }

    /// @dev A debug event for fine-tuning gas related constants in the future.
    event MessageProcessed(bytes32 indexed msgHash, ProcessingStats stats);

    /// @dev The amount of gas that will be deducted from message.gasLimit before calculating the
    /// invocation gas limit. This value should be fine-tuned with production data.
    uint32 public constant GAS_RESERVE = 650_000;

    /// @dev The gas overhead for both receiving and invoking a message, as well as the proof
    /// calldata cost.
    /// This value should be fine-tuned with production data.
    uint32 public constant GAS_OVERHEAD = 120_000;

    /// @dev The amount of gas not to charge fee per cache operation.
    uint256 private constant _GAS_REFUND_PER_CACHE_OPERATION = 20_000;

    /// @dev The slot in transient storage of the call context. This is the keccak256 hash
    /// of "bridge.ctx_slot"
    bytes32 private constant _CTX_SLOT =
        0xe4ece82196de19aabe639620d7f716c433d1348f96ce727c9989a982dbadc2b9;

    /// @dev Gas limit for sending Ether.
    // - EOA gas used is < 21000
    // - For Loopring smart wallet, gas used is about 23000
    // - For Argent smart wallet on Ethereum, gas used is about 24000
    // - For Gnosis Safe wallet, gas used is about 28000
    uint256 private constant _SEND_ETHER_GAS_LIMIT = 35_000;

    /// @dev Place holder value when not using transient storage
    uint256 private constant _PLACEHOLDER = type(uint256).max;

    /// @notice The next message ID.
    /// @dev Slot 1.
    uint64 private __reserved1;
    uint64 public nextMessageId;

    /// @notice Mapping to store the status of a message from its hash.
    /// @dev Slot 2.
    mapping(bytes32 msgHash => Status status) public messageStatus;

    /// @dev Slots 3 and 4
    Context private __ctx;

    /// @dev Slot 5.
    uint256 private __reserved2;

    /// @dev Slot 6.
    uint256 private __reserved3;

    uint256[44] private __gap;

    error B_INVALID_CHAINID();
    error B_INVALID_CONTEXT();
    error B_INVALID_FEE();
    error B_INVALID_GAS_LIMIT();
    error B_INVALID_STATUS();
    error B_INVALID_USER();
    error B_INVALID_VALUE();
    error B_INSUFFICIENT_GAS();
    error B_MESSAGE_NOT_SENT();
    error B_PERMISSION_DENIED();
    error B_RETRY_FAILED();
    error B_SIGNAL_NOT_RECEIVED();

    modifier sameChain(uint64 _chainId) {
        if (_chainId != block.chainid) revert B_INVALID_CHAINID();
        _;
    }

    /// @notice Function to receive Ether.
    receive() external payable { }

    /// @notice Initializes the contract.
    /// @param _owner The owner of this contract. msg.sender will be used if this value is zero.
    /// @param _addressManager The address of the {AddressManager} contract.
    function init(address _owner, address _addressManager) external initializer {
        __Essential_init(_owner, _addressManager);
    }

    function init2() external onlyOwner reinitializer(2) {
        // reset some previously used slots for future reuse
        __reserved1 = 0;
        __reserved2 = 0;
        __reserved3 = 0;
    }

    /// @inheritdoc IBridge
    function sendMessage(Message calldata _message)
        external
        payable
        override
        whenNotPaused
        nonReentrant
        returns (bytes32 msgHash_, Message memory message_)
    {
        // Ensure the message owner is not null.
        if (_message.srcOwner == address(0) || _message.destOwner == address(0)) {
            revert B_INVALID_USER();
        }

        if (_message.gasLimit == 0) {
            if (_message.fee != 0) revert B_INVALID_FEE();
        } else if (_invocationGasLimit(_message, false) == 0) {
            revert B_INVALID_GAS_LIMIT();
        }

        // Check if the destination chain is enabled.
        (bool destChainEnabled,) = isDestChainEnabled(_message.destChainId);

        // Verify destination chain and to address.
        if (!destChainEnabled) revert B_INVALID_CHAINID();
        if (_message.destChainId == block.chainid) revert B_INVALID_CHAINID();

        // Ensure the sent value matches the expected amount.
        uint256 expectedAmount = _message.value + _message.fee;
        if (expectedAmount != msg.value) revert B_INVALID_VALUE();

        message_ = _message;

        // Configure message details and send signal to indicate message sending.
        message_.id = nextMessageId++;
        message_.from = msg.sender;
        message_.srcChainId = uint64(block.chainid);

        msgHash_ = hashMessage(message_);

        emit MessageSent(msgHash_, message_);
        ISignalService(resolve(LibStrings.B_SIGNAL_SERVICE, false)).sendSignal(msgHash_);
    }

    /// @inheritdoc IBridge
    function recallMessage(
        Message calldata _message,
        bytes calldata _proof
    )
        external
        whenNotPaused
        sameChain(_message.srcChainId)
        nonReentrant
    {
        bytes32 msgHash = hashMessage(_message);
        _checkStatus(msgHash, Status.NEW);

        address signalService = resolve(LibStrings.B_SIGNAL_SERVICE, false);

        if (!ISignalService(signalService).isSignalSent(address(this), msgHash)) {
            revert B_MESSAGE_NOT_SENT();
        }

        (bool received,) = _proveSignalReceived(
            signalService, signalForFailedMessage(msgHash), _message.destChainId, _proof
        );
        if (!received) revert B_SIGNAL_NOT_RECEIVED();

        _updateMessageStatus(msgHash, Status.RECALLED);

        // Execute the recall logic based on the contract's support for the
        // IRecallableSender interface
        if (_message.from.supportsInterface(type(IRecallableSender).interfaceId)) {
            _storeContext(msgHash, address(this), _message.srcChainId);

            // Perform recall
            IRecallableSender(_message.from).onMessageRecalled{ value: _message.value }(
                _message, msgHash
            );

            // Must reset the context after the message call
            _resetContext();
        } else {
            _message.srcOwner.sendEtherAndVerify(_message.value, _SEND_ETHER_GAS_LIMIT);
        }
    }

    /// @inheritdoc IBridge
    /// @dev This transaction's gas limit must not be smaller than:
    /// `(message.gasLimit - GAS_RESERVE) * 64 / 63 + GAS_RESERVE`,
    /// Or we can use a simplified rule: `tx.gaslimit = message.gaslimit * 102%`.
    function processMessage(
        Message calldata _message,
        bytes calldata _proof
    )
        external
        whenNotPaused
        sameChain(_message.destChainId)
        nonReentrant
    {
        uint256 gasStart = gasleft();

        // If the gas limit is set to zero, only the owner can process the message.
        if (_message.gasLimit == 0 && msg.sender != _message.destOwner) {
            revert B_PERMISSION_DENIED();
        }

        bytes32 msgHash = hashMessage(_message);
        _checkStatus(msgHash, Status.NEW);

        address signalService = resolve(LibStrings.B_SIGNAL_SERVICE, false);

        ProcessingStats memory stats;
        bool received;

        (received, stats.numCacheOps) =
            _proveSignalReceived(signalService, msgHash, _message.srcChainId, _proof);
        if (!received) revert B_SIGNAL_NOT_RECEIVED();

        uint256 refundAmount;
        if (
            _message.to == address(0) || _message.to == address(this)
                || _message.to == signalService
        ) {
            // Handle special addresses that don't require actual invocation but
            // mark message as DONE
            refundAmount = _message.value;
            _updateMessageStatus(msgHash, Status.DONE);
        } else {
            Status status = _invokeMessageCall(
                _message, msgHash, _invocationGasLimit(_message, true)
            ) ? Status.DONE : Status.RETRIABLE;
            _updateMessageStatus(msgHash, status);
        }

        if (_message.fee != 0) {
            refundAmount += _message.fee;

            if (msg.sender != _message.destOwner && _message.gasLimit != 0) {
                unchecked {
<<<<<<< HEAD
                    uint256 refund = stats.numCacheOps * _GAS_REFUND_PER_CACHE_OPERATION;
                    stats.gasUsedInFeeCalc = uint32(GAS_OVERHEAD + gasStart - gasleft());
                    uint256 gasCharged = refund.max(stats.gasUsedInFeeCalc) - refund;
=======
                    uint256 refund = numCacheOps * _GAS_REFUND_PER_CACHE_OPERATION;
                    stats.gasUsedInFeeCalc = GAS_OVERHEAD + stats.start - gasleft();

                    uint256 gasCharged = stats.gasUsedInFeeCalc.max(refund) - refund;
>>>>>>> fb9334c3
                    uint256 maxFee = gasCharged * _message.fee / _message.gasLimit;
                    uint256 baseFee = gasCharged * block.basefee;
                    uint256 fee =
                        (baseFee >= maxFee ? maxFee : (maxFee + baseFee) >> 1).min(_message.fee);

                    refundAmount -= fee;
                    msg.sender.sendEtherAndVerify(fee, _SEND_ETHER_GAS_LIMIT);
                }
            }
        }

        _message.destOwner.sendEtherAndVerify(refundAmount, _SEND_ETHER_GAS_LIMIT);

        stats.proofSize = uint32(_proof.length);
        emit MessageProcessed(msgHash, stats);
    }

    /// @inheritdoc IBridge
    function retryMessage(
        Message calldata _message,
        bool _isLastAttempt
    )
        external
        whenNotPaused
        sameChain(_message.destChainId)
        nonReentrant
    {
        bytes32 msgHash = hashMessage(_message);
        _checkStatus(msgHash, Status.RETRIABLE);

        uint256 invocationGasLimit;
        if (msg.sender != _message.destOwner) {
            if (_message.gasLimit == 0 || _isLastAttempt) revert B_PERMISSION_DENIED();
            invocationGasLimit = _invocationGasLimit(_message, true);
        } else {
            // The owner uses all gas left in message invocation
            invocationGasLimit = gasleft();
        }

        // Attempt to invoke the messageCall.
        if (_invokeMessageCall(_message, msgHash, invocationGasLimit)) {
            _updateMessageStatus(msgHash, Status.DONE);
        } else if (_isLastAttempt) {
            _updateMessageStatus(msgHash, Status.FAILED);

            ISignalService(resolve(LibStrings.B_SIGNAL_SERVICE, false)).sendSignal(
                signalForFailedMessage(msgHash)
            );
        } else {
            revert B_RETRY_FAILED();
        }
    }

    /// @inheritdoc IBridge
    function failMessage(Message calldata _message)
        external
        whenNotPaused
        sameChain(_message.destChainId)
        nonReentrant
    {
        if (msg.sender != _message.destOwner) revert B_PERMISSION_DENIED();

        bytes32 msgHash = hashMessage(_message);
        _checkStatus(msgHash, Status.RETRIABLE);

        _updateMessageStatus(msgHash, Status.FAILED);
        ISignalService(resolve(LibStrings.B_SIGNAL_SERVICE, false)).sendSignal(
            signalForFailedMessage(msgHash)
        );
    }

    /// @inheritdoc IBridge
    function isMessageSent(Message calldata _message) external view returns (bool) {
        if (_message.srcChainId != block.chainid) return false;
        return ISignalService(resolve(LibStrings.B_SIGNAL_SERVICE, false)).isSignalSent({
            _app: address(this),
            _signal: hashMessage(_message)
        });
    }

    /// @notice Checks if a msgHash has failed on its destination chain.
    /// This is the 'readonly' version of proveMessageFailed.
    /// @param _message The message.
    /// @param _proof The merkle inclusion proof.
    /// @return true if the message has failed, false otherwise.
    function isMessageFailed(
        Message calldata _message,
        bytes calldata _proof
    )
        external
        view
        returns (bool)
    {
        if (_message.srcChainId != block.chainid) return false;

        return _isSignalReceived(
            resolve(LibStrings.B_SIGNAL_SERVICE, false),
            signalForFailedMessage(hashMessage(_message)),
            _message.destChainId,
            _proof
        );
    }

    /// @notice Checks if a msgHash has been received on its source chain.
    /// This is the 'readonly' version of proveMessageReceived.
    /// @param _message The message.
    /// @param _proof The merkle inclusion proof.
    /// @return true if the message has been received, false otherwise.
    function isMessageReceived(
        Message calldata _message,
        bytes calldata _proof
    )
        external
        view
        returns (bool)
    {
        if (_message.destChainId != block.chainid) return false;
        return _isSignalReceived(
            resolve(LibStrings.B_SIGNAL_SERVICE, false),
            hashMessage(_message),
            _message.srcChainId,
            _proof
        );
    }

    /// @notice Checks if the destination chain is enabled.
    /// @param _chainId The destination chain ID.
    /// @return enabled_ True if the destination chain is enabled.
    /// @return destBridge_ The bridge of the destination chain.
    function isDestChainEnabled(uint64 _chainId)
        public
        view
        returns (bool enabled_, address destBridge_)
    {
        destBridge_ = resolve(_chainId, "bridge", true);
        enabled_ = destBridge_ != address(0);
    }

    /// @notice Gets the current context.
    /// @inheritdoc IBridge
    function context() external view returns (Context memory ctx_) {
        ctx_ = _loadContext();
        if (ctx_.msgHash == 0 || ctx_.msgHash == bytes32(_PLACEHOLDER)) {
            revert B_INVALID_CONTEXT();
        }
    }

    /// @inheritdoc IBridge
    function hashMessage(Message memory _message) public pure returns (bytes32) {
        return keccak256(abi.encode("TAIKO_MESSAGE", _message));
    }

    /// @notice Returns a signal representing a failed/recalled message.
    /// @param _msgHash The message hash.
    /// @return The failed representation of it as bytes32.
    function signalForFailedMessage(bytes32 _msgHash) public pure returns (bytes32) {
        return _msgHash ^ bytes32(uint256(Status.FAILED));
    }

    /// @notice Returns the minimal gas limit required for sending a given message.
    /// @param _message The message.
    /// @return The minimal gas limit required for sending this message.
    function getMessageMinGasLimit(Message calldata _message) public pure returns (uint32) {
        unchecked {
            // Message struct takes 7*32=224 bytes + a variable length array.
            // Since ABI.encode pads data to multiples of 32 bytes, we over-charge 32 bytes
            return GAS_RESERVE + uint32((_message.data.length + 256) >> 4);
        }
    }

    /// @notice Checks if the given address can pause and/or unpause the bridge.
    /// @dev Considering that the watchdog is a hot wallet, in case its private key is leaked, we
    /// only allow watchdog to pause the bridge, but does not allow it to unpause the bridge.
    function _authorizePause(address addr, bool toPause) internal view override {
        // Owenr and chain_pauser can pause/unpause the bridge.
        if (addr == owner() || addr == resolve(LibStrings.B_CHAIN_PAUSER, true)) return;

        // bridge_watchdog can pause the bridge, but cannot unpause it.
        if (toPause && addr == resolve(LibStrings.B_BRIDGE_WATCHDOG, true)) return;

        revert RESOLVER_DENIED();
    }

    /// @notice Invokes a call message on the Bridge.
    /// @param _message The call message to be invoked.
    /// @param _msgHash The hash of the message.
    /// @return success_ A boolean value indicating whether the message call was successful.
    /// @dev This function updates the context in the state before and after the
    /// message call.
    function _invokeMessageCall(
        Message calldata _message,
        bytes32 _msgHash,
        uint256 _gasLimit
    )
        private
        returns (bool success_)
    {
        assert(_message.from != address(this));

        if (_gasLimit == 0) return false;

        if (
            _message.data.length >= 4 // msg can be empty
                && bytes4(_message.data) != IMessageInvocable.onMessageInvocation.selector
                && _message.to.isContract()
        ) return false;

        _storeContext(_msgHash, _message.from, _message.srcChainId);
        success_ = _message.to.sendEther(_message.value, _gasLimit, _message.data);
        _resetContext();
    }

    /// @notice Updates the status of a bridge message.
    /// @dev If the new status is different from the current status in the
    /// mapping, the status is updated and an event is emitted.
    /// @param _msgHash The hash of the message.
    /// @param _status The new status of the message.
    function _updateMessageStatus(bytes32 _msgHash, Status _status) private {
        if (messageStatus[_msgHash] == _status) revert B_INVALID_STATUS();
        messageStatus[_msgHash] = _status;
        emit MessageStatusChanged(_msgHash, _status);
    }

    /// @notice Resets the call context
    function _resetContext() private {
        if (LibNetwork.isDencunSupported(block.chainid)) {
            _storeContext(bytes32(0), address(0), uint64(0));
        } else {
            _storeContext(
                bytes32(_PLACEHOLDER), address(uint160(_PLACEHOLDER)), uint64(_PLACEHOLDER)
            );
        }
    }

    /// @notice Stores the call context
    /// @param _msgHash The message hash.
    /// @param _from The sender's address.
    /// @param _srcChainId The source chain ID.
    function _storeContext(bytes32 _msgHash, address _from, uint64 _srcChainId) private {
        if (LibNetwork.isDencunSupported(block.chainid)) {
            assembly {
                tstore(_CTX_SLOT, _msgHash)
                tstore(add(_CTX_SLOT, 1), _from)
                tstore(add(_CTX_SLOT, 2), _srcChainId)
            }
        } else {
            __ctx = Context(_msgHash, _from, _srcChainId);
        }
    }

    /// @notice Loads and returns the call context.
    /// @return ctx_ The call context.
    function _loadContext() private view returns (Context memory) {
        if (LibNetwork.isDencunSupported(block.chainid)) {
            bytes32 msgHash;
            address from;
            uint64 srcChainId;
            assembly {
                msgHash := tload(_CTX_SLOT)
                from := tload(add(_CTX_SLOT, 1))
                srcChainId := tload(add(_CTX_SLOT, 2))
            }
            return Context(msgHash, from, srcChainId);
        } else {
            return __ctx;
        }
    }

    /// @notice Checks if the signal was received and caches cross-chain data if requested.
    /// @param _signalService The signal service address.
    /// @param _signal The signal.
    /// @param _chainId The ID of the chain the signal is stored on.
    /// @param _proof The merkle inclusion proof.
    /// @return success_ true if the message was received.
    /// @return numCacheOps_ Num of cached items
    function _proveSignalReceived(
        address _signalService,
        bytes32 _signal,
        uint64 _chainId,
        bytes calldata _proof
    )
        private
        returns (bool success_, uint32 numCacheOps_)
    {
        try ISignalService(_signalService).proveSignalReceived(
            _chainId, resolve(_chainId, "bridge", false), _signal, _proof
        ) returns (uint256 numCacheOps) {
            numCacheOps_ = uint32(numCacheOps);
            success_ = true;
        } catch {
            success_ = false;
        }
    }

    /// @notice Checks if the signal was received.
    /// This is the 'readonly' version of _proveSignalReceived.
    /// @param _signalService The signal service address.
    /// @param _signal The signal.
    /// @param _chainId The ID of the chain the signal is stored on.
    /// @param _proof The merkle inclusion proof.
    /// @return true if the message was received.
    function _isSignalReceived(
        address _signalService,
        bytes32 _signal,
        uint64 _chainId,
        bytes calldata _proof
    )
        private
        view
        returns (bool)
    {
        try ISignalService(_signalService).verifySignalReceived(
            _chainId, resolve(_chainId, "bridge", false), _signal, _proof
        ) {
            return true;
        } catch {
            return false;
        }
    }

    function _invocationGasLimit(
        Message calldata _message,
        bool _checkThe63Over64Rule
    )
        private
        view
        returns (uint256 gasLimit_)
    {
        unchecked {
            uint256 minGasRequired = getMessageMinGasLimit(_message);
            gasLimit_ = minGasRequired.max(_message.gasLimit) - minGasRequired;
        }

        if (_checkThe63Over64Rule && (gasleft() * 63) >> 6 < gasLimit_) {
            revert B_INSUFFICIENT_GAS();
        }
    }

    function _checkStatus(bytes32 _msgHash, Status _expectedStatus) private view {
        if (messageStatus[_msgHash] != _expectedStatus) revert B_INVALID_STATUS();
    }
}<|MERGE_RESOLUTION|>--- conflicted
+++ resolved
@@ -250,16 +250,9 @@
 
             if (msg.sender != _message.destOwner && _message.gasLimit != 0) {
                 unchecked {
-<<<<<<< HEAD
                     uint256 refund = stats.numCacheOps * _GAS_REFUND_PER_CACHE_OPERATION;
                     stats.gasUsedInFeeCalc = uint32(GAS_OVERHEAD + gasStart - gasleft());
                     uint256 gasCharged = refund.max(stats.gasUsedInFeeCalc) - refund;
-=======
-                    uint256 refund = numCacheOps * _GAS_REFUND_PER_CACHE_OPERATION;
-                    stats.gasUsedInFeeCalc = GAS_OVERHEAD + stats.start - gasleft();
-
-                    uint256 gasCharged = stats.gasUsedInFeeCalc.max(refund) - refund;
->>>>>>> fb9334c3
                     uint256 maxFee = gasCharged * _message.fee / _message.gasLimit;
                     uint256 baseFee = gasCharged * block.basefee;
                     uint256 fee =
