// SPDX-License-Identifier: MIT
//  _____     _ _         _         _
// |_   _|_ _(_) |_____  | |   __ _| |__ ___
//   | |/ _` | | / / _ \ | |__/ _` | '_ (_-<
//   |_|\__,_|_|_\_\___/ |____\__,_|_.__/__/

pragma solidity ^0.8.20;

import { SafeERC20Upgradeable } from
    "@openzeppelin/contracts-upgradeable/token/ERC20/utils/SafeERC20Upgradeable.sol";
import { Create2Upgradeable } from
    "@openzeppelin/contracts-upgradeable/utils/Create2Upgradeable.sol";
import { EssentialContract } from "../common/EssentialContract.sol";
import { Proxied } from "../common/Proxied.sol";
import { LibAddress } from "../libs/LibAddress.sol";
import { BridgeErrors } from "./BridgeErrors.sol";

/**
<<<<<<< HEAD
 * @title EtherVault
 * @notice This contract is initialized with 2^128 Ether and allows authorized
 * addresses
 * to release Ether. Only the contract owner can authorize or deauthorize
 * addresses.
=======
 * This contract is initialized with 2^128 Ether and allows authorized addresses
 * to release Ether.
 * @dev Only the contract owner can authorize or deauthorize addresses.
>>>>>>> fbbc4177
 */
contract EtherVault is EssentialContract, BridgeErrors {
    using LibAddress for address;

    mapping(address addr => bool isAuthorized) private _authorizedAddrs; // Authorized
        // addresses
    uint256[49] private __gap;

    event Authorized(address indexed addr, bool authorized);
    event EtherReleased(address indexed to, uint256 amount);

    modifier onlyAuthorized() {
        // Ensure the caller is authorized to perform the action
        if (!isAuthorized(msg.sender)) {
            revert B_EV_NOT_AUTHORIZED();
        }
        _;
    }

    /**
     * @notice Function to receive Ether. Only authorized addresses can send
     * Ether
     * to the contract.
     */
    receive() external payable {
        // EthVault's balance must == 0 OR the sender isAuthorized.
        if (address(this).balance != 0 && !isAuthorized(msg.sender)) {
            revert B_EV_NOT_AUTHORIZED();
        }
    }

    /**
     * @notice Initialize the contract with an address manager.
     * @param addressManager The address of the address manager.
     */
    function init(address addressManager) external initializer {
        EssentialContract._init(addressManager);
    }

    /**
     * @notice Transfer Ether from EtherVault to a designated address, checking
     * that the sender is authorized.
     * @param recipient Address to receive Ether.
     * @param amount Amount of Ether to send.
     */
    function releaseEther(
        address recipient,
        uint256 amount
    )
        public
        onlyAuthorized
        nonReentrant
    {
        if (amount == 0) return;
        if (recipient == address(0)) {
            revert B_EV_DO_NOT_BURN();
        }
        recipient.sendEther(amount);
        emit EtherReleased(recipient, amount);
    }

    /**
     * @notice Set the authorized status of an address. Only the owner can call
     * this.
     * @param addr Address to set the authorized status of.
     * @param authorized Authorized status to set.
     */
    function authorize(address addr, bool authorized) public onlyOwner {
        if (addr == address(0) || _authorizedAddrs[addr] == authorized) {
            revert B_EV_PARAM();
        }
        _authorizedAddrs[addr] = authorized;
        emit Authorized(addr, authorized);
    }

    /**
     * @notice Get the authorized status of an address.
     * @param addr Address to get the authorized status of.
     * @return Returns true if the address is authorized, false otherwise.
     */
    function isAuthorized(address addr) public view returns (bool) {
        return _authorizedAddrs[addr];
    }
}

/**
 * @title ProxiedEtherVault
 * @dev Proxied version of the EtherVault contract.
 */
contract ProxiedEtherVault is Proxied, EtherVault { }<|MERGE_RESOLUTION|>--- conflicted
+++ resolved
@@ -16,17 +16,11 @@
 import { BridgeErrors } from "./BridgeErrors.sol";
 
 /**
-<<<<<<< HEAD
  * @title EtherVault
  * @notice This contract is initialized with 2^128 Ether and allows authorized
  * addresses
  * to release Ether. Only the contract owner can authorize or deauthorize
  * addresses.
-=======
- * This contract is initialized with 2^128 Ether and allows authorized addresses
- * to release Ether.
- * @dev Only the contract owner can authorize or deauthorize addresses.
->>>>>>> fbbc4177
  */
 contract EtherVault is EssentialContract, BridgeErrors {
     using LibAddress for address;
