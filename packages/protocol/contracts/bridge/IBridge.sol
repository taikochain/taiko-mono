// SPDX-License-Identifier: MIT
//
// ╭━━━━╮╱╱╭╮╱╱╱╱╱╭╮╱╱╱╱╱╭╮
// ┃╭╮╭╮┃╱╱┃┃╱╱╱╱╱┃┃╱╱╱╱╱┃┃
// ╰╯┃┃┣┻━┳┫┃╭┳━━╮┃┃╱╱╭━━┫╰━┳━━╮
// ╱╱┃┃┃╭╮┣┫╰╯┫╭╮┃┃┃╱╭┫╭╮┃╭╮┃━━┫
// ╱╱┃┃┃╭╮┃┃╭╮┫╰╯┃┃╰━╯┃╭╮┃╰╯┣━━┃
// ╱╱╰╯╰╯╰┻┻╯╰┻━━╯╰━━━┻╯╰┻━━┻━━╯
pragma solidity ^0.8.9;

/// @author dantaik <dan@taiko.xyz>
/// @dev Cross-chain Ether are held by Bridges, not TokenVaults.
interface IBridge {
    enum MessageStatus {
        NEW,
        RETRIABLE,
        DONE
    }

    struct Message {
        uint256 id; // auto filled
        address sender; // auto filled
        uint256 srcChainId; // auto filled
        uint256 destChainId;
        address owner;
        address to; // target address on destChain
        address refundAddress; // address to refund gas/ether to, if address(0), refunds to owner
        uint256 depositValue; // value to be deposited at "to" address
        uint256 callValue; // value to be called on destChain
<<<<<<< HEAD
        uint256 maxProcessingFee; // * maximum processing fee sender is willing to pay ?
        uint256 gasLimit; // * How is this set?
        uint256 gasPrice; // Same as above?
=======
        uint256 maxProcessingFee; // * maximum processing fee sender is willing to pay
        uint256 gasLimit;
>>>>>>> c9968991
        bytes data; // calldata
        string memo;
    }

    struct Context {
        bytes32 mhash; // messageHash
        address sender;
        uint256 srcChainId;
    }

    /// @dev Sends a message to the destination chain and takes custody
    /// of Ether required in this contract. All extra Ether will be refunded.
    function sendMessage(Message memory message)
        external
        payable
        returns (bytes32 mhash);

    function context() external view returns (Context memory context);
}<|MERGE_RESOLUTION|>--- conflicted
+++ resolved
@@ -27,14 +27,8 @@
         address refundAddress; // address to refund gas/ether to, if address(0), refunds to owner
         uint256 depositValue; // value to be deposited at "to" address
         uint256 callValue; // value to be called on destChain
-<<<<<<< HEAD
-        uint256 maxProcessingFee; // * maximum processing fee sender is willing to pay ?
-        uint256 gasLimit; // * How is this set?
-        uint256 gasPrice; // Same as above?
-=======
-        uint256 maxProcessingFee; // * maximum processing fee sender is willing to pay
+        uint256 maxProcessingFee; // maximum processing fee sender is willing to pay
         uint256 gasLimit;
->>>>>>> c9968991
         bytes data; // calldata
         string memo;
     }
