// SPDX-License-Identifier: MIT
pragma solidity 0.8.24;

import "../common/EssentialContract.sol";
import "../common/LibStrings.sol";
import "../libs/LibMath.sol";
import "./IQuotaManager.sol";

/// @title QuotaManager
/// @dev An implementation of IQuotaManager for Ether and ERC20 tokens.
/// @custom:security-contact security@taiko.xyz
contract QuotaManager is EssentialContract, IQuotaManager {
    using LibMath for uint256;

    struct Quota {
        uint48 updatedAt;
        uint104 quota;
        uint104 available;
    }

    mapping(address token => Quota tokenLimit) public tokenQuota;
    uint24 public quotaPeriod;

    uint256[48] private __gap;

    event QuotaUpdated(address indexed token, uint256 oldQuota, uint256 newQuota);
    event QuotaPeriodUpdated(uint256 quotaPeriod);

    error QM_INVALID_PARAM();
    error QM_OUT_OF_QUOTA();

    /// @notice Initializes the contract.
    /// @param _owner The owner of this contract. msg.sender will be used if this value is zero.
    /// @param _addressManager The address of the {AddressManager} contract.
    /// @param _quotaPeriod The time required to restore all quota.
    function init(
        address _owner,
        address _addressManager,
        uint24 _quotaPeriod
    )
        external
        initializer
    {
        __Essential_init(_owner, _addressManager);
        _setQuotaPeriod(_quotaPeriod);
    }

    /// @notice Updates the daily quota for a given address.
    /// @param _token The token address with Ether represented by address(0).
    /// @param _quota The new quota for the defined period.
    function updateQuota(address _token, uint104 _quota) external onlyOwner whenNotPaused {
<<<<<<< HEAD
        emit QuotaUpdated(_token, tokenQuota[_token].quota, _quota);
        tokenQuota[_token] = Quota(0, _quota, _quota);
    }

    function setQuotaPeriod(uint24 _quotaPeriod) external onlyOwner whenNotPaused {
        _setQuotaPeriod(_quotaPeriod);
=======
        uint104 currQuota = tokenQuota[_token].quota;
        if (_quota == currQuota) revert QM_INVALID_PARAM();

        emit QuotaUpdated(_token, currQuota, _quota);
        tokenQuota[_token].quota = _quota;
>>>>>>> 1f2f131d
    }

    /// @inheritdoc IQuotaManager
    function consumeQuota(
        address _token,
        uint256 _amount
    )
        external
        whenNotPaused
        onlyFromNamedEither(LibStrings.B_BRIDGE, LibStrings.B_ERC20_VAULT)
    {
        uint256 available = availableQuota(_token, 0);
        if (available == type(uint256).max) return;
        if (available < _amount) revert QM_OUT_OF_QUOTA();

        unchecked {
            available -= _amount;
        }
        tokenQuota[_token].available = uint104(available);
        tokenQuota[_token].updatedAt = uint48(block.timestamp);
    }

    /// @notice Returns the available quota for a given token.
    /// @param _token The token address with Ether represented by address(0).
    /// @param _leap Amount of seconds in the future.
    /// @return The available quota.
    function availableQuota(address _token, uint256 _leap) public view returns (uint256) {
        Quota memory q = tokenQuota[_token];
        if (q.quota == 0) return type(uint256).max;
        if (q.updatedAt == 0) return q.quota;

        uint256 issuance = q.quota * (block.timestamp + _leap - q.updatedAt) / quotaPeriod;
        return (issuance + q.available).min(q.quota);
    }

    function _setQuotaPeriod(uint24 _quotaPeriod) private {
        if (_quotaPeriod == 0) revert QM_INVALID_PARAM();
        quotaPeriod = _quotaPeriod;
        emit QuotaPeriodUpdated(_quotaPeriod);
    }
}<|MERGE_RESOLUTION|>--- conflicted
+++ resolved
@@ -49,20 +49,12 @@
     /// @param _token The token address with Ether represented by address(0).
     /// @param _quota The new quota for the defined period.
     function updateQuota(address _token, uint104 _quota) external onlyOwner whenNotPaused {
-<<<<<<< HEAD
         emit QuotaUpdated(_token, tokenQuota[_token].quota, _quota);
         tokenQuota[_token] = Quota(0, _quota, _quota);
     }
 
     function setQuotaPeriod(uint24 _quotaPeriod) external onlyOwner whenNotPaused {
         _setQuotaPeriod(_quotaPeriod);
-=======
-        uint104 currQuota = tokenQuota[_token].quota;
-        if (_quota == currQuota) revert QM_INVALID_PARAM();
-
-        emit QuotaUpdated(_token, currQuota, _quota);
-        tokenQuota[_token].quota = _quota;
->>>>>>> 1f2f131d
     }
 
     /// @inheritdoc IQuotaManager
