--- conflicted
+++ resolved
@@ -44,30 +44,9 @@
         config.proofTimeCap = 4 seconds;
         config.bootstrapDiscountHalvingPeriod = 1 seconds;
         config.enableTokenomics = false;
-<<<<<<< HEAD
-        config.enablePublicInputsCheck = false;
+        config.skipZKPVerification = true;
         config.claimAuctionWindowInSeconds = 15 seconds;
         config.baseClaimHoldTimeInSeconds = 30 minutes;
         config.claimAuctionDelayInSeconds = 5 seconds;
     }
-
-    function verifyZKP(
-        string memory /*verifierId*/,
-        bytes calldata /*zkproof*/,
-        bytes32 /*instance*/
-    ) public pure override returns (bool) {
-        return true;
-    }
-
-    function verifyMKP(
-        bytes memory /*key*/,
-        bytes memory /*value*/,
-        bytes memory /*proof*/,
-        bytes32 /*root*/
-    ) public pure override returns (bool) {
-        return true;
-=======
-        config.skipZKPVerification = true;
->>>>>>> 18b4588f
-    }
 }