--- conflicted
+++ resolved
@@ -29,12 +29,6 @@
         config.maxBytesPerTxList = 120000;
         config.minTxGasLimit = 21000;
 
-        // Moving average factors
-<<<<<<< HEAD
-=======
-        config.feeBaseMAF = 1024;
-
->>>>>>> e18bf920
         config.enableTokenomics = true;
         config.skipZKPVerification = true;
     }
