--- conflicted
+++ resolved
@@ -45,10 +45,6 @@
         config.blockTimeCap = 48 seconds;
         config.proofTimeCap = 5 seconds;
         config.bootstrapDiscountHalvingPeriod = 1 seconds;
-<<<<<<< HEAD
-        config.proverRewardRandomizedPercentage = 0;
-=======
->>>>>>> 15ab0bb0
         config.enableTokenomics = true;
         config.enablePublicInputsCheck = false;
         config.enableAnchorValidation = false;
