--- conflicted
+++ resolved
@@ -51,10 +51,6 @@
         config.proverRewardRandomizedPercentage = 0;
         config.enableTokenomics = true;
         config.enablePublicInputsCheck = true;
-<<<<<<< HEAD
-=======
-        config.enableAnchorValidation = true;
->>>>>>> d8610d6d
         config.enableOracleProver = false;
     }
 }