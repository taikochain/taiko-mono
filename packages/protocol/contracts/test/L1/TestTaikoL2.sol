// SPDX-License-Identifier: MIT
//  _____     _ _         _         _
// |_   _|_ _(_) |_____  | |   __ _| |__ ___
//   | |/ _` | | / / _ \ | |__/ _` | '_ (_-<
//   |_|\__,_|_|_\_\___/ |____\__,_|_.__/__/

pragma solidity ^0.8.18;

import "../../L2/TaikoL2.sol";

contract TestTaikoL2 is TaikoL2 {
    constructor(address _addressManager) TaikoL2(_addressManager) {}

    function getConfig()
        public
        pure
        override
        returns (TaikoData.Config memory config)
    {
        config.chainId = 167;
        // up to 2048 pending blocks
        config.maxNumBlocks = 4;
        config.blockHashHistory = 3;
        // This number is calculated from maxNumBlocks to make
        // the 'the maximum value of the multiplier' close to 20.0
        config.zkProofsPerBlock = 1;
        config.maxVerificationsPerTx = 2;
        config.commitConfirmations = 1;
        config.maxProofsPerForkChoice = 5;
        config.blockMaxGasLimit = 30000000; // TODO
        config.maxTransactionsPerBlock = 20; // TODO
        config.maxBytesPerTxList = 10240; // TODO
        config.minTxGasLimit = 21000; // TODO
        config.anchorTxGasLimit = 250000;
        config.slotSmoothingFactor = 590000;
        config.rewardBurnBips = 100; // 100 basis points or 1%
        config.proposerDepositPctg = 25; // 25%

        // Moving average factors
        config.feeBaseMAF = 1024;
        config.blockTimeMAF = 64;
        config.proofTimeMAF = 64;

        config.rewardMultiplierPctg = 400; // 400%
        config.feeGracePeriodPctg = 125; // 125%
        config.feeMaxPeriodPctg = 375; // 375%
        config.blockTimeCap = 48 seconds;
        config.proofTimeCap = 60 minutes;
        config.bootstrapDiscountHalvingPeriod = 180 days;
        config.initialUncleDelay = 1 minutes;
        config.proverRewardRandomizedPercentage = 0;
        config.enableTokenomics = true;
        config.enablePublicInputsCheck = false;
<<<<<<< HEAD
=======
        config.enableAnchorValidation = false;
>>>>>>> d8610d6d
        config.enableOracleProver = false;
    }
}<|MERGE_RESOLUTION|>--- conflicted
+++ resolved
@@ -51,10 +51,6 @@
         config.proverRewardRandomizedPercentage = 0;
         config.enableTokenomics = true;
         config.enablePublicInputsCheck = false;
-<<<<<<< HEAD
-=======
-        config.enableAnchorValidation = false;
->>>>>>> d8610d6d
         config.enableOracleProver = false;
     }
 }