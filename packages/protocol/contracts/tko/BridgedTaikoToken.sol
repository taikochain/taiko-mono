--- conflicted
+++ resolved
@@ -11,17 +11,10 @@
 contract BridgedTaikoToken is TaikoTokenBase, IBridgedERC20 {
     /// @notice Initializes the contract.
     /// @param _owner The owner of this contract. msg.sender will be used if this value is zero.
-<<<<<<< HEAD
-    /// @param _addressManager The address manager address.
-    function init(address _owner, address _addressManager) external initializer {
-        __Essential_init(_owner, _addressManager);
-        __ERC20_init("Taiko Token", "TAIKO");
-=======
     /// @param _sharedAddressManager The address manager address.
     function init(address _owner, address _sharedAddressManager) external initializer {
         __Essential_init(_owner, _sharedAddressManager);
-        __ERC20_init("Taiko Token", "TKO");
->>>>>>> 1d5a6ff1
+        __ERC20_init("Taiko Token", "TAIKO");
         __ERC20Votes_init();
         __ERC20Permit_init("Taiko Token");
     }
