// SPDX-License-Identifier: MIT
//
// ╭━━━━╮╱╱╭╮╱╱╱╱╱╭╮╱╱╱╱╱╭╮
// ┃╭╮╭╮┃╱╱┃┃╱╱╱╱╱┃┃╱╱╱╱╱┃┃
// ╰╯┃┃┣┻━┳┫┃╭┳━━╮┃┃╱╱╭━━┫╰━┳━━╮
// ╱╱┃┃┃╭╮┣┫╰╯┫╭╮┃┃┃╱╭┫╭╮┃╭╮┃━━┫
// ╱╱┃┃┃╭╮┃┃╭╮┫╰╯┃┃╰━╯┃╭╮┃╰╯┣━━┃
// ╱╱╰╯╰╯╰┻┻╯╰┻━━╯╰━━━┻╯╰┻━━┻━━╯
pragma solidity ^0.8.9;

/// @author dantaik <dan@taiko.xyz>
library LibConstants {
    // https://github.com/ethereum-lists/chains/pull/1611
    bool public constant TAIKO_ENABLE_GAS_LIMIT_BASED_TUNING = false;
    uint256 public constant TAIKO_CHAIN_ID = 167;
    uint256 public constant TAIKO_BLOCK_BUFFER_SIZE = 2049; // up to 2048 pending blocks
    uint256 public constant TAIKO_FEE_PREMIUM_LAMDA = 100; // TODO
    uint256 public constant TAIKO_FEE_PREMIUM_PHI =
        (TAIKO_BLOCK_BUFFER_SIZE + TAIKO_FEE_PREMIUM_LAMDA - 1) *
            (TAIKO_BLOCK_BUFFER_SIZE + TAIKO_FEE_PREMIUM_LAMDA - 2);

<<<<<<< HEAD
    uint64 public constant TAIKO_FEE_MAX_MULTIPLIER = 400; // 400%
=======
    uint64 public constant TAIKO_FEE_MULTIPLIER = 400; // 400%
>>>>>>> 4e6faeb1
    uint64 public constant TAIKO_FEE_GRACE_PERIOD = 125; // 125%
    uint64 public constant TAIKO_FEE_MAX_PERIOD = 375; // 375%

    uint256 public constant TAIKO_MAX_FINALIZATIONS_PER_TX = 20;
    uint256 public constant TAIKO_COMMIT_DELAY_CONFIRMATIONS = 4;
    uint256 public constant TAIKO_MAX_PROOFS_PER_FORK_CHOICE = 5;
    uint256 public constant TAIKO_BLOCK_REWARD_MAX_FACTOR = 4;
    uint256 public constant TAIKO_BLOCK_MIN_GAS_LIMIT = 300000; // TODO
    uint256 public constant TAIKO_BLOCK_MAX_GAS_LIMIT = 5000000; // TODO
    uint256 public constant TAIKO_BLOCK_MAX_TXS = 20; // TODO
    bytes32 public constant TAIKO_BLOCK_DEADEND_HASH = bytes32(uint256(1));

    uint256 public constant TAIKO_TXLIST_MAX_BYTES = 10240; // TODO
    uint256 public constant TAIKO_TX_MIN_GAS_LIMIT = 21000; // TODO
    uint256 public constant TAIKO_REWARD_BURN_POINTS = 100; // 1%

    // Taiko L2 releated constants
    uint256 public constant V1_ANCHOR_TX_GAS_LIMIT = 250000;

    bytes4 public constant V1_ANCHOR_TX_SELECTOR =
        bytes4(keccak256("anchor(uint256,bytes32)"));

    bytes32 public constant V1_INVALIDATE_BLOCK_LOG_TOPIC =
        keccak256("BlockInvalidated(bytes32)");
}<|MERGE_RESOLUTION|>--- conflicted
+++ resolved
@@ -19,11 +19,7 @@
         (TAIKO_BLOCK_BUFFER_SIZE + TAIKO_FEE_PREMIUM_LAMDA - 1) *
             (TAIKO_BLOCK_BUFFER_SIZE + TAIKO_FEE_PREMIUM_LAMDA - 2);
 
-<<<<<<< HEAD
-    uint64 public constant TAIKO_FEE_MAX_MULTIPLIER = 400; // 400%
-=======
     uint64 public constant TAIKO_FEE_MULTIPLIER = 400; // 400%
->>>>>>> 4e6faeb1
     uint64 public constant TAIKO_FEE_GRACE_PERIOD = 125; // 125%
     uint64 public constant TAIKO_FEE_MAX_PERIOD = 375; // 375%
 
