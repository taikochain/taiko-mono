// SPDX-License-Identifier: MIT
//
// ╭━━━━╮╱╱╭╮╱╱╱╱╱╭╮╱╱╱╱╱╭╮
// ┃╭╮╭╮┃╱╱┃┃╱╱╱╱╱┃┃╱╱╱╱╱┃┃
// ╰╯┃┃┣┻━┳┫┃╭┳━━╮┃┃╱╱╭━━┫╰━┳━━╮
// ╱╱┃┃┃╭╮┣┫╰╯┫╭╮┃┃┃╱╭┫╭╮┃╭╮┃━━┫
// ╱╱┃┃┃╭╮┃┃╭╮┫╰╯┃┃╰━╯┃╭╮┃╰╯┣━━┃
// ╱╱╰╯╰╯╰┻┻╯╰┻━━╯╰━━━┻╯╰┻━━┻━━╯
pragma solidity ^0.8.9;

/// @author dantaik <dan@taiko.xyz>
library LibConstants {
    // https://github.com/ethereum-lists/chains/pull/1611
    uint256 public constant K_CHAIN_ID = 167;
    // up to 2048 pending blocks
    uint256 public constant K_MAX_NUM_BLOCKS = 2049;
    // This number is calculated from K_MAX_NUM_BLOCKS to make
    // the 'the maximum value of the multiplier' close to 20.0
    uint256 public constant K_FEE_PREMIUM_LAMDA = 590;
    uint256 public constant K_ZKPROOFS_PER_BLOCK = 1;
    uint256 public constant K_VERIFICATION_DELAY = 60 minutes;
    uint256 public constant K_MAX_VERIFICATIONS_PER_TX = 20;
    uint256 public constant K_COMMIT_DELAY_CONFIRMS = 4;
    uint256 public constant K_MAX_PROOFS_PER_FORK_CHOICE = 5;
    uint256 public constant K_BLOCK_MAX_GAS_LIMIT = 5000000; // TODO
    uint256 public constant K_BLOCK_MAX_TXS = 20; // TODO
    uint256 public constant K_TXLIST_MAX_BYTES = 10240; // TODO
    uint256 public constant K_TX_MIN_GAS_LIMIT = 21000; // TODO
    uint256 public constant K_REWARD_BURN_POINTS = 100; // 1%
    uint256 public constant K_ANCHOR_TX_GAS_LIMIT = 250000;

    // Moving average factors
    uint256 public constant K_FEE_BASE_MAF = 1024;
    uint256 public constant K_BLOCK_TIME_MAF = 1024;
    uint256 public constant K_PROOF_TIME_MAF = 1024;

    uint64 public constant K_REWARD_MULTIPLIER = 400; // 400%
    uint64 public constant K_FEE_GRACE_PERIOD = 125; // 125%
    uint64 public constant K_FEE_MAX_PERIOD = 375; // 375%
    uint64 public constant K_BLOCK_TIME_CAP = 48 seconds;
    uint64 public constant K_PROOF_TIME_CAP = 60 minutes;
    uint64 public constant K_HALVING = 180 days;

    bytes4 public constant K_ANCHOR_TX_SELECTOR =
        bytes4(keccak256("anchor(uint256,bytes32)"));

    bytes32 public constant K_BLOCK_DEADEND_HASH = bytes32(uint256(1));
    bytes32 public constant K_INVALIDATE_BLOCK_LOG_TOPIC =
        keccak256("BlockInvalidated(bytes32)");
<<<<<<< HEAD

    bool public constant K_WHITELIST_PROVERS = false;
    bool public constant K_TOKENOMICS_ENABLED = true;
=======
>>>>>>> 9ee36afa
}<|MERGE_RESOLUTION|>--- conflicted
+++ resolved
@@ -47,10 +47,6 @@
     bytes32 public constant K_BLOCK_DEADEND_HASH = bytes32(uint256(1));
     bytes32 public constant K_INVALIDATE_BLOCK_LOG_TOPIC =
         keccak256("BlockInvalidated(bytes32)");
-<<<<<<< HEAD
 
-    bool public constant K_WHITELIST_PROVERS = false;
     bool public constant K_TOKENOMICS_ENABLED = true;
-=======
->>>>>>> 9ee36afa
 }