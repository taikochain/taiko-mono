// SPDX-License-Identifier: MIT
// ASCII art representing the file header

pragma solidity ^0.8.20;

import { LibRLPReader } from "../thirdparty/LibRLPReader.sol";
import { LibRLPWriter } from "../thirdparty/LibRLPWriter.sol";
import { LibSecureMerkleTrie } from "../thirdparty/LibSecureMerkleTrie.sol";

/**
 * @title LibTrieProof Library
 * @notice This library is used for verifying the proof of values within the
 * storage trie of an Ethereum account.
 */
library LibTrieProof {
<<<<<<< HEAD
    // Constant defining the index for the storage hash in the RLP-encoded
    // account structure.
    // It follows the order: nonce, balance, storageHash, codeHash.
    uint256 private constant ACCOUNT_FIELD_INDEX_STORAGE_HASH = 2;

    /**
     * @notice Verifies that the value of a specific slot in the storage of an
     * account equals the given value.
     * @param stateRoot The merkle root of the state tree.
     * @param addr The address of the account.
     * @param slot The specific slot within the storage of the contract.
     * @param value The value to be verified against the proof.
     * @param mkproof The concatenated proof containing both account and storage
     * proofs.
     * @return verified Boolean result indicating if the proof is valid.
=======
    // The consensus format representing account is RLP encoded in the
    // following order: nonce, balance, storageHash, codeHash.
    uint256 private constant ACCOUNT_FIELD_INDEX_STORAGE_HASH = 2;

    error INVALID_ACCOUNT_PROOF();
    /**
     * Verifies that the value of a slot in the storage of an account is value.
     *
     * @param stateRoot The merkle root of chain's state tree.
     * @param slot The slot in the contract.
     * @param value The value to be verified.
     * @param mkproof The proof obtained by encoding account and storage proof.
     * @return The verification result.
>>>>>>> bd8c9535
     */

    function verifyWithFullMerkleProof(
        bytes32 stateRoot,
        address addr,
        bytes32 slot,
        bytes32 value,
        bytes calldata mkproof
    )
        public
        pure
        returns (bool)
    {
        // Decoding the proof into account and storage proofs
        (bytes memory accountProof, bytes memory storageProof) =
            abi.decode(mkproof, (bytes, bytes));

        // Retrieving the RLP-encoded account and verifying existence
        (bool exists, bytes memory rlpAccount) = LibSecureMerkleTrie.get(
            abi.encodePacked(addr), accountProof, stateRoot
        );

<<<<<<< HEAD
        // Requiring that the account exists, otherwise reverting
        require(exists, "LTP:invalid account proof");
=======
        if (!exists) revert INVALID_ACCOUNT_PROOF();
>>>>>>> bd8c9535

        // Reading the RLP-encoded account into a structured list
        LibRLPReader.RLPItem[] memory accountState =
            LibRLPReader.readList(rlpAccount);
<<<<<<< HEAD
        // Extracting the storage root from the RLP-encoded account
=======

>>>>>>> bd8c9535
        bytes32 storageRoot = LibRLPReader.readBytes32(
            accountState[ACCOUNT_FIELD_INDEX_STORAGE_HASH]
        );

<<<<<<< HEAD
        // Verifying the inclusion proof for the value within the storage root
        verified = LibSecureMerkleTrie.verifyInclusionProof(
=======
        return LibSecureMerkleTrie.verifyInclusionProof(
>>>>>>> bd8c9535
            abi.encodePacked(slot),
            LibRLPWriter.writeBytes32(value),
            storageProof,
            storageRoot
        );
    }
}<|MERGE_RESOLUTION|>--- conflicted
+++ resolved
@@ -13,12 +13,12 @@
  * storage trie of an Ethereum account.
  */
 library LibTrieProof {
-<<<<<<< HEAD
     // Constant defining the index for the storage hash in the RLP-encoded
     // account structure.
     // It follows the order: nonce, balance, storageHash, codeHash.
     uint256 private constant ACCOUNT_FIELD_INDEX_STORAGE_HASH = 2;
 
+    error INVALID_ACCOUNT_PROOF();
     /**
      * @notice Verifies that the value of a specific slot in the storage of an
      * account equals the given value.
@@ -29,21 +29,6 @@
      * @param mkproof The concatenated proof containing both account and storage
      * proofs.
      * @return verified Boolean result indicating if the proof is valid.
-=======
-    // The consensus format representing account is RLP encoded in the
-    // following order: nonce, balance, storageHash, codeHash.
-    uint256 private constant ACCOUNT_FIELD_INDEX_STORAGE_HASH = 2;
-
-    error INVALID_ACCOUNT_PROOF();
-    /**
-     * Verifies that the value of a slot in the storage of an account is value.
-     *
-     * @param stateRoot The merkle root of chain's state tree.
-     * @param slot The slot in the contract.
-     * @param value The value to be verified.
-     * @param mkproof The proof obtained by encoding account and storage proof.
-     * @return The verification result.
->>>>>>> bd8c9535
      */
 
     function verifyWithFullMerkleProof(
@@ -66,31 +51,18 @@
             abi.encodePacked(addr), accountProof, stateRoot
         );
 
-<<<<<<< HEAD
-        // Requiring that the account exists, otherwise reverting
-        require(exists, "LTP:invalid account proof");
-=======
         if (!exists) revert INVALID_ACCOUNT_PROOF();
->>>>>>> bd8c9535
 
         // Reading the RLP-encoded account into a structured list
         LibRLPReader.RLPItem[] memory accountState =
             LibRLPReader.readList(rlpAccount);
-<<<<<<< HEAD
         // Extracting the storage root from the RLP-encoded account
-=======
-
->>>>>>> bd8c9535
         bytes32 storageRoot = LibRLPReader.readBytes32(
             accountState[ACCOUNT_FIELD_INDEX_STORAGE_HASH]
         );
 
-<<<<<<< HEAD
         // Verifying the inclusion proof for the value within the storage root
-        verified = LibSecureMerkleTrie.verifyInclusionProof(
-=======
         return LibSecureMerkleTrie.verifyInclusionProof(
->>>>>>> bd8c9535
             abi.encodePacked(slot),
             LibRLPWriter.writeBytes32(value),
             storageProof,
