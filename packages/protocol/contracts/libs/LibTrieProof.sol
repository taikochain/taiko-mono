// SPDX-License-Identifier: MIT
//
// ╭━━━━╮╱╱╭╮╱╱╱╱╱╭╮╱╱╱╱╱╭╮
// ┃╭╮╭╮┃╱╱┃┃╱╱╱╱╱┃┃╱╱╱╱╱┃┃
// ╰╯┃┃┣┻━┳┫┃╭┳━━╮┃┃╱╱╭━━┫╰━┳━━╮
// ╱╱┃┃┃╭╮┣┫╰╯┫╭╮┃┃┃╱╭┫╭╮┃╭╮┃━━┫
// ╱╱┃┃┃╭╮┃┃╭╮┫╰╯┃┃╰━╯┃╭╮┃╰╯┣━━┃
// ╱╱╰╯╰╯╰┻┻╯╰┻━━╯╰━━━┻╯╰┻━━┻━━╯
pragma solidity ^0.8.9;

import "../thirdparty/LibRLPReader.sol";
import "../thirdparty/LibRLPWriter.sol";
import "../thirdparty/LibSecureMerkleTrie.sol";

<<<<<<< HEAD
import "hardhat/console.sol";

/// @author dantaik <dan@taiko.xyz>
=======
/**
 * @title LibTrieProof
 * @author dantaik <dan@taiko.xyz>
 */
>>>>>>> de09ee44
library LibTrieProof {
    /*********************
     * Constants         *
     *********************/

    // The consensus format representing account is RLP encoded in the
    // following order: nonce, balance, storageHash, codeHash.
    uint256 private constant ACCOUNT_FIELD_INDEX_STORAGE_HASH = 2;

    /*********************
     * Public Functions  *
     *********************/

    /**
     * Verifies that the value of a slot `key` in the storage tree of `addr`
     * is `value`.
     *
     * @param stateRoot The merkle root of state tree.
     * @param addr The contract address.
     * @param key The slot in the contract.
     * @param value The value to be verified.
     * @param mkproof The proof obtained by encoding state proof and storage
     *        proof.
     */
    function verify(
        bytes32 stateRoot,
        address addr,
        bytes32 key,
        bytes32 value,
        bytes calldata mkproof
    ) public view {
        (bytes memory accountProof, bytes memory storageProof) = abi.decode(
            mkproof,
            (bytes, bytes)
        );

        (bool exists, bytes memory rlpAccount) = LibSecureMerkleTrie.get(
            abi.encodePacked(addr),
            accountProof,
            stateRoot
        );

        require(exists, "LTP:invalid account proof");

        LibRLPReader.RLPItem[] memory accountState = LibRLPReader.readList(
            rlpAccount
        );
        bytes32 storageRoot = LibRLPReader.readBytes32(
            accountState[ACCOUNT_FIELD_INDEX_STORAGE_HASH]
        );

        bool verified = LibSecureMerkleTrie.verifyInclusionProof(
            abi.encodePacked(key),
            LibRLPWriter.writeBytes32(value),
            storageProof,
            storageRoot
        );

        require(verified, "LTP:invalid storage proof");
    }
}<|MERGE_RESOLUTION|>--- conflicted
+++ resolved
@@ -12,16 +12,10 @@
 import "../thirdparty/LibRLPWriter.sol";
 import "../thirdparty/LibSecureMerkleTrie.sol";
 
-<<<<<<< HEAD
-import "hardhat/console.sol";
-
-/// @author dantaik <dan@taiko.xyz>
-=======
 /**
  * @title LibTrieProof
  * @author dantaik <dan@taiko.xyz>
  */
->>>>>>> de09ee44
 library LibTrieProof {
     /*********************
      * Constants         *
