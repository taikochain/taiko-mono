// SPDX-License-Identifier: MIT
//  _____     _ _         _         _
// |_   _|_ _(_) |_____  | |   __ _| |__ ___
//   | |/ _` | | / / _ \ | |__/ _` | '_ (_-<
//   |_|\__,_|_|_\_\___/ |____\__,_|_.__/__/

pragma solidity ^0.8.20;

/**
 * @title LibAddress Library
 * @notice Provides utilities for address-related operations.
 *
 * This library offers a collection of methods to manage addresses in smart
 * contracts. These methods allow for safely sending Ether and fetching the
 * code hash of an address.
 */

library LibAddress {
    /**
     * @dev Sends Ether to the specified address.
     * It is recommended to avoid using `.transfer()` due to potential
     * reentrancy issues.
     * Reference:
     * https://consensys.net/diligence/blog/2019/09/stop-using-soliditys-transfer-now
     *
     * @param to The recipient address.
     * @param amount The amount of Ether to send in wei.
     *
     * @notice If either the amount is zero or the recipient address is the zero
     * address, the function will simply return.
     */
    function sendEther(address to, uint256 amount) internal {
        // Check for zero-value or zero-address transactions
        if (amount == 0 || to == address(0)) return;

        // Attempt to send Ether to the recipient address
        (bool success,) = payable(to).call{ value: amount }("");

        // Ensure the transfer was successful
        require(success, "ETH transfer failed");
    }
<<<<<<< HEAD

    /**
     * @dev Retrieves the code hash of a specified address.
     *
     * @param addr The address to retrieve the code hash from.
     * @return codehash The Keccak-256 hash of the contract code located at the
     * address.
     */
    function codeHash(address addr) internal view returns (bytes32 codehash) {
        assembly {
            // Retrieve the code hash using assembly for efficiency
            codehash := extcodehash(addr)
        }
    }
=======
>>>>>>> bd8c9535
}<|MERGE_RESOLUTION|>--- conflicted
+++ resolved
@@ -39,21 +39,4 @@
         // Ensure the transfer was successful
         require(success, "ETH transfer failed");
     }
-<<<<<<< HEAD
-
-    /**
-     * @dev Retrieves the code hash of a specified address.
-     *
-     * @param addr The address to retrieve the code hash from.
-     * @return codehash The Keccak-256 hash of the contract code located at the
-     * address.
-     */
-    function codeHash(address addr) internal view returns (bytes32 codehash) {
-        assembly {
-            // Retrieve the code hash using assembly for efficiency
-            codehash := extcodehash(addr)
-        }
-    }
-=======
->>>>>>> bd8c9535
 }