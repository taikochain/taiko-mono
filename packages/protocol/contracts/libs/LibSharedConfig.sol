--- conflicted
+++ resolved
@@ -44,10 +44,6 @@
                 proverRewardRandomizedPercentage: 0,
                 enableTokenomics: false,
                 enablePublicInputsCheck: true,
-<<<<<<< HEAD
-=======
-                enableAnchorValidation: false,
->>>>>>> d8610d6d
                 enableOracleProver: true
             });
     }
