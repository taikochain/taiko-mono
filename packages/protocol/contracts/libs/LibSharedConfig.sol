--- conflicted
+++ resolved
@@ -14,7 +14,6 @@
         return
             TaikoData.Config({
                 chainId: 167,
-<<<<<<< HEAD
                 // Assuming proof time 1 hour, block time 15 seconds
                 // Level of parallelization is 60*60/15 = 240
                 // We give it extra 50% more slots, then we have 240*1.5+1=
@@ -34,27 +33,9 @@
                 minTxGasLimit: 21000, // owner:david
                 anchorTxGasLimit: 250000, // owner:david
                 // TODO(daniel): How is feePremiumLamda calculated.
-                feePremiumLamda: 590, // owner:daniel
+                slotSmoothingFactor: 59000, // owner:daniel
                 rewardBurnBips: 100, // owner:daniel. 100 basis points or 1%
                 proposerDepositPctg: 25, // owner:daniel - 25%
-=======
-                maxNumBlocks: 2049, // up to 2048 pending blocks
-                blockHashHistory: 100000,
-                // This number is calculated from maxNumBlocks to make
-                // the 'the maximum value of the multiplier' close to 20.0
-                zkProofsPerBlock: 1,
-                maxVerificationsPerTx: 20,
-                commitConfirmations: 0,
-                maxProofsPerForkChoice: 5,
-                blockMaxGasLimit: 5000000, // TODO
-                maxTransactionsPerBlock: 20, // TODO
-                maxBytesPerTxList: 10240, // TODO
-                minTxGasLimit: 21000, // TODO
-                anchorTxGasLimit: 250000,
-                slotSmoothingFactor: 590000,
-                rewardBurnBips: 100, // 100 basis points or 1%
-                proposerDepositPctg: 25, // 25%
->>>>>>> 76ba4ba1
                 // Moving average factors
                 feeBaseMAF: 1024,
                 blockTimeMAF: 1024,
