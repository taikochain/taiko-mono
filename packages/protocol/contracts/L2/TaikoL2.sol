// SPDX-License-Identifier: MIT
//  _____     _ _         _         _
// |_   _|_ _(_) |_____  | |   __ _| |__ ___
//   | |/ _` | | / / _ \ | |__/ _` | '_ (_-<
//   |_|\__,_|_|_\_\___/ |____\__,_|_.__/__/
//
//   Email: security@taiko.xyz
//   Website: https://taiko.xyz
//   GitHub: https://github.com/taikoxyz
//   Discord: https://discord.gg/taikoxyz
//   Twitter: https://twitter.com/taikoxyz
//   Blog: https://mirror.xyz/labs.taiko.eth
//   Youtube: https://www.youtube.com/@taikoxyz

pragma solidity 0.8.24;

import "@openzeppelin/contracts/token/ERC20/IERC20.sol";
import "@openzeppelin/contracts/token/ERC20/utils/SafeERC20.sol";

<<<<<<< HEAD
=======
import "../common/ICrossChainSync.sol";
>>>>>>> 811b148a
import "../libs/LibAddress.sol";
import "../libs/LibMath.sol";
import "../signal/ISignalService.sol";
import "../signal/LibSignals.sol";
import "./Lib1559Math.sol";
import "./CrossChainOwned.sol";

/// @title TaikoL2
/// @notice Taiko L2 is a smart contract that handles cross-layer message
/// verification and manages EIP-1559 gas pricing for Layer 2 (L2) operations.
/// It is used to anchor the latest L1 block details to L2 for cross-layer
/// communication, manage EIP-1559 parameters for gas pricing, and store
/// verified L1 block information.
contract TaikoL2 is CrossChainOwned {
    using LibAddress for address;
    using LibMath for uint256;
    using SafeERC20 for IERC20;

    struct Config {
        uint32 gasTargetPerL1Block;
        uint8 basefeeAdjustmentQuotient;
    }

    // Golden touch address
    address public constant GOLDEN_TOUCH_ADDRESS = 0x0000777735367b36bC9B61C50022d9D0700dB4Ec;

    // Mapping from L2 block numbers to their block hashes.
    // All L2 block hashes will be saved in this mapping.
    mapping(uint256 blockId => bytes32 blockHash) public l2Hashes;

    // A hash to check the integrity of public inputs.
    bytes32 public publicInputHash; // slot 2
    uint64 public gasExcess; // slot 3
    uint64 public latestSyncedL1Height;

    uint256[147] private __gap;

    event Anchored(bytes32 parentHash, uint64 gasExcess);

    error L2_BASEFEE_MISMATCH();
    error L2_INVALID_CHAIN_ID();
    error L2_INVALID_PARAM();
    error L2_INVALID_SENDER();
    error L2_PUBLIC_INPUT_HASH_MISMATCH();
    error L2_TOO_LATE();

    /// @notice Initializes the TaikoL2 contract.
    /// @param _addressManager Address of the AddressManager contract.
    /// @param _l1ChainId The ID of the base layer.
    /// @param _gasExcess The initial gasExcess.
    function init(
        address _addressManager,
        uint64 _l1ChainId,
        uint64 _gasExcess
    )
        external
        initializer
    {
        __CrossChainOwned_init(_addressManager, _l1ChainId);

        if (block.chainid <= 1 || block.chainid > type(uint64).max) {
            revert L2_INVALID_CHAIN_ID();
        }

        if (block.number == 0) {
            // This is the case in real L2 genesis
        } else if (block.number == 1) {
            // This is the case in tests
            uint256 parentHeight = block.number - 1;
            l2Hashes[parentHeight] = blockhash(parentHeight);
        } else {
            revert L2_TOO_LATE();
        }

        gasExcess = _gasExcess;
        (publicInputHash,) = _calcPublicInputHash(block.number);
    }

    /// @notice Anchors the latest L1 block details to L2 for cross-layer
    /// message verification.
    /// @param l1BlockHash The latest L1 block hash when this block was
    /// proposed.
    /// @param l1StateRoot The latest L1 block's state root.
    /// @param l1BlockId The latest L1 block height when this block was proposed.
    /// @param parentGasUsed The gas used in the parent block.
    function anchor(
        bytes32 l1BlockHash,
        bytes32 l1StateRoot,
        uint64 l1BlockId,
        uint32 parentGasUsed
    )
        external
        nonReentrant
    {
        if (
            l1BlockHash == 0 || l1StateRoot == 0 || l1BlockId == 0
                || (block.number != 1 && parentGasUsed == 0)
        ) {
            revert L2_INVALID_PARAM();
        }

        if (msg.sender != GOLDEN_TOUCH_ADDRESS) revert L2_INVALID_SENDER();

        uint256 parentId;
        unchecked {
            parentId = block.number - 1;
        }

        // Verify ancestor hashes
        (bytes32 publicInputHashOld, bytes32 publicInputHashNew) = _calcPublicInputHash(parentId);
        if (publicInputHash != publicInputHashOld) {
            revert L2_PUBLIC_INPUT_HASH_MISMATCH();
        }

        Config memory config = getConfig();

        // Verify the base fee per gas is correct
        uint256 basefee;
        (basefee, gasExcess) = _calc1559BaseFee(config, l1BlockId, parentGasUsed);
        if (!skipFeeCheck() && block.basefee != basefee) {
            revert L2_BASEFEE_MISMATCH();
        }

        // Store the L1's state root as a signal to the local signal service to
        // allow for multi-hop bridging.
        ISignalService(resolve("signal_service", false)).relayChainData(
<<<<<<< HEAD
            ownerChainId, l1Height, LibSignals.STATE_ROOT, l1StateRoot
=======
            ownerChainId, l1BlockId, LibSignals.STATE_ROOT, l1StateRoot
>>>>>>> 811b148a
        );

        // Update state variables
        l2Hashes[parentId] = blockhash(parentId);
<<<<<<< HEAD
=======
        snippets[l1BlockId] = ICrossChainSync.Snippet({
            syncedInBlock: uint64(block.number),
            blockId: l1BlockId,
            blockHash: l1BlockHash,
            stateRoot: l1StateRoot
        });
>>>>>>> 811b148a
        publicInputHash = publicInputHashNew;
        latestSyncedL1Height = l1BlockId;
        emit Anchored(blockhash(parentId), gasExcess);
    }

    /// @notice Withdraw token or Ether from this address
    function withdraw(address token, address to) external onlyOwner nonReentrant whenNotPaused {
        if (to == address(0)) revert L2_INVALID_PARAM();
        if (token == address(0)) {
            to.sendEther(address(this).balance);
        } else {
            IERC20(token).safeTransfer(to, IERC20(token).balanceOf(address(this)));
        }
    }

    /// @notice Gets the basefee and gas excess using EIP-1559 configuration for
    /// the given parameters.
    /// @param l1BlockId The synced L1 height in the next Taiko block
    /// @param parentGasUsed Gas used in the parent block.
    /// @return basefee The calculated EIP-1559 base fee per gas.
    function getBasefee(
        uint64 l1BlockId,
        uint32 parentGasUsed
    )
        public
        view
        returns (uint256 basefee)
    {
        (basefee,) = _calc1559BaseFee(getConfig(), l1BlockId, parentGasUsed);
    }

    /// @notice Retrieves the block hash for the given L2 block number.
    /// @param blockId The L2 block number to retrieve the block hash for.
    /// @return The block hash for the specified L2 block id, or zero if the
    /// block id is greater than or equal to the current block number.
    function getBlockHash(uint64 blockId) public view returns (bytes32) {
        if (blockId >= block.number) return 0;
        if (blockId + 256 >= block.number) return blockhash(blockId);
        return l2Hashes[blockId];
    }

    /// @notice Returns EIP1559 related configurations
    function getConfig() public view virtual returns (Config memory config) {
        // 4x Ethereum gas target, if we assume most of the time, L2 block time
        // is 3s, and each block is full (gasUsed is 15_000_000), then its
        // ~60_000_000, if the  network is congester than that, the base fee
        // will increase.
        config.gasTargetPerL1Block = 15 * 1e6 * 4;
        config.basefeeAdjustmentQuotient = 8;
    }

    /// @notice Tells if we need to validate basefee (for simulation).
    /// @return Returns true to skip checking basefee mismatch.
    function skipFeeCheck() public pure virtual returns (bool) {
        return false;
    }

    function _calcPublicInputHash(uint256 blockId)
        private
        view
        returns (bytes32 publicInputHashOld, bytes32 publicInputHashNew)
    {
        bytes32[256] memory inputs;

        // Unchecked is safe because it cannot overflow.
        unchecked {
            // Put the previous 255 blockhashes (excluding the parent's) into a
            // ring buffer.
            for (uint256 i; i < 255 && blockId >= i + 1; ++i) {
                uint256 j = blockId - i - 1;
                inputs[j % 255] = blockhash(j);
            }
        }

        inputs[255] = bytes32(block.chainid);

        assembly {
            publicInputHashOld := keccak256(inputs, 8192 /*mul(256, 32)*/ )
        }

        inputs[blockId % 255] = blockhash(blockId);
        assembly {
            publicInputHashNew := keccak256(inputs, 8192 /*mul(256, 32)*/ )
        }
    }

    function _calc1559BaseFee(
        Config memory config,
        uint64 l1BlockId,
        uint32 parentGasUsed
    )
        private
        view
        returns (uint256 _basefee, uint64 _gasExcess)
    {
        // gasExcess being 0 indicate the dynamic 1559 base fee is disabled.
        if (gasExcess > 0) {
            // We always add the gas used by parent block to the gas excess
            // value as this has already happend
            uint256 excess = uint256(gasExcess) + parentGasUsed;

            // Calculate how much more gas to issue to offset gas excess.
            // after each L1 block time, config.gasTarget more gas is issued,
            // the gas excess will be reduced accordingly.
            // Note that when latestSyncedL1Height is zero, we skip this step
            // because that means this is the first time calculating the basefee
            // and the difference between the L1 height would be extremely big,
            // reverting the initial gas excess value back to 0.
            uint256 numL1Blocks;
            if (latestSyncedL1Height > 0 && l1BlockId > latestSyncedL1Height) {
                numL1Blocks = l1BlockId - latestSyncedL1Height;
            }

            if (numL1Blocks > 0) {
                uint256 issuance = numL1Blocks * config.gasTargetPerL1Block;
                excess = excess > issuance ? excess - issuance : 1;
            }

            _gasExcess = uint64(excess.min(type(uint64).max));

            // The base fee per gas used by this block is the spot price at the
            // bonding curve, regardless the actual amount of gas used by this
            // block, however, this block's gas used will affect the next
            // block's base fee.
            _basefee = Lib1559Math.basefee(
                _gasExcess, uint256(config.basefeeAdjustmentQuotient) * config.gasTargetPerL1Block
            );
        }

        // Always make sure basefee is nonzero, this is required by the node.
        if (_basefee == 0) _basefee = 1;
    }
}<|MERGE_RESOLUTION|>--- conflicted
+++ resolved
@@ -17,10 +17,6 @@
 import "@openzeppelin/contracts/token/ERC20/IERC20.sol";
 import "@openzeppelin/contracts/token/ERC20/utils/SafeERC20.sol";
 
-<<<<<<< HEAD
-=======
-import "../common/ICrossChainSync.sol";
->>>>>>> 811b148a
 import "../libs/LibAddress.sol";
 import "../libs/LibMath.sol";
 import "../signal/ISignalService.sol";
@@ -147,24 +143,11 @@
         // Store the L1's state root as a signal to the local signal service to
         // allow for multi-hop bridging.
         ISignalService(resolve("signal_service", false)).relayChainData(
-<<<<<<< HEAD
             ownerChainId, l1Height, LibSignals.STATE_ROOT, l1StateRoot
-=======
-            ownerChainId, l1BlockId, LibSignals.STATE_ROOT, l1StateRoot
->>>>>>> 811b148a
         );
 
         // Update state variables
         l2Hashes[parentId] = blockhash(parentId);
-<<<<<<< HEAD
-=======
-        snippets[l1BlockId] = ICrossChainSync.Snippet({
-            syncedInBlock: uint64(block.number),
-            blockId: l1BlockId,
-            blockHash: l1BlockHash,
-            stateRoot: l1StateRoot
-        });
->>>>>>> 811b148a
         publicInputHash = publicInputHashNew;
         latestSyncedL1Height = l1BlockId;
         emit Anchored(blockhash(parentId), gasExcess);
