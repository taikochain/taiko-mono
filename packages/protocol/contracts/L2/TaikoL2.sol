--- conflicted
+++ resolved
@@ -56,18 +56,8 @@
         emit TaiReturned(msg.sender, msg.value);
     }
 
-<<<<<<< HEAD
-    receive() external payable {}
-
-    function unwrapEther(address receipient, uint256 amount) external {
-        if (amount == 0) return;
-
-        IERC20(resolve("WETH")).transferFrom(msg.sender, address(this), amount);
-        payable(receipient).transfer(amount);
-=======
     fallback() external payable {
         revert("L2:not allowed");
->>>>>>> 10c206a8
     }
 
     function init(address _addressManager) external initializer {
