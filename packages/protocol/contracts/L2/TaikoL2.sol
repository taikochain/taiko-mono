// SPDX-License-Identifier: MIT
//  _____     _ _         _         _
// |_   _|_ _(_) |_____  | |   __ _| |__ ___
//   | |/ _` | | / / _ \ | |__/ _` | '_ (_-<
//   |_|\__,_|_|_\_\___/ |____\__,_|_.__/__/

pragma solidity ^0.8.20;

import { EssentialContract } from "../common/EssentialContract.sol";
import { ICrossChainSync } from "../common/ICrossChainSync.sol";
import { Proxied } from "../common/Proxied.sol";

import { LibMath } from "../libs/LibMath.sol";

<<<<<<< HEAD
import { I1559Checker } from "./1559/I1559Checker.sol";
=======
import { I1559Manager } from "./1559/I1559Manager.sol";
>>>>>>> 74418229
import { TaikoL2Signer } from "./TaikoL2Signer.sol";

/// @title TaikoL2
/// @notice Taiko L2 is a smart contract that handles cross-layer message
/// verification and manages EIP-1559 gas pricing for Layer 2 (L2) operations.
/// It is used to anchor the latest L1 block details to L2 for cross-layer
/// communication, manage EIP-1559 parameters for gas pricing, and store
/// verified L1 block information.
contract TaikoL2 is EssentialContract, TaikoL2Signer, ICrossChainSync {
    using LibMath for uint256;

    struct VerifiedBlock {
        bytes32 blockHash;
        bytes32 signalRoot;
    }

    // Mapping from L2 block numbers to their block hashes.
    // All L2 block hashes will be saved in this mapping.
    mapping(uint256 blockId => bytes32 blockHash) private _l2Hashes;
    mapping(uint256 blockId => VerifiedBlock) private _l1VerifiedBlocks;

    // A hash to check the integrity of public inputs.
    bytes32 public publicInputHash; // slot 3
    uint64 public latestSyncedL1Height; // slot 4

    uint256[146] private __gap;

    // Captures all block variables mentioned in
    // https://docs.soliditylang.org/en/v0.8.20/units-and-global-variables.html
    event Anchored(
        uint64 number,
        uint64 baseFeePerGas,
        uint32 gaslimit,
        uint64 timestamp,
        bytes32 parentHash,
        uint256 prevrandao,
        address coinbase,
        uint64 chainid
    );

    error L2_BASEFEE_MISMATCH();
    error L2_INVALID_CHAIN_ID();
    error L2_INVALID_SENDER();
    error L2_PUBLIC_INPUT_HASH_MISMATCH();
    error L2_TOO_LATE();

    /// @notice Initializes the TaikoL2 contract.
    /// @param _addressManager Address of the {AddressManager} contract.
    function init(address _addressManager) external initializer {
        EssentialContract._init(_addressManager);

        if (block.chainid <= 1 || block.chainid >= type(uint64).max) {
            revert L2_INVALID_CHAIN_ID();
        }
        if (block.number > 1) revert L2_TOO_LATE();

        (publicInputHash,,) = _calcPublicInputHash(block.number);

        if (block.number > 0) {
            uint256 parentHeight = block.number - 1;
            _l2Hashes[parentHeight] = blockhash(parentHeight);
        }
    }

    /// @notice Anchors the latest L1 block details to L2 for cross-layer
    /// message verification.
    /// @param l1Hash The latest L1 block hash when this block was proposed.
    /// @param l1SignalRoot The latest value of the L1 signal service storage
    /// root.
    /// @param l1Height The latest L1 block height when this block was proposed.
    /// @param parentGasUsed The gas used in the parent block.
    function anchor(
        bytes32 l1Hash,
        bytes32 l1SignalRoot,
        uint64 l1Height,
        uint32 parentGasUsed
    )
        external
    {
        // Check the message sender must be the protocol specific golden touch
        // address.
        if (msg.sender != GOLDEN_TOUCH_ADDRESS) revert L2_INVALID_SENDER();

        (
            bytes32 _publicInputHash,
            bytes32 _publicInputHashNew,
            bytes32 _parentHash
        ) = _calcPublicInputHash(block.number - 1);
<<<<<<< HEAD

        // Verify the 256 ancestor block hashes match our record
        if (publicInputHash != _publicInputHash) {
            revert L2_PUBLIC_INPUT_HASH_MISMATCH();
        }

        // Replace the oldest block hash with the parent's blockhash
        publicInputHash = _publicInputHashNew;

        // Update other state data
        _l2Hashes[block.number - 1] = _parentHash;
        latestSyncedL1Height = l1Height;
        _l1VerifiedBlocks[l1Height] = VerifiedBlock(l1Hash, l1SignalRoot);

        uint64 baseFeePerGas;
        address checker = resolve("1559_checker", true);
        if (checker != address(0)) {
            baseFeePerGas =
                I1559Checker(checker).updateBaseFeePerGas(parentGasUsed);
=======

        // Verify the 256 ancestor block hashes match our record
        if (publicInputHash != _publicInputHash) {
            revert L2_PUBLIC_INPUT_HASH_MISMATCH();
        }

        // Replace the oldest block hash with the parent's blockhash
        publicInputHash = _publicInputHashNew;

        // Update other state data
        _l2Hashes[block.number - 1] = _parentHash;
        latestSyncedL1Height = l1Height;
        _l1VerifiedBlocks[l1Height] = VerifiedBlock(l1Hash, l1SignalRoot);

        uint64 baseFeePerGas;
        address checker = resolve("1559_manager", true);
        if (checker != address(0)) {
            baseFeePerGas =
                I1559Manager(checker).updateBaseFeePerGas(parentGasUsed);
>>>>>>> 74418229
        }
        if (baseFeePerGas == 0) baseFeePerGas = 1;
        if (block.basefee != baseFeePerGas) revert L2_BASEFEE_MISMATCH();

        // We emit this event so circuits can grab its data to verify block
        // variables.
        emit Anchored({
            number: uint64(block.number),
            baseFeePerGas: baseFeePerGas,
            gaslimit: uint32(block.gaslimit),
            timestamp: uint64(block.timestamp),
            parentHash: _parentHash,
            prevrandao: block.prevrandao,
            coinbase: block.coinbase,
            chainid: uint64(block.chainid)
        });

        emit CrossChainSynced(l1Height, l1Hash, l1SignalRoot);
<<<<<<< HEAD
=======
    }

    /// @dev Calculate and returns the new base fee per gas.
    /// @param parentGasUsed Gas consumed by the parent block, used to calculate
    /// the new base fee.
    /// @return baseFeePerGas Updated base fee per gas for the current block.
    function calcBaseFeePerGas(uint32 parentGasUsed)
        public
        view
        returns (uint64 baseFeePerGas)
    {
        address checker = resolve("1559_manager", true);
        if (checker != address(0)) {
            baseFeePerGas =
                I1559Manager(checker).calcBaseFeePerGas(parentGasUsed);
        }
        if (baseFeePerGas == 0) baseFeePerGas = 1;
>>>>>>> 74418229
    }

    /// @inheritdoc ICrossChainSync
    function getCrossChainBlockHash(uint64 blockId)
        public
        view
        override
        returns (bytes32)
    {
        uint256 id = blockId == 0 ? latestSyncedL1Height : blockId;
        return _l1VerifiedBlocks[id].blockHash;
    }

    /// @inheritdoc ICrossChainSync
    function getCrossChainSignalRoot(uint64 blockId)
        public
        view
        override
        returns (bytes32)
    {
        uint256 id = blockId == 0 ? latestSyncedL1Height : blockId;
        return _l1VerifiedBlocks[id].signalRoot;
    }

    /// @notice Retrieves the block hash for the given L2 block number.
    /// @param blockId The L2 block number to retrieve the block hash for.
    /// @return The block hash for the specified L2 block id, or zero if the
    /// block id is greater than or equal to the current block number.
    function getBlockHash(uint64 blockId) public view returns (bytes32) {
        if (blockId >= block.number) {
            return 0;
        } else if (blockId < block.number && blockId >= block.number - 256) {
            return blockhash(blockId);
        } else {
            return _l2Hashes[blockId];
        }
    }

    function _calcPublicInputHash(uint256 blockId)
        private
        view
        returns (
            bytes32 _publicInputHash,
            bytes32 _publicInputHashNew,
            bytes32 _parentHash
        )
    {
        // This is a ring buffer to hash the block hashes.
        bytes32[256] memory inputs;

        // Unchecked is safe because it cannot overflow.
        unchecked {
            // Put the previous 255 block hashes (excluding the parent's) into a
            // ring buffer.
            for (uint256 i; i < 255 && blockId >= i + 1; ++i) {
                uint256 j = blockId - i - 1;
                inputs[j % 255] = blockhash(j);
            }
        }

        inputs[255] = bytes32(block.chainid);

        assembly {
            _publicInputHash := keccak256(inputs, 8192 /*mul(256, 32)*/ )
        }

        _parentHash = blockhash(blockId);
        inputs[blockId % 255] = _parentHash;
        assembly {
            _publicInputHashNew := keccak256(inputs, 8192 /*mul(256, 32)*/ )
        }
    }
}

/// @title ProxiedTaikoL2
/// @notice Proxied version of the TaikoL2 contract.
contract ProxiedTaikoL2 is Proxied, TaikoL2 { }<|MERGE_RESOLUTION|>--- conflicted
+++ resolved
@@ -12,11 +12,7 @@
 
 import { LibMath } from "../libs/LibMath.sol";
 
-<<<<<<< HEAD
-import { I1559Checker } from "./1559/I1559Checker.sol";
-=======
 import { I1559Manager } from "./1559/I1559Manager.sol";
->>>>>>> 74418229
 import { TaikoL2Signer } from "./TaikoL2Signer.sol";
 
 /// @title TaikoL2
@@ -105,27 +101,6 @@
             bytes32 _publicInputHashNew,
             bytes32 _parentHash
         ) = _calcPublicInputHash(block.number - 1);
-<<<<<<< HEAD
-
-        // Verify the 256 ancestor block hashes match our record
-        if (publicInputHash != _publicInputHash) {
-            revert L2_PUBLIC_INPUT_HASH_MISMATCH();
-        }
-
-        // Replace the oldest block hash with the parent's blockhash
-        publicInputHash = _publicInputHashNew;
-
-        // Update other state data
-        _l2Hashes[block.number - 1] = _parentHash;
-        latestSyncedL1Height = l1Height;
-        _l1VerifiedBlocks[l1Height] = VerifiedBlock(l1Hash, l1SignalRoot);
-
-        uint64 baseFeePerGas;
-        address checker = resolve("1559_checker", true);
-        if (checker != address(0)) {
-            baseFeePerGas =
-                I1559Checker(checker).updateBaseFeePerGas(parentGasUsed);
-=======
 
         // Verify the 256 ancestor block hashes match our record
         if (publicInputHash != _publicInputHash) {
@@ -145,7 +120,6 @@
         if (checker != address(0)) {
             baseFeePerGas =
                 I1559Manager(checker).updateBaseFeePerGas(parentGasUsed);
->>>>>>> 74418229
         }
         if (baseFeePerGas == 0) baseFeePerGas = 1;
         if (block.basefee != baseFeePerGas) revert L2_BASEFEE_MISMATCH();
@@ -164,8 +138,6 @@
         });
 
         emit CrossChainSynced(l1Height, l1Hash, l1SignalRoot);
-<<<<<<< HEAD
-=======
     }
 
     /// @dev Calculate and returns the new base fee per gas.
@@ -183,7 +155,6 @@
                 I1559Manager(checker).calcBaseFeePerGas(parentGasUsed);
         }
         if (baseFeePerGas == 0) baseFeePerGas = 1;
->>>>>>> 74418229
     }
 
     /// @inheritdoc ICrossChainSync
