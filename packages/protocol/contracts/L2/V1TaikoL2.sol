// SPDX-License-Identifier: MIT
//
// ╭━━━━╮╱╱╭╮╱╱╱╱╱╭╮╱╱╱╱╱╭╮
// ┃╭╮╭╮┃╱╱┃┃╱╱╱╱╱┃┃╱╱╱╱╱┃┃
// ╰╯┃┃┣┻━┳┫┃╭┳━━╮┃┃╱╱╭━━┫╰━┳━━╮
// ╱╱┃┃┃╭╮┣┫╰╯┫╭╮┃┃┃╱╭┫╭╮┃╭╮┃━━┫
// ╱╱┃┃┃╭╮┃┃╭╮┫╰╯┃┃╰━╯┃╭╮┃╰╯┣━━┃
// ╱╱╰╯╰╯╰┻┻╯╰┻━━╯╰━━━┻╯╰┻━━┻━━╯
pragma solidity ^0.8.9;

import "hardhat/console.sol";
import "@openzeppelin/contracts/token/ERC20/IERC20.sol";
import "@openzeppelin/contracts/security/ReentrancyGuard.sol";

import "../common/AddressResolver.sol";
import "../common/IHeaderSync.sol";
import "../libs/LibInvalidTxList.sol";
import "../libs/LibConstants.sol";
import "../libs/LibTxDecoder.sol";

/// @author dantaik <dan@taiko.xyz>
contract V1TaikoL2 is AddressResolver, ReentrancyGuard, IHeaderSync {
    using LibTxDecoder for bytes;

    /**********************
     * State Variables    *
     **********************/

    mapping(uint256 => bytes32) private l1Hashes;
    bytes32 public publicInputHash;

    uint256[48] private __gap;

    /**********************
     * Events             *
     **********************/

    event BlockInvalidated(bytes32 indexed txListHash);

    /**********************
     * Constructor         *
     **********************/

<<<<<<< HEAD
    constructor(address _addressManager) {
        AddressResolver._init(_addressManager);
        require(block.chainid != 0, "L2:chainId");
        chainId = block.chainid;
=======
    // This constructor is only used for testing the contract.
    constructor(address _addressManager, uint256 _chainId) initializer {
        AddressResolver._init(_addressManager);
        require(block.chainid == _chainId, "L2:chainId");

        bytes32[255] memory ancestors;
        uint256 number = block.number;
        for (uint256 i = 0; i < 255 && number >= i + 2; i++) {
            ancestors[i] = blockhash(number - i - 2);
        }
        publicInputHash = _hashPublicInputHash(
            block.chainid,
            number,
            0,
            ancestors
        );
>>>>>>> 3b73ce98
    }

    /**********************
     * External Functions *
     **********************/

    /// @notice Persist the latest L1 block height and hash to L2 for cross-layer
    ///         bridging. This function will also check certain block-level global
    ///         variables because they are not part of the Trie structure.
    ///
    ///         Note taht this transaciton shall be the first transaction in every L2 block.
    ///
    /// @param l1Height The latest L1 block height when this block was proposed.
    /// @param l1Hash The latest L1 block hash when this block was proposed.
    function anchor(uint256 l1Height, bytes32 l1Hash) external {
        _checkPublicInputs();

        l1Hashes[l1Height] = l1Hash;
        emit HeaderSynced(block.number, l1Height, l1Hash);
    }

    /// @notice Invalidate a L2 block by verifying its txList is not intrinsically valid.
    /// @param txList The L2 block's txList.
    /// @param hint A hint for this method to invalidate the txList.
    /// @param txIdx If the hint is for a specific transaction in txList, txIdx specifies
    ///        which transaction to check.
    function invalidateBlock(
        bytes calldata txList,
        LibInvalidTxList.Reason hint,
        uint256 txIdx
    ) external {
        LibInvalidTxList.Reason reason = LibInvalidTxList.isTxListInvalid(
            txList,
            hint,
            txIdx
        );
        require(reason != LibInvalidTxList.Reason.OK, "L2:reason");

        _checkPublicInputs();

        emit BlockInvalidated(txList.hashTxList());
    }

    /**********************
     * Public Functions   *
     **********************/

    function getSyncedHeader(uint256 number)
        public
        view
        override
        returns (bytes32)
    {
        return l1Hashes[number];
    }

    /**********************
     * Private Functions  *
     **********************/

    function getConstants()
        public
        pure
        returns (
            uint256, // TAIKO_CHAIN_ID
            uint256, // TAIKO_MAX_PENDING_BLOCKS
            uint256, // TAIKO_MAX_FINALIZATIONS_PER_TX
            uint256, // TAIKO_COMMIT_DELAY_CONFIRMATIONS
            uint256, // TAIKO_MAX_PROOFS_PER_FORK_CHOICE
            uint256, // TAIKO_BLOCK_MAX_GAS_LIMIT
            uint256, // TAIKO_BLOCK_MAX_TXS
            bytes32, // TAIKO_BLOCK_DEADEND_HASH
            uint256, // TAIKO_TXLIST_MAX_BYTES
            uint256, // TAIKO_TX_MIN_GAS_LIMIT
            uint256, // V1_ANCHOR_TX_GAS_LIMIT
            bytes4, // V1_ANCHOR_TX_SELECTOR
            bytes32 // V1_INVALIDATE_BLOCK_LOG_TOPIC
        )
    {
        return (
            LibConstants.TAIKO_CHAIN_ID,
            LibConstants.TAIKO_MAX_PENDING_BLOCKS,
            LibConstants.TAIKO_MAX_FINALIZATIONS_PER_TX,
            LibConstants.TAIKO_COMMIT_DELAY_CONFIRMATIONS,
            LibConstants.TAIKO_MAX_PROOFS_PER_FORK_CHOICE,
            LibConstants.TAIKO_BLOCK_MAX_GAS_LIMIT,
            LibConstants.TAIKO_BLOCK_MAX_TXS,
            LibConstants.TAIKO_BLOCK_DEADEND_HASH,
            LibConstants.TAIKO_TXLIST_MAX_BYTES,
            LibConstants.TAIKO_TX_MIN_GAS_LIMIT,
            LibConstants.V1_ANCHOR_TX_GAS_LIMIT,
            LibConstants.V1_ANCHOR_TX_SELECTOR,
            LibConstants.V1_INVALIDATE_BLOCK_LOG_TOPIC
        );
    }

    function _checkPublicInputs() private {
        // Check the latest 256 block hashes (exlcuding the parent hash).
        bytes32[255] memory ancestors;
        uint256 number = block.number;
        uint256 chainId = block.chainid;

        for (uint256 i = 0; i < 255 && number >= i + 2; i++) {
            ancestors[i] = blockhash(number - i - 2);
        }
        require(
            publicInputHash ==
                _hashPublicInputHash(chainId, number - 1, 0, ancestors),
            "L2:publicInputHash"
        );

        // We recalculate the public input hash without the oldest ancester
        // block hash.
        for (uint256 i = 254; i > 0; i--) {
            ancestors[i] = ancestors[i - 1];
        }
        ancestors[0] = blockhash(number - 1);

        publicInputHash = _hashPublicInputHash(chainId, number, 0, ancestors);
    }

    function _hashPublicInputHash(
        uint256 chainId,
        uint256 number,
        uint256 baseFee,
        bytes32[255] memory ancestors
    ) private pure returns (bytes32) {
        return keccak256(abi.encodePacked(chainId, number, baseFee, ancestors));
    }
}<|MERGE_RESOLUTION|>--- conflicted
+++ resolved
@@ -41,16 +41,9 @@
      * Constructor         *
      **********************/
 
-<<<<<<< HEAD
     constructor(address _addressManager) {
         AddressResolver._init(_addressManager);
         require(block.chainid != 0, "L2:chainId");
-        chainId = block.chainid;
-=======
-    // This constructor is only used for testing the contract.
-    constructor(address _addressManager, uint256 _chainId) initializer {
-        AddressResolver._init(_addressManager);
-        require(block.chainid == _chainId, "L2:chainId");
 
         bytes32[255] memory ancestors;
         uint256 number = block.number;
@@ -63,7 +56,6 @@
             0,
             ancestors
         );
->>>>>>> 3b73ce98
     }
 
     /**********************
