--- conflicted
+++ resolved
@@ -56,11 +56,7 @@
         publicInputHash = _hashPublicInputs({
             chainId: block.chainid,
             number: number,
-<<<<<<< HEAD
-            feeBase: 0,
-=======
             baseFee: 0,
->>>>>>> de14fc5e
             ancestors: ancestors
         });
     }
@@ -193,11 +189,7 @@
                 _hashPublicInputs({
                     chainId: chainId,
                     number: parentHeight,
-<<<<<<< HEAD
-                    feeBase: 0,
-=======
                     baseFee: 0,
->>>>>>> de14fc5e
                     ancestors: ancestors
                 }),
             "L2:publicInputHash"
@@ -207,11 +199,7 @@
         publicInputHash = _hashPublicInputs({
             chainId: chainId,
             number: number,
-<<<<<<< HEAD
-            feeBase: 0,
-=======
             baseFee: 0,
->>>>>>> de14fc5e
             ancestors: ancestors
         });
 
