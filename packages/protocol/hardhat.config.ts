import "@nomiclabs/hardhat-etherscan";
import "@nomiclabs/hardhat-waffle";
import "@openzeppelin/hardhat-upgrades";
import "@typechain/hardhat";
import "hardhat-abi-exporter";
import "hardhat-contract-sizer";
import "hardhat-gas-reporter";
import { HardhatUserConfig } from "hardhat/config";
import "solidity-coverage";
import "solidity-docgen";
import "./tasks/compile_yul";
import "./tasks/deploy_L1";

const hardhatMnemonic =
    "test test test test test test test test test test test taik";
const config: HardhatUserConfig = {
    docgen: {
        exclude: [
            "bridge/libs/",
            "L1/libs/",
            "libs/",
            "test/",
            "thirdparty/",
            "common/EssentialContract.sol",
        ],
        outputDir: "../website/pages/docs/reference/contract-documentation/",
        pages: "files",
        templates: "./solidity-docgen/templates",
    },
    gasReporter: {
        currency: "USD",
        enabled: true,
<<<<<<< HEAD
=======
        gasPriceApi:
            "https://api.etherscan.io/api?module=proxy&action=eth_gasPrice",
        token: "ETH",
>>>>>>> 5281184a
    },
    mocha: {
        timeout: 300000,
    },
    networks: {
        goerli: {
            accounts:
                process.env.PRIVATE_KEY !== undefined
                    ? [process.env.PRIVATE_KEY]
                    : [],
            url: process.env.GOERLI_URL || "",
        },
        hardhat: {
            accounts: {
                mnemonic: hardhatMnemonic,
            },
            gas: 8000000,
        },
        mainnet: {
            accounts:
                process.env.PRIVATE_KEY !== undefined
                    ? [process.env.PRIVATE_KEY]
                    : [],
            url: process.env.MAINNET_URL || "",
        },
        l1_test: {
            accounts:
                process.env.PRIVATE_KEY !== undefined
                    ? [process.env.PRIVATE_KEY]
                    : { mnemonic: hardhatMnemonic },
            url: "http://127.0.0.1:18545" || "",
        },
        l2_test: {
            accounts:
                process.env.PRIVATE_KEY !== undefined
                    ? [process.env.PRIVATE_KEY]
                    : { mnemonic: hardhatMnemonic },
            url: "http://127.0.0.1:28545" || "",
        },
        localhost: {
            accounts:
                process.env.PRIVATE_KEY !== undefined
                    ? [process.env.PRIVATE_KEY]
                    : [],
            url: "http://127.0.0.1:8545" || "",
        },
        ropsten: {
            accounts:
                process.env.PRIVATE_KEY !== undefined
                    ? [process.env.PRIVATE_KEY]
                    : [],
            url: process.env.ROPSTEN_URL || "",
        },
        internal_devnet_l1: {
            url: "https://l1rpc.internal.taiko.xyz/",
            accounts:
                process.env.PRIVATE_KEY !== undefined
                    ? [process.env.PRIVATE_KEY]
                    : [],
        },
        internal_devnet_l2: {
            url: "https://l2rpc.internal.taiko.xyz/",
            accounts:
                process.env.PRIVATE_KEY !== undefined
                    ? [process.env.PRIVATE_KEY]
                    : [],
        },
    },
    etherscan: {
        apiKey: {
            internal_devnet_l1: "internal_devnet_l1_key",
            internal_devnet_l2: "internal_devnet_l2_key",
        },
        customChains: [
            {
                network: "internal_devnet_l1",
                chainId: 31336,
                urls: {
                    apiURL: "https://l1explorer.internal.taiko.xyz/api",
                    browserURL: "https://l1explorer.internal.taiko.xyz",
                },
            },
            {
                network: "internal_devnet_l2",
                chainId: 167001,
                urls: {
                    apiURL: "https://l2explorer.internal.taiko.xyz/api",
                    browserURL: "https://l2explorer.internal.taiko.xyz",
                },
            },
        ],
    },
    solidity: {
        settings: {
            optimizer: {
                enabled: true,
                runs: 10000,
            },
            outputSelection: {
                "*": {
                    "*": ["storageLayout"],
                },
            },
        },
        version: "0.8.18",
    },
};

export default config;<|MERGE_RESOLUTION|>--- conflicted
+++ resolved
@@ -30,12 +30,9 @@
     gasReporter: {
         currency: "USD",
         enabled: true,
-<<<<<<< HEAD
-=======
         gasPriceApi:
             "https://api.etherscan.io/api?module=proxy&action=eth_gasPrice",
         token: "ETH",
->>>>>>> 5281184a
     },
     mocha: {
         timeout: 300000,
