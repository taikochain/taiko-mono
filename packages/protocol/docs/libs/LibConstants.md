## LibConstants

### K_CHAIN_ID

```solidity
uint256 K_CHAIN_ID
```

### K_MAX_NUM_BLOCKS

```solidity
uint256 K_MAX_NUM_BLOCKS
```

### K_FEE_PREMIUM_LAMDA

```solidity
uint256 K_FEE_PREMIUM_LAMDA
```

### K_FEE_PREMIUM_PHI

```solidity
uint256 K_FEE_PREMIUM_PHI
```

<<<<<<< HEAD
### K_reward_multiplier

```solidity
uint64 K_reward_multiplier
=======
### K_REWARD_MULTIPLIER

```solidity
uint64 K_REWARD_MULTIPLIER
>>>>>>> 28dd103e
```

### K_FEE_GRACE_PERIOD

```solidity
uint64 K_FEE_GRACE_PERIOD
```

### K_FEE_MAX_PERIOD

```solidity
uint64 K_FEE_MAX_PERIOD
```

### K_MAX_FINALIZATIONS_PER_TX

```solidity
uint256 K_MAX_FINALIZATIONS_PER_TX
```

### K_COMMIT_DELAY_CONFIRMS

```solidity
uint256 K_COMMIT_DELAY_CONFIRMS
```

### K_MAX_PROOFS_PER_FORK_CHOICE

```solidity
uint256 K_MAX_PROOFS_PER_FORK_CHOICE
```

### K_BLOCK_MAX_GAS_LIMIT

```solidity
uint256 K_BLOCK_MAX_GAS_LIMIT
```

### K_BLOCK_MAX_TXS

```solidity
uint256 K_BLOCK_MAX_TXS
```

### K_BLOCK_DEADEND_HASH

```solidity
bytes32 K_BLOCK_DEADEND_HASH
```

### K_TXLIST_MAX_BYTES

```solidity
uint256 K_TXLIST_MAX_BYTES
```

### K_TX_MIN_GAS_LIMIT

```solidity
uint256 K_TX_MIN_GAS_LIMIT
```

### K_REWARD_BURN_POINTS

```solidity
uint256 K_REWARD_BURN_POINTS
```

### K_ANCHOR_TX_GAS_LIMIT

```solidity
uint256 K_ANCHOR_TX_GAS_LIMIT
```

### K_ANCHOR_TX_SELECTOR

```solidity
bytes4 K_ANCHOR_TX_SELECTOR
```

### K_INVALIDATE_BLOCK_LOG_TOPIC

```solidity
bytes32 K_INVALIDATE_BLOCK_LOG_TOPIC
```<|MERGE_RESOLUTION|>--- conflicted
+++ resolved
@@ -24,17 +24,10 @@
 uint256 K_FEE_PREMIUM_PHI
 ```
 
-<<<<<<< HEAD
-### K_reward_multiplier
-
-```solidity
-uint64 K_reward_multiplier
-=======
 ### K_REWARD_MULTIPLIER
 
 ```solidity
 uint64 K_REWARD_MULTIPLIER
->>>>>>> 28dd103e
 ```
 
 ### K_FEE_GRACE_PERIOD
