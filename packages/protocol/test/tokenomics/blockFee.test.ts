import { expect } from "chai";
import { SimpleChannel } from "channel-ts";
import { BigNumber, ethers } from "ethers";
import { AddressManager, TaikoL1 } from "../../typechain";
import { TestTaikoToken } from "../../typechain/TestTaikoToken";
import blockListener from "../utils/blockListener";
import { onNewL2Block } from "../utils/onNewL2Block";
import Proposer from "../utils/proposer";

import { initIntegrationFixture } from "../utils/fixture";
import sleep from "../utils/sleep";
import { deployTaikoL1 } from "../utils/taikoL1";

describe("tokenomics: blockFee", function () {
    let taikoL1: TaikoL1;
    let l2Provider: ethers.providers.JsonRpcProvider;
    let proposerSigner: any;
    let genesisHeight: number;
    let genesisHash: string;
    let taikoTokenL1: TestTaikoToken;
    let l1AddressManager: AddressManager;
    let interval: any;
    let chan: SimpleChannel<number>;
    /* eslint-disable-next-line */
    let config: Awaited<ReturnType<TaikoL1["getConfig"]>>;
    let proposer: Proposer;

    beforeEach(async () => {
        ({
            taikoL1,
            l2Provider,
            proposerSigner,
            genesisHeight,
            genesisHash,
            taikoTokenL1,
            l1AddressManager,
            interval,
            chan,
            config,
            proposer,
        } = await initIntegrationFixture(true, true));
    });

    afterEach(() => clearInterval(interval));

    it("expects getBlockFee to return the initial feeBase at time of contract deployment", async function () {
        // deploy a new instance of TaikoL1 so no blocks have passed.
        const tL1 = await deployTaikoL1(l1AddressManager, genesisHash, true);
        const blockFee = await tL1.getBlockFee();
        expect(blockFee).to.be.eq(0);
    });

    it("block fee should increase as the halving period passes, while no blocks are proposed", async function () {
        const iterations: number = 5;
        const period: number = config.bootstrapDiscountHalvingPeriod
            .mul(1000)
            .toNumber();

        let lastBlockFee: BigNumber = await taikoL1.getBlockFee();

        for (let i = 0; i < iterations; i++) {
            await sleep(period);
            const blockFee = await taikoL1.getBlockFee();
            expect(blockFee).to.be.gt(lastBlockFee);
            lastBlockFee = blockFee;
        }
    });

    it(
        "proposes blocks on interval, blockFee should increase, " +
            "proposer's balance for TkoToken should decrease as it pays proposer fee, " +
            "proofReward should increase since more slots are used and " +
            "no proofs have been submitted",
        async function () {
            // get the initial tkoBalance, which should decrease every block proposal
            let lastProposerBalance = await taikoTokenL1.balanceOf(
                await proposerSigner.getAddress()
            );

            // do the same for the blockFee, which should increase every block proposal
            // with proofs not being submitted.
            // we want to wait for enough blocks until the blockFee is no longer 0, then run our
            // tests.
            let lastBlockFee = await taikoL1.getBlockFee();

            while (lastBlockFee.eq(0)) {
                await sleep(500);
                lastBlockFee = await taikoL1.getBlockFee();
            }

            let lastProofReward = BigNumber.from(0);

            l2Provider.on("block", blockListener(chan, genesisHeight));
            /* eslint-disable-next-line */
            for await (const blockNumber of chan) {
                if (
                    blockNumber >
                    genesisHeight + (config.maxNumBlocks.toNumber() - 1)
                ) {
                    break;
                }
                const { newProposerBalance, newBlockFee, newProofReward } =
                    await onNewL2Block(
                        l2Provider,
                        blockNumber,
                        proposer,
                        taikoL1,
                        proposerSigner,
                        taikoTokenL1
                    );

<<<<<<< HEAD
                // console.log("lastProposerBalance", lastProposerBalance);
                // console.log("newProposerBalance", newProposerBalance);

                expect(newProposerBalance).to.be.lt(lastProposerBalance);

                // console.log("lastBlockFee", lastBlockFee);
                // console.log("newBlockFee", newBlockFee);

                // TODO(Jeff): it fails here occasionally. Timing related?
                // expect(newBlockFee).to.be.gt(lastBlockFee);

                // console.log("lastProofReward", lastProofReward);
                // console.log("newProofReward", newProofReward);
=======
                console.log("lastProposerBalance", lastProposerBalance);
                console.log("newProposerBalance", newProposerBalance);

                expect(newProposerBalance).to.be.lt(lastProposerBalance);

                console.log("lastBlockFee", lastBlockFee);
                console.log("newBlockFee", newBlockFee);

                expect(newBlockFee).to.be.gt(lastBlockFee);

                console.log("lastProofReward", lastProofReward);
                console.log("newProofReward", newProofReward);
>>>>>>> 15ab0bb0
                expect(newProofReward).to.be.gt(lastProofReward);

                lastBlockFee = newBlockFee;
                lastProofReward = newProofReward;
                lastProposerBalance = newProposerBalance;
            }
        }
    );
});<|MERGE_RESOLUTION|>--- conflicted
+++ resolved
@@ -109,21 +109,6 @@
                         taikoTokenL1
                     );
 
-<<<<<<< HEAD
-                // console.log("lastProposerBalance", lastProposerBalance);
-                // console.log("newProposerBalance", newProposerBalance);
-
-                expect(newProposerBalance).to.be.lt(lastProposerBalance);
-
-                // console.log("lastBlockFee", lastBlockFee);
-                // console.log("newBlockFee", newBlockFee);
-
-                // TODO(Jeff): it fails here occasionally. Timing related?
-                // expect(newBlockFee).to.be.gt(lastBlockFee);
-
-                // console.log("lastProofReward", lastProofReward);
-                // console.log("newProofReward", newProofReward);
-=======
                 console.log("lastProposerBalance", lastProposerBalance);
                 console.log("newProposerBalance", newProposerBalance);
 
@@ -136,7 +121,6 @@
 
                 console.log("lastProofReward", lastProofReward);
                 console.log("newProofReward", newProofReward);
->>>>>>> 15ab0bb0
                 expect(newProofReward).to.be.gt(lastProofReward);
 
                 lastBlockFee = newBlockFee;
