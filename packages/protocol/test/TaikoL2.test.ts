--- conflicted
+++ resolved
@@ -34,47 +34,4 @@
             await signers[0].getAddress()
         )
     })
-
-<<<<<<< HEAD
-    describe("anchor()", async function () {
-        it("should revert since ancestor hashes not written", async function () {
-            const randomHash = randomBytes32()
-            await expect(v1TaikoL2.anchor(10, randomHash)).to.be.revertedWith(
-                "L2:anchored"
-=======
-    it("should emit EtherReturned event when receiving ether", async function () {
-        expect(
-            await signers[0].sendTransaction({
-                to: v1TaikoL2.address,
-                value: ethers.utils.parseEther("150.0"),
-            })
-        ).to.emit(v1TaikoL2, "EtherReturned")
-    })
-
-    describe("creditEther()", async function () {
-        it("should throw if recipient address is v1TaikoL2.address", async function () {
-            await expect(v1TaikoL2.creditEther(v1TaikoL2.address, "1000")).to
-                .reverted
-        })
-
-        it('should revert if not from named "eth_depositor"', async function () {
-            const randWallet = ethers.Wallet.createRandom().address
-            await expect(
-                v1TaikoL2.connect(randWallet).creditEther(randWallet, "1000")
-            ).to.reverted
-        })
-
-        it("should emit EtherCredited when crediting Ether to recipient and balance of reciever should be ether credited", async function () {
-            const recieverWallet = ethers.Wallet.createRandom().address
-            const amount = "10000"
-            expect(await v1TaikoL2.creditEther(recieverWallet, amount)).to.emit(
-                v1TaikoL2,
-                "EtherCredited"
-            )
-            expect(await ethers.provider.getBalance(recieverWallet)).to.equal(
-                amount
->>>>>>> 3b73ce98
-            )
-        })
-    })
 })