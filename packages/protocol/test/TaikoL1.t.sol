// SPDX-License-Identifier: MIT
pragma solidity ^0.8.18;

import { Test } from "forge-std/Test.sol";
import { console2 } from "forge-std/console2.sol";
import { AddressManager } from "../contracts/common/AddressManager.sol";
import { LibEthDepositing } from "../contracts/L1/libs/LibEthDepositing.sol";
import { TaikoConfig } from "../contracts/L1/TaikoConfig.sol";
import { TaikoData } from "../contracts/L1/TaikoData.sol";
import { TaikoL1 } from "../contracts/L1/TaikoL1.sol";
import { TaikoToken } from "../contracts/L1/TaikoToken.sol";
import { SignalService } from "../contracts/signal/SignalService.sol";
import { Strings } from "@openzeppelin/contracts/utils/Strings.sol";
import { TaikoL1TestBase } from "./TaikoL1TestBase.t.sol";

contract TaikoL1_NoCooldown is TaikoL1 {
    function getConfig()
        public
        pure
        override
        returns (TaikoData.Config memory config)
    {
        config = TaikoConfig.getConfig();

        config.txListCacheExpiry = 5 minutes;
        config.maxVerificationsPerTx = 0;
        config.maxNumProposedBlocks = 10;
        config.blockRingBufferSize = 12;
        config.proofCooldownPeriod = 0;
    }
}

contract Verifier {
    fallback(bytes calldata) external returns (bytes memory) {
        return bytes.concat(keccak256("taiko"));
    }
}

contract TaikoL1Test is TaikoL1TestBase {
    function deployTaikoL1() internal override returns (TaikoL1 taikoL1) {
        taikoL1 = new TaikoL1_NoCooldown();
    }

    function setUp() public override {
        TaikoL1TestBase.setUp();

        registerAddress(L1.getVerifierName(100), address(new Verifier()));
    }

    /// @dev Test we can propose, prove, then verify more blocks than
    /// 'maxNumProposedBlocks'
    function test_more_blocks_than_ring_buffer_size() external {
        depositTaikoToken(Alice, 1e6 * 1e8, 100 ether);
        depositTaikoToken(Bob, 1e6 * 1e8, 100 ether);
        depositTaikoToken(Carol, 1e6 * 1e8, 100 ether);

        bytes32 parentHash = GENESIS_BLOCK_HASH;
        uint32 parentGasUsed = 0;
        uint32 gasUsed = 1_000_000;

        for (
            uint256 blockId = 1;
            blockId < conf.maxNumProposedBlocks * 10;
            blockId++
        ) {
            printVariables("before propose");
            TaikoData.BlockMetadata memory meta =
                proposeBlock(Alice, 1_000_000, 1024);
            printVariables("after propose");
            mine(1);

            bytes32 blockHash = bytes32(1e10 + blockId);
            bytes32 signalRoot = bytes32(1e9 + blockId);
            proveBlock(
                Bob,
                Bob,
                meta,
                parentHash,
                parentGasUsed,
                gasUsed,
                blockHash,
                signalRoot
            );

            verifyBlock(Carol, 1);
            parentHash = blockHash;
            parentGasUsed = gasUsed;
        }
        printVariables("");
    }

    /// @dev Test more than one block can be proposed, proven, & verified in the
    ///      same L1 block.
    function test_multiple_blocks_in_one_L1_block() external {
        depositTaikoToken(Alice, 1000 * 1e8, 1000 ether);

        bytes32 parentHash = GENESIS_BLOCK_HASH;
        uint32 parentGasUsed = 0;
        uint32 gasUsed = 1_000_000;

        for (uint256 blockId = 1; blockId <= 2; blockId++) {
            printVariables("before propose");
            TaikoData.BlockMetadata memory meta =
                proposeBlock(Alice, 1_000_000, 1024);
            printVariables("after propose");

            bytes32 blockHash = bytes32(1e10 + blockId);
            bytes32 signalRoot = bytes32(1e9 + blockId);
            proveBlock(
                Alice,
                Alice,
                meta,
                parentHash,
                parentGasUsed,
                gasUsed,
                blockHash,
                signalRoot
            );
            verifyBlock(Alice, 2);
            parentHash = blockHash;
            parentGasUsed = gasUsed;
        }
        printVariables("");
    }

    /// @dev Test verifying multiple blocks in one transaction
    function test_verifying_multiple_blocks_once() external {
        depositTaikoToken(Alice, 1e6 * 1e8, 1000 ether);

        bytes32 parentHash = GENESIS_BLOCK_HASH;
        uint32 parentGasUsed = 0;
        uint32 gasUsed = 1_000_000;

        for (
            uint256 blockId = 1; blockId <= conf.maxNumProposedBlocks; blockId++
        ) {
            printVariables("before propose");
            TaikoData.BlockMetadata memory meta =
                proposeBlock(Alice, 1_000_000, 1024);
            printVariables("after propose");

            bytes32 blockHash = bytes32(1e10 + blockId);
            bytes32 signalRoot = bytes32(1e9 + blockId);
            proveBlock(
                Alice,
                Alice,
                meta,
                parentHash,
                parentGasUsed,
                gasUsed,
                blockHash,
                signalRoot
            );
            parentHash = blockHash;
            parentGasUsed = gasUsed;
        }

        verifyBlock(Alice, conf.maxNumProposedBlocks - 1);
        printVariables("after verify");
        verifyBlock(Alice, conf.maxNumProposedBlocks);
        printVariables("after verify");
    }

    function testEthDepositsToL2Reverts() external {
        uint96 minAmount = conf.minEthDepositAmount;
        uint96 maxAmount = conf.maxEthDepositAmount;

        depositTaikoToken(Alice, 0, maxAmount + 1 ether);

        vm.prank(Alice, Alice);
        vm.expectRevert();
        L1.depositEtherToL2{ value: minAmount - 1 }();

        vm.prank(Alice, Alice);
        vm.expectRevert();
        L1.depositEtherToL2{ value: maxAmount + 1 }();

        assertEq(L1.getStateVariables().nextEthDepositToProcess, 0);
        assertEq(L1.getStateVariables().numEthDeposits, 0);
    }

    function testEthDepositsToL2Gas() external {
        vm.fee(25 gwei);

        bytes32 emptyDepositsRoot =
<<<<<<< HEAD
            0xc5d2460186f7233c927e7db2dcc703c0e500b653ca82273b7bfad8045d85a470;
=======
            0x569e75fc77c1a856f6daaf9e69d8a9566ca34aa47f9133711ce065a571af0cfd;
>>>>>>> 35221be5
        depositTaikoToken(Alice, 1e6 * 1e8, 100_000 ether);

        proposeBlock(Alice, 1_000_000, 1024);
        TaikoData.BlockMetadata memory meta =
            proposeBlock(Alice, 1_000_000, 1024);
        assertEq(meta.depositsProcessed.length, 0);

        uint256 count = conf.maxEthDepositsPerBlock;

        printVariables("before sending ethers");
        for (uint256 i; i < count; ++i) {
            vm.prank(Alice, Alice);
            L1.depositEtherToL2{ value: (i + 1) * 1 ether }();
        }
        printVariables("after sending ethers");

        uint256 gas = gasleft();
        meta = proposeBlock(Alice, 1_000_000, 1024);
        uint256 gasUsedWithDeposits = gas - gasleft();
        console2.log("gas used with eth deposits:", gasUsedWithDeposits);

        printVariables("after processing send-ethers");
        assertTrue(
            LibEthDepositing.hashEthDeposits(meta.depositsProcessed)
                != emptyDepositsRoot
        );
        assertEq(meta.depositsProcessed.length, count + 1);

        gas = gasleft();
        meta = proposeBlock(Alice, 1_000_000, 1024);
        uint256 gasUsedWithoutDeposits = gas - gasleft();

        console2.log("gas used without eth deposits:", gasUsedWithoutDeposits);

        uint256 gasPerEthDeposit =
            (gasUsedWithDeposits - gasUsedWithoutDeposits) / count;

        console2.log("gas per eth deposit:", gasPerEthDeposit);
        console2.log("maxEthDepositsPerBlock:", count);
    }

    /// @dev getCrossChainBlockHash tests
    function test_getCrossChainBlockHash0() external {
        bytes32 genHash = L1.getCrossChainBlockHash(0);
        assertEq(GENESIS_BLOCK_HASH, genHash);

        // Not yet avail.
        genHash = L1.getCrossChainBlockHash(1);
        assertEq(bytes32(0), genHash);
    }

    /// @dev getCrossChainSignalRoot tests
    function test_getCrossChainSignalRoot() external {
        uint256 iterationCnt = 10;
        // Declare here so that block prop/prove/verif. can be used in 1 place
        TaikoData.BlockMetadata memory meta;
        bytes32 blockHash;
        bytes32 signalRoot;
        bytes32[] memory parentHashes = new bytes32[](iterationCnt);
        parentHashes[0] = GENESIS_BLOCK_HASH;

        depositTaikoToken(Alice, 1e6 * 1e8, 100_000 ether);

        // Propose blocks
        for (uint256 blockId = 1; blockId < iterationCnt; blockId++) {
            //printVariables("before propose");
            meta = proposeBlock(Alice, 1_000_000, 1024);
            mine(5);

            blockHash = bytes32(1e10 + blockId);
            signalRoot = bytes32(1e9 + blockId);

            proveBlock(
                Bob,
                Bob,
                meta,
                parentHashes[blockId - 1],
                blockId == 1 ? 0 : 1_000_000,
                1_000_000,
                blockHash,
                signalRoot
            );
            verifyBlock(Carol, 1);

            // Querying written blockhash
            bytes32 genHash = L1.getCrossChainBlockHash(blockId);
            assertEq(blockHash, genHash);

            mine(5);
            parentHashes[blockId] = blockHash;
        }

        // 1st
        uint256 queriedBlockId = 1;
        bytes32 expectedSR = bytes32(1e9 + queriedBlockId);

        assertEq(expectedSR, L1.getCrossChainSignalRoot(queriedBlockId));

        // 2nd
        queriedBlockId = 2;
        expectedSR = bytes32(1e9 + queriedBlockId);
        assertEq(expectedSR, L1.getCrossChainSignalRoot(queriedBlockId));

        // Not found
        assertEq(bytes32(0), L1.getCrossChainSignalRoot((iterationCnt + 1)));
    }

    function test_deposit_hash_creation() external {
        // uint96 minAmount = conf.minEthDepositAmount;
        uint96 maxAmount = conf.maxEthDepositAmount;

        // We need 8 depostis otherwise we are not processing them !
        depositTaikoToken(Alice, 1e6 * 1e8, maxAmount + 1 ether);
        depositTaikoToken(Bob, 0, maxAmount + 1 ether);
        depositTaikoToken(Carol, 0, maxAmount + 1 ether);
        depositTaikoToken(Dave, 0, maxAmount + 1 ether);
        depositTaikoToken(Eve, 0, maxAmount + 1 ether);
        depositTaikoToken(Frank, 0, maxAmount + 1 ether);
        depositTaikoToken(George, 0, maxAmount + 1 ether);
        depositTaikoToken(Hilbert, 0, maxAmount + 1 ether);

        // So after this point we have 8 deposits
        vm.prank(Alice, Alice);
        L1.depositEtherToL2{ value: 1 ether }();
        vm.prank(Bob, Bob);
        L1.depositEtherToL2{ value: 2 ether }();
        vm.prank(Carol, Carol);
        L1.depositEtherToL2{ value: 3 ether }();
        vm.prank(Dave, Dave);
        L1.depositEtherToL2{ value: 4 ether }();
        vm.prank(Eve, Eve);
        L1.depositEtherToL2{ value: 5 ether }();
        vm.prank(Frank, Frank);
        L1.depositEtherToL2{ value: 6 ether }();
        vm.prank(George, George);
        L1.depositEtherToL2{ value: 7 ether }();
        vm.prank(Hilbert, Hilbert);
        L1.depositEtherToL2{ value: 8 ether }();

        assertEq(L1.getStateVariables().numEthDeposits, 8); // The number of
            // deposits
        assertEq(L1.getStateVariables().nextEthDepositToProcess, 0); // The
            // index / cursos of the next deposit

        // We shall invoke proposeBlock() because this is what will call the
        // processDeposits()
        TaikoData.BlockMetadata memory meta =
            proposeBlock(Alice, 1_000_000, 1024);

        // Expected:
<<<<<<< HEAD
        // 0x8117066d69ff650d78f0d7383a10cc802c2b8c0eedd932d70994252e2438c636  (pre
=======
        // 0x9098dca53e2412a11d456add7b3652df403e043b2a20f456d4651b9a73b70a30  (pre
>>>>>>> 35221be5
        // calculated with these values)
        //console2.logBytes32(meta.depositsRoot);
        assertEq(
            LibEthDepositing.hashEthDeposits(meta.depositsProcessed),
            0x9098dca53e2412a11d456add7b3652df403e043b2a20f456d4651b9a73b70a30
        );
    }
}<|MERGE_RESOLUTION|>--- conflicted
+++ resolved
@@ -183,11 +183,7 @@
         vm.fee(25 gwei);
 
         bytes32 emptyDepositsRoot =
-<<<<<<< HEAD
-            0xc5d2460186f7233c927e7db2dcc703c0e500b653ca82273b7bfad8045d85a470;
-=======
             0x569e75fc77c1a856f6daaf9e69d8a9566ca34aa47f9133711ce065a571af0cfd;
->>>>>>> 35221be5
         depositTaikoToken(Alice, 1e6 * 1e8, 100_000 ether);
 
         proposeBlock(Alice, 1_000_000, 1024);
@@ -338,11 +334,7 @@
             proposeBlock(Alice, 1_000_000, 1024);
 
         // Expected:
-<<<<<<< HEAD
-        // 0x8117066d69ff650d78f0d7383a10cc802c2b8c0eedd932d70994252e2438c636  (pre
-=======
         // 0x9098dca53e2412a11d456add7b3652df403e043b2a20f456d4651b9a73b70a30  (pre
->>>>>>> 35221be5
         // calculated with these values)
         //console2.logBytes32(meta.depositsRoot);
         assertEq(
