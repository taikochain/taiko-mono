// SPDX-License-Identifier: MIT
pragma solidity 0.8.24;

import "../TaikoTest.sol";
import "forge-std/src/console2.sol";

contract MockSignalService is SignalService {
    function _verifyHopProof(
        uint64, /*chainId*/
        address, /*app*/
        bytes32, /*signal*/
        bytes32, /*value*/
        HopProof memory, /*hop*/
        address /*relay*/
    )
        internal
        pure
        override
        returns (bytes32)
    {
        // Skip verifying the merkle proof entirely
        return bytes32(uint256(789));
    }
}

contract TestSignalService is TaikoTest {
    AddressManager addressManager;
    MockSignalService signalService;
    SignalService realSignalService;
    uint64 public destChainId = 7;
    address taiko;

    function setUp() public {
        vm.startPrank(Alice);
        vm.deal(Alice, 1 ether);
        vm.deal(Bob, 1 ether);

        addressManager = AddressManager(
            deployProxy({
                name: "address_manager",
                impl: address(new AddressManager()),
                data: abi.encodeCall(AddressManager.init, (address(0))),
                registerTo: address(addressManager)
            })
        );

        signalService = MockSignalService(
            deployProxy({
                name: "signal_service",
                impl: address(new MockSignalService()),
                data: abi.encodeCall(SignalService.init, (address(0), address(addressManager)))
            })
        );

        realSignalService = SignalService(
            deployProxy({
                name: "signal_service",
                impl: address(new SignalService()),
                data: abi.encodeCall(SignalService.init, (Alice, address(addressManager)))
            })
        );

        taiko = randAddress();
        signalService.authorize(taiko, true);
        realSignalService.authorize(Alice, true);
        vm.stopPrank();
    }

<<<<<<< HEAD
    function test_realsignal() public {
=======
    function test_real_signal() public {
>>>>>>> 745d7d38
        vm.chainId(167_001);

        bytes memory proof =
            hex"0000000000000000000000000000000000000000000000000000000000000020000000000000000000000000000000000000000000000000000000000000000100000000000000000000000000000000000000000000000000000000000000200000000000000000000000000000000000000000000000000000000000028c5900000000000000000000000000000000000000000000000000000000000015c27a889e6436fc1cde7827f75217adf5371afb14cc56860e6d9032ba5e28214819000000000000000000000000000000000000000000000000000000000000000000000000000000000000000000000000000000000000000000000000000000c000000000000000000000000000000000000000000000000000000000000005000000000000000000000000000000000000000000000000000000000000000003000000000000000000000000000000000000000000000000000000000000006000000000000000000000000000000000000000000000000000000000000002a000000000000000000000000000000000000000000000000000000000000003800000000000000000000000000000000000000000000000000000000000000214f90211a0dfa513509c34b62c66488e60634c6fd42fe00397e4e1d15d5e70f227ded60befa05bdb02a2eca8f311b9671483176ec61fae7edcaf62b04a28c44cc2192e9d0f46a01cc45e358bfc5242aaf32f63dee58b9aa3f4113be91b2b50bb5740beda4fde25a0d92467760a1a9357492b426c682426d81af5cb713839647e49b13e01b02d6440a0c84062f286e3581246bccf7d0b7f82366e880161f91879ebef0180c9c93c941aa0db20b735c7f1053aceb0828f861d0b7e33febd12a123bc0352c929718b845faaa0247a3b41495f2b92708771026d7099e824051e275b8a29e82876030437b67c0aa0477ffe5998d9bc8b5866d020bb1d184b62cd6ab90475bc5cf9ec0a55c417c28ba074ecd264e5eb045d4d93d6670df1364257028d7b7fdda9c4eb627d7cd744780ba02221fdd890129df643dc88a6767c7d586fac3fd573ec069b15232f7b26a7ce28a06ea5ac730ebf7a40efe4cf416fac7ad0bdd3afcfb58d6df8c5915050822a3359a03ec8023d3660e15a8ba0ab69a1ed8ae5f121d3221587d14b1ee11b92fef2f92ca03ed73d6c820ff05ed2b08021ffa9a9cf754e376e26f80ba5fe8ba2906d398f8fa0e8e7f865b0d0ece00599f085d5b3e1ba7ca723b8918242001fe1939e1c5e4636a023f41a3b7932420372da53ae441f422ca8c5da9706a79ff47a81c5c8c1fb4917a003a143ebcd7f0dc5385606c701eb2b8245300e1ea72dd478ebf3dd894b173b598000000000000000000000000000000000000000000000000000000000000000000000000000000000000000b3f8b180a0887fcd34179304e7cd2b4e20e2b02a4a8f86479c938ef9f250afa70389b005f9808080a044716b385f8d9459d36317d101408b5ac6918cf2ca6fec073f6bc6a24a3a04e4a024c54ee716f3386163e13b31e8987471a988be429e3aef879217e22b7760561ca00140f6012398f45a3130df7f78f20f7c40bf0d1074b88d3cf981bf0afae32e2580808080a03b0365c6777cd412b8762e2e8216a2fab245f1c83111e08f09c20ae4ed8628e88080808000000000000000000000000000000000000000000000000000000000000000000000000000000000000000006bf869a02016202fe7055f067ad86805f2e5a7f909257e295658bcbfc2b2cb8c3127fb9db846f8440180a014f07e11fa9eac150c017a5fea958a3b73935da8b057843d3314bc53acbd00e5a0dc679fd48cf611aa38e906adc93928c5f8f6fae534978ea2fa4f5935f5ed1b2c000000000000000000000000000000000000000000000000000000000000000000000000000000000000000000000000000000000500000000000000000000000000000000000000000000000000000000000000a000000000000000000000000000000000000000000000000000000000000002e0000000000000000000000000000000000000000000000000000000000000052000000000000000000000000000000000000000000000000000000000000006e000000000000000000000000000000000000000000000000000000000000007600000000000000000000000000000000000000000000000000000000000000214f90211a09e1b6a91ab7ab54dc82ca4bf7c621663b37d09fd0adfc6ee5b04d61d1674be28a0be9221596e9d2200855bf3eed5237bf998f95a94d46f9045c3d15138262aa336a08a468dcca4b10bc41cbfbe1cff581839da9efb3a6453a1a9d51c623393056b75a0eb149f5f12c6e13cf0e0bdff4a87870c1d2a15f512d8610d938ff91420e567bca0ae4668eccb3ec464e47550870fb978fe7840ea30cc94e9b4983ea213de536caca0fd30849f4ce21a0bf9e93e7ff6681ba9f8c4c23d9c2b32aaabbba735cb3ad8bca03a61ccbbd269b701d9da7568421d47355b9b07f88cb1a8b559bcbbda60cdc588a04ccb3f9257808d764c277e5825d005516ac955f64e59d0e7ab2f94b1a4fc4c17a0697d43c2b13982e7971e4bd05cca3a3714163333c764d5383d1f5e642f6b9038a0fad2df5c5417b57cf90bac46a87f3dbb68a02fc415d382b7880ca203998e5848a0456c9736422257556e259b1ec6ef1f57603db9140a81a0537d3efa9392fa1396a0d75f6fb980e2a441be4e5da97f59b411caef24b0ddbbdf69eb51e8294c7721d0a030358f3b1834ef739810ca31f4fabd79f43dc1af8f8ece3b66cbdfec1e2f91d7a0191280d4afd9c5d9e493b78a155abbb8e5bb61754672c3deeb3002c337c7376ea0deb7ba981af9635c6b0df1de8dd515128592e2fb80bb760279f8492d8d4caa8ba070096993175dea6432f4243ae88ccdfacd67453e4d018bfe2f43dee3b5d831ad800000000000000000000000000000000000000000000000000000000000000000000000000000000000000214f90211a0994000eab355e9641a1b22339676cca81f018f367ec829b07ff569bd3f418f43a09a373f01670a460ef4d7f4e2893d5fd9411b696b4a943f18e988912e8bab8349a087849ade71c21e99bd2cff5dbb222ef04fd42d381d488936de43b7ef4380b4d3a072278a26bebb48de2be3ed56fda4bb05cfc430384f76a46402880b16fc56b823a02051ad643d886b6aebaca99b95efbdfb299ff1dbd8f7cba92431a6c83da68381a0fc9d08a35f7850ef9e6932f0b2ccca5e77dee26da198e942935436e7a04f9ba2a01cd8eb71fa95b520e37763506000751e573cdb4d6b7f22809fc7725569bf5362a05097491bc4a3dc25f339fa3be312044e0fb85445bd8bbfba76de7cc8de278db9a0057aca47ca23862aa56aa61e58822f9010782645309b24d7ed41fc564342bf97a0c0bc073a3474c0bd105c3db6a915598559501abe06e9ec9cf9f7345c440ade8ca054be9f6d8226aba0c1b4c530000991fd8476e0c99faecc3f3703751d4929d994a01d192e93484bca5e70661e1655cdc58994e467e58dc6fa6349e3339d9263f8e3a0de752f43804851bc139350b4d09d8eeae52d3793e5a77d966bdcc543e8ed4a07a08d17a09e17828697ba29022f714d57588b55942120b44adb3e7f4311b11a60dca05989405f26fd35e72e532c6528228e90fc3a010eb0d87feca60557fa18b45896a0dcf2645898dead212b4330054c56e51f10af5d3f3bfc64a8f73cdf1bd6617e0d800000000000000000000000000000000000000000000000000000000000000000000000000000000000000194f90191a00415edc1050fe50ad35dbcf7960f64d127b236a1c0d7653a21d75f3cacb529c980a04c18411340e7a2669fd694dee4413c834cf59b13b54107b832503769f2c942b2a0c0910bd1e2e47c03541323952c9da9da3e5807c306b2ca0b4af696508b38f82a80a034e02eebc9d6a274c89c7789fd03eb12333e65346d9453cca75e4a02d7b2992ea0ff68d74f45306203073844aee925a4cc4ae4d78cc032f54504ee9c9335cd32dd8080a09c1849766089cd1349cef938726d7a9e7dc9598fb261d136d9a58e0b7caf275ba0f19ae8192e9b0aadf26d08fbe4f32d0f8949afc2e172c90c834685302ea69bbca0e10bf29e7ae1512acb04c2c1d63c124c4d02e191374f93fefce052420ce55e15a082010d47803c23ef3a2be7b3b089572c2a59de5a9173e9f9404bb71d367e0adaa0a29475985f39e34dec60f13ac4ca2370041873aa30f823b0d0d301998136804ba0d7acb7203bbbd9c87cd646416284ef32bbae269bf178e56127f4a69d6f7a6e43a0224da002242f29898a82f586a50143afa77334954d4581e61266a245c13254c7800000000000000000000000000000000000000000000000000000000000000000000000000000000000000053f851808080a024635e394cfa76468c00494a6e4fc0a50dd27d737c9e41861d32a8be31e3a38d808080808080a06f7c75a0076a5802c84d3d370baefd6b6655641f648e087b60a86c402b07ba84808080808080000000000000000000000000000000000000000000000000000000000000000000000000000000000000000044f8429f20b4780cdd5e2149e06b1a3cd443645775c177c33344f9f36e535023c39e1fa1a02299879cc2fe4c05d8b15238cbf4b15f35a7d434084d279d42f462c90f02b54400000000000000000000000000000000000000000000000000000000";
        bytes32 msgHash = hex"2299879cc2fe4c05d8b15238cbf4b15f35a7d434084d279d42f462c90f02b544";

        address srcSignalService = 0x604C61d6618AaCdF7a7A2Fe4c42E35Ecba32AE75;
        address srcBridge = 0xde5B0e8a8034eF30a8b71d78e658C85dFE3FC657;

        vm.prank(Alice);
        addressManager.setAddress(32_382, "signal_service", srcSignalService);

        bytes32 stateRoot = hex"7a889e6436fc1cde7827f75217adf5371afb14cc56860e6d9032ba5e28214819";
        uint64 blockId = 5570;
        vm.prank(Alice);
        realSignalService.syncChainData(32_382, LibSignals.STATE_ROOT, blockId, stateRoot);

        realSignalService.proveSignalReceived(32_382, srcBridge, msgHash, proof);
    }

    function test_SignalService_sendSignal_revert() public {
        vm.expectRevert(SignalService.SS_INVALID_VALUE.selector);
        signalService.sendSignal(0);
    }

    function test_SignalService_isSignalSent_revert() public {
        bytes32 signal = bytes32(uint256(1));
        vm.expectRevert(SignalService.SS_INVALID_SENDER.selector);
        signalService.isSignalSent(address(0), signal);

        signal = bytes32(uint256(0));
        vm.expectRevert(SignalService.SS_INVALID_VALUE.selector);
        signalService.isSignalSent(Alice, signal);
    }

    function test_SignalService_sendSignal_isSignalSent() public {
        vm.startPrank(Alice);
        bytes32 signal = bytes32(uint256(1));
        signalService.sendSignal(signal);

        assertTrue(signalService.isSignalSent(Alice, signal));
    }

    function test_SignalService_proveSignalReceived_revert_invalid_chainid_or_signal() public {
        SignalService.HopProof[] memory proofs = new SignalService.HopProof[](1);

        // app being address(0) will revert
        vm.expectRevert(SignalService.SS_INVALID_SENDER.selector);
        signalService.proveSignalReceived({
            chainId: 1,
            app: address(0),
            signal: randBytes32(),
            proof: abi.encode(proofs)
        });

        // signal being 0 will revert
        vm.expectRevert(SignalService.SS_INVALID_VALUE.selector);
        signalService.proveSignalReceived({
            chainId: uint64(block.chainid),
            app: randAddress(),
            signal: 0,
            proof: abi.encode(proofs)
        });
    }

    function test_SignalService_proveSignalReceived_revert_malformat_proof() public {
        // "undecodable proof" is not decodeable into SignalService.HopProof[] memory
        vm.expectRevert();
        signalService.proveSignalReceived({
            chainId: 0,
            app: randAddress(),
            signal: randBytes32(),
            proof: "undecodable proof"
        });
    }

    function test_SignalService_proveSignalReceived_revert_src_signal_service_not_registered()
        public
    {
        uint64 srcChainId = uint64(block.chainid - 1);

        // Did not call the following, so revert with RESOLVER_ZERO_ADDR
        //   vm.prank(Alice);
        //   addressManager.setAddress(srcChainId, "signal_service", randAddress());

        SignalService.HopProof[] memory proofs = new SignalService.HopProof[](1);

        vm.expectRevert(
            abi.encodeWithSelector(
                AddressResolver.RESOLVER_ZERO_ADDR.selector,
                srcChainId,
                strToBytes32("signal_service")
            )
        );
        signalService.proveSignalReceived({
            chainId: srcChainId,
            app: randAddress(),
            signal: randBytes32(),
            proof: abi.encode(proofs)
        });
    }

    function test_SignalService_proveSignalReceived_revert_zero_size_proof() public {
        uint64 srcChainId = uint64(block.chainid - 1);

        vm.prank(Alice);
        addressManager.setAddress(srcChainId, "signal_service", randAddress());

        // proofs.length must > 0 in order not to revert
        SignalService.HopProof[] memory proofs = new SignalService.HopProof[](0);

        vm.expectRevert(SignalService.SS_EMPTY_PROOF.selector);
        signalService.proveSignalReceived({
            chainId: srcChainId,
            app: randAddress(),
            signal: randBytes32(),
            proof: abi.encode(proofs)
        });
    }

    function test_SignalService_proveSignalReceived_revert_last_hop_incorrect_chainid() public {
        uint64 srcChainId = uint64(block.chainid - 1);

        vm.prank(Alice);
        addressManager.setAddress(srcChainId, "signal_service", randAddress());

        SignalService.HopProof[] memory proofs = new SignalService.HopProof[](1);

        // proofs[0].chainId must be block.chainid in order not to revert
        proofs[0].chainId = uint64(block.chainid + 1);
        proofs[0].blockId = 1;

        vm.expectRevert(SignalService.SS_INVALID_LAST_HOP_CHAINID.selector);
        signalService.proveSignalReceived({
            chainId: srcChainId,
            app: randAddress(),
            signal: randBytes32(),
            proof: abi.encode(proofs)
        });
    }

    function test_SignalService_proveSignalReceived_revert_mid_hop_incorrect_chainid() public {
        uint64 srcChainId = uint64(block.chainid - 1);

        vm.prank(Alice);
        addressManager.setAddress(srcChainId, "signal_service", randAddress());

        SignalService.HopProof[] memory proofs = new SignalService.HopProof[](2);

        // proofs[0].chainId must NOT be block.chainid in order not to revert
        proofs[0].chainId = uint64(block.chainid);
        proofs[0].blockId = 1;

        vm.expectRevert(SignalService.SS_INVALID_MID_HOP_CHAINID.selector);
        signalService.proveSignalReceived({
            chainId: srcChainId,
            app: randAddress(),
            signal: randBytes32(),
            proof: abi.encode(proofs)
        });
    }

    function test_SignalService_proveSignalReceived_revert_mid_hop_not_registered() public {
        uint64 srcChainId = uint64(block.chainid + 1);

        vm.prank(Alice);
        addressManager.setAddress(srcChainId, "signal_service", randAddress());

        SignalService.HopProof[] memory proofs = new SignalService.HopProof[](2);

        // proofs[0].chainId must NOT be block.chainid in order not to revert
        proofs[0].chainId = srcChainId + 1;
        proofs[0].blockId = 1;

        vm.expectRevert(
            abi.encodeWithSelector(
                AddressResolver.RESOLVER_ZERO_ADDR.selector,
                proofs[0].chainId,
                strToBytes32("signal_service")
            )
        );

        signalService.proveSignalReceived({
            chainId: srcChainId,
            app: randAddress(),
            signal: randBytes32(),
            proof: abi.encode(proofs)
        });
    }

    function test_SignalService_proveSignalReceived_local_chaindata_not_found() public {
        uint64 srcChainId = uint64(block.chainid + 1);

        vm.prank(Alice);
        addressManager.setAddress(srcChainId, "signal_service", randAddress());

        SignalService.HopProof[] memory proofs = new SignalService.HopProof[](1);

        proofs[0].chainId = uint64(block.chainid);
        proofs[0].blockId = 1;

        // the proof is a storage proof
        proofs[0].accountProof = new bytes[](0);
        proofs[0].storageProof = new bytes[](10);

        vm.expectRevert(SignalService.SS_SIGNAL_NOT_FOUND.selector);
        signalService.proveSignalReceived({
            chainId: srcChainId,
            app: randAddress(),
            signal: randBytes32(),
            proof: abi.encode(proofs)
        });

        // the proof is a full proof
        proofs[0].accountProof = new bytes[](1);

        vm.expectRevert(SignalService.SS_SIGNAL_NOT_FOUND.selector);
        signalService.proveSignalReceived({
            chainId: srcChainId,
            app: randAddress(),
            signal: randBytes32(),
            proof: abi.encode(proofs)
        });
    }

    function test_SignalService_proveSignalReceived_one_hop_cache_signal_root() public {
        uint64 srcChainId = uint64(block.chainid + 1);

        vm.prank(Alice);
        addressManager.setAddress(srcChainId, "signal_service", randAddress());

        SignalService.HopProof[] memory proofs = new SignalService.HopProof[](1);

        proofs[0].chainId = uint64(block.chainid);
        proofs[0].blockId = 1;
        proofs[0].rootHash = randBytes32();

        // the proof is a storage proof
        proofs[0].accountProof = new bytes[](0);
        proofs[0].storageProof = new bytes[](10);

        vm.expectRevert(SignalService.SS_SIGNAL_NOT_FOUND.selector);
        signalService.proveSignalReceived({
            chainId: srcChainId,
            app: randAddress(),
            signal: randBytes32(),
            proof: abi.encode(proofs)
        });

        // relay the signal root
        vm.prank(taiko);
        signalService.syncChainData(
            srcChainId, LibSignals.SIGNAL_ROOT, proofs[0].blockId, proofs[0].rootHash
        );
        signalService.proveSignalReceived({
            chainId: srcChainId,
            app: randAddress(),
            signal: randBytes32(),
            proof: abi.encode(proofs)
        });

        vm.prank(Alice);
        signalService.authorize(taiko, false);

        vm.expectRevert(SignalService.SS_UNAUTHORIZED.selector);
        vm.prank(taiko);
        signalService.syncChainData(
            srcChainId, LibSignals.SIGNAL_ROOT, proofs[0].blockId, proofs[0].rootHash
        );
    }

    function test_SignalService_proveSignalReceived_one_hop_state_root() public {
        uint64 srcChainId = uint64(block.chainid + 1);

        vm.prank(Alice);
        addressManager.setAddress(srcChainId, "signal_service", randAddress());

        SignalService.HopProof[] memory proofs = new SignalService.HopProof[](1);

        proofs[0].chainId = uint64(block.chainid);
        proofs[0].blockId = 1;
        proofs[0].rootHash = randBytes32();

        // the proof is a full merkle proof
        proofs[0].accountProof = new bytes[](1);
        proofs[0].storageProof = new bytes[](10);

        vm.expectRevert(SignalService.SS_SIGNAL_NOT_FOUND.selector);
        signalService.proveSignalReceived({
            chainId: srcChainId,
            app: randAddress(),
            signal: randBytes32(),
            proof: abi.encode(proofs)
        });

        // relay the state root
        vm.prank(taiko);
        signalService.syncChainData(
            srcChainId, LibSignals.STATE_ROOT, proofs[0].blockId, proofs[0].rootHash
        );

        // Should not revert
        signalService.proveSignalReceived({
            chainId: srcChainId,
            app: randAddress(),
            signal: randBytes32(),
            proof: abi.encode(proofs)
        });

        assertEq(
            signalService.isChainDataSynced(
                srcChainId, LibSignals.SIGNAL_ROOT, proofs[0].blockId, bytes32(uint256(789))
            ),
            false
        );
    }

    function test_SignalService_proveSignalReceived_multiple_hops_no_caching() public {
        uint64 srcChainId = uint64(block.chainid + 1);

        vm.prank(Alice);
        addressManager.setAddress(srcChainId, "signal_service", randAddress());

        SignalService.HopProof[] memory proofs = new SignalService.HopProof[](3);

        // first hop with full merkle proof
        proofs[0].chainId = uint64(block.chainid + 2);
        proofs[0].blockId = 1;
        proofs[0].rootHash = randBytes32();
        proofs[0].accountProof = new bytes[](1);
        proofs[0].storageProof = new bytes[](10);

        // second hop with storage merkle proof
        proofs[1].chainId = uint64(block.chainid + 3);
        proofs[1].blockId = 2;
        proofs[1].rootHash = randBytes32();
        proofs[1].accountProof = new bytes[](0);
        proofs[1].storageProof = new bytes[](10);

        // third/last hop with full merkle proof
        proofs[2].chainId = uint64(block.chainid);
        proofs[2].blockId = 3;
        proofs[2].rootHash = randBytes32();
        proofs[2].accountProof = new bytes[](1);
        proofs[2].storageProof = new bytes[](10);

        // expect RESOLVER_ZERO_ADDR
        vm.expectRevert(
            abi.encodeWithSelector(
                AddressResolver.RESOLVER_ZERO_ADDR.selector,
                proofs[0].chainId,
                strToBytes32("signal_service")
            )
        );
        signalService.proveSignalReceived({
            chainId: srcChainId,
            app: randAddress(),
            signal: randBytes32(),
            proof: abi.encode(proofs)
        });

        // Add two trusted hop relayers
        vm.startPrank(Alice);
        addressManager.setAddress(proofs[0].chainId, "signal_service", randAddress() /*relay1*/ );
        addressManager.setAddress(proofs[1].chainId, "signal_service", randAddress() /*relay2*/ );
        vm.stopPrank();

        vm.expectRevert(SignalService.SS_SIGNAL_NOT_FOUND.selector);
        signalService.proveSignalReceived({
            chainId: srcChainId,
            app: randAddress(),
            signal: randBytes32(),
            proof: abi.encode(proofs)
        });

        vm.prank(taiko);
        signalService.syncChainData(
            proofs[1].chainId, LibSignals.STATE_ROOT, proofs[2].blockId, proofs[2].rootHash
        );

        signalService.proveSignalReceived({
            chainId: srcChainId,
            app: randAddress(),
            signal: randBytes32(),
            proof: abi.encode(proofs)
        });
    }

    function test_whatever() public {
        bytes memory proof =
            hex"0000000000000000000000000000000000000000000000000000000000000020000000000000000000000000000000000000000000000000000000000000000100000000000000000000000000000000000000000000000000000000000000200000000000000000000000000000000000000000000000000000000000028c59000000000000000000000000000000000000000000000000000000000000929e0883e3ee355161a08c1696409375ea33f4bb53a9121bc90bc4d69c4f285382aa000000000000000000000000000000000000000000000000000000000000000000000000000000000000000000000000000000000000000000000000000000c000000000000000000000000000000000000000000000000000000000000005400000000000000000000000000000000000000000000000000000000000000003000000000000000000000000000000000000000000000000000000000000006000000000000000000000000000000000000000000000000000000000000002a000000000000000000000000000000000000000000000000000000000000003c00000000000000000000000000000000000000000000000000000000000000214f90211a0f776494ecffe03ad2af2426ee4fb5ae66c012c03ea3955d5b40a52fe7c6b8df6a0ef4a67411e4accae9bbb05bbcc17d036432de4e3ee0b0d02a04ee6a67db9c1a5a06c4c8f2b3206553ec83f1081a6742edff2f7b7830d3ba4166872c4f3f32bae0ba0aa2e8d96490616498fa142ba7c6a628e2839b9b182c9995992ecf1c1d346784fa0f8d7262d0abdf5d084338a640322c4dd45b1484a630331922afa60256917058aa0e49099e467972084cd70025874c6ae0a6841159aec02f39384de2d9ae7460986a02ad2a355fe840ae1bfe7843616d6bb027c1fd478918cc956e0ca7b61ec0044d0a061ec8e714d951772d74765ae997bd25f3982ea8a0c4dda8baa1e47adbd5a3975a039e5f7e8298126da1e7d6f42b1f20846d68ff40dc857b0dd251d2791c0345589a065f4d771a35d862a10b2a2da6d7d6c1e082cd59280cbab1c8e6aaf89069e72dca07851c1d2a801228a1adb24b61a5b4e1d4e12c5043a0af1b1790cd79b281c43a0a031acf4e7bd8cfb52c19cb512fb2578f416cbcf28cd3b4387d7b6107a17d4ff31a09e8def26ad9cf07bfbba2cf4a3fad0fe4075030b9a67acbecbfa5b7bdc8620cca07174a59e7f5b71a1a20f8c4a232100c1303378a7eb5dd523904d5305e20ee7dca0199ae8cd6d2b09717d59b5106ef31b451b30d777296b4afb43db9327117471eca09193465aefe93e209d05f892f77002dd5c2e74d4eed502ebae3acb7db1e33acc8000000000000000000000000000000000000000000000000000000000000000000000000000000000000000f3f8f1a0b4df476cf7a24306eb6b96d0a8fe974b88e035d93e6716cf56e3f6bacee15c88808080a09265834cbd374b79cc4f97cdab16770f4434bce18ff9724970bff1c91d54f2f1a0e13b8847e8cfc7fd465a61a64b732d940d8f87ed65828e1004e46fb4256aba48a05a7b35dc9c135fc4df95c4b02179719a3505d201fb590212cf41c31eae1ceb6980a07c46a7878ac08b149792973e8a17982311f3c997624aed0fde76ba45d9a1ba41a0ebfe5b284e549d79c976f878d93266d238d9ea3254d0ef9c199d2c5a12067de48080a05d5e60bc5b531718ba65199b06b68087c640472ef4b3afb7e4b857280edbf2e58080808000000000000000000000000000000000000000000000000000000000000000000000000000000000000000006bf869a02024e130452851ed161bc592f5949e62d0e9b45d447bdfeef098148a98e92454b846f8440180a09a86a68eec0b73092dc0028cb4afb05332e85df8af2c9b0f67bbb750a4ada35da0dc679fd48cf611aa38e906adc93928c5f8f6fae534978ea2fa4f5935f5ed1b2c000000000000000000000000000000000000000000000000000000000000000000000000000000000000000000000000000000000500000000000000000000000000000000000000000000000000000000000000a000000000000000000000000000000000000000000000000000000000000002e00000000000000000000000000000000000000000000000000000000000000520000000000000000000000000000000000000000000000000000000000000076000000000000000000000000000000000000000000000000000000000000008600000000000000000000000000000000000000000000000000000000000000214f90211a062880ba06fb396ad4e16f01d22ca7a1ae677e3fe428817928db30e2cae96b97ca0aa57a805600be2304ffdd527bd3dc9e91161233dc59afb71c1aab542eafe70caa03bc6c86a4c6b49305b95b3812a162f7e6bec891b287ef291e9c468071ef0c4ada08ac85ec9872d9e6f5b4c6e72154158df88d44163457cf0bbf2134e385c871a4ea0f35f3c83fbd9da738bbfea1bc87b073d3b64abdecb6294b61cf3eb535eabefdea0905c9b0e1755d389f306f026ccb71f8f7e54cd68720cc1c76682504eeb7bceaea06867477d77649657f698380e66844a7ed14818e8aad9f4ac5748963ede640e0aa0caa272deb3227cb8b0765a718ac85bbc7ee93a04bc0a2cb9c5509c9394470eb3a01689508cc26d870b0183c13bee39ed5342bf32464813f872d7ea4e5bc5f79845a0b578886ee673adcdf7b219cd13d9d641f8e15dd9ec6c9345435e7968bc6bcc82a0fbd86d32d6c60089268373be401211c3b606efeb550659b9e43458007dce2eb6a035d73d30ad77c85ef247ab8473f71314a9d175c1e9a0ce73a78a103a3766f54ca0c08386bed5af43c7cadb42d9df7ba3b94886f483e8a2e66aaef7391a15ab51cba002ce1e689b6193a6d3a8c822b0b0076dfdf732fd045a4dc122ec3879fe3de70ea0db27c27a802c40acbde50e5c357e5327a91242e6550fe461eec10ac136ddddcea0ad6d871b4c62042c68f0ecfdb986a24ea7d850563bbd3d27f6916bc3ddd170a4800000000000000000000000000000000000000000000000000000000000000000000000000000000000000214f90211a05c9b8f83e3c03e07271225e2ebce1cbe9e7db3b14d2724ec6efe9cf8fce6fc06a0dbd4cd41e027eefe208271111ea3e99cb39b4645e7e166d084d62f427a9313ada0cc65078735257beecceb9c74985901fa16e8e9fb228ce6aaa62aedb282a1795fa012f4c2ae88c8f0396048da6a095d0fa2c8b86398651cd37a72d68d88d25ff19ea037cda349771733bba3681eda450fee72f5e3dcbb6b8f2acf4a2bd145d0bfad6da0ef1359be1a9f658e580c968b92029dbf62ce7a56932c10acce28b25bf7206665a037d9790673a2be78a1555bee7d37ab10d1b8d94d1f12bb011b7cc7257bf13004a0dd9b4774c203afaaeb098ab623ce32f1df6f8ff0ac1bbcb78e358b7a242cd19aa0dde51d1f37baae98d02b2e35c81030f17407fc31304ab72cf999bb2c7e8abff3a0f8672c12a366e074d6f42c2c7b0c5cc010bc4ec703c65e3b58c4fbfee18e89c2a057ba424e40bd1c6a8e7d494703f392e834d8ca7696759e2c0216ebd18bcf662fa01eafd299e8a772c056e6919eeb67bf7e1098129855234e942cfc18aaf364d39ea0df6b60bdf553e1511f445fdcf1fb7aadc23bf390eeb11145c9e2742552c2ed6da02e79f5afb8c177c40737cea4aed39fe3c0269f5a8989e02c07a0135594b83bb1a035535dac85afa0e4848c0186cc8687bc7d2de0215b97ea43e65c8e4da0a52517a08ce682327123eb41b4d49ef283ffe11d1da1b9d7163e892b775a63dd31072ec0800000000000000000000000000000000000000000000000000000000000000000000000000000000000000214f90211a0eb960a5656655116248a9fd59aa005ab3b01621e7bf6af61dda8f68f08837f4fa00a5da0dc07a89fdc3c36a82aafaec6b74ed704afdabbe715c0a748089ef82063a06c9e152d546d9b553329dfaeba159778328cd0485afa3686e7aabd90efd693f6a097cf9348b5d404382cc66427c9a26ea51bb42f695e02fe4965418e6e3ba59b33a04322fdcf19a42a4b96fe7bbbfd6056b11409bc1e04363b89cbe31ece7b1aee47a0ae05af5b2313c1e5d56a31eddc38ddd40aa08c6dd13e453aefef2cc11248f599a08ca6d7e6bb6bd423fdfdddd0db9ab49a2596eb80f290b83f9aec54c95618c4e6a01864eac077fe3a353283d2832ddf7b1c8483f170853f71e2eebfa5d5ed32f4d8a06c6b1092884751879a09e24e25ff2f1d96f465bce90b27dca70b621748f553a1a06718b44e6c0f184d8c7e53df9f2593eef3ed44296c51b9df2d3e6943081cb36fa02fd865f60a69649a6b2870380647f56e2295b51a40b3d6510b70f3f0700aa9a5a0b314377c16ffbc30ac5e6b3ec50689a233cb2caa4b6238bf63ebd9e7b3fa90bba07cc57f820b95948391208256b3388ea71feb395890f74fced1420c4b97d61fa9a02e012f7f4809f19eaeb5fcfc20c60fe32891a2c1bdc413004cec5b3fe560d9f6a0f8611bdbc30c9cd166f15cc8329c5aeb7b36451f7c115c56fd684960be02514ea0ad275955aaa41ad35fe0df0adf1f3140ffaf0d7402bb58e9ca65d8e4d6f4b0948000000000000000000000000000000000000000000000000000000000000000000000000000000000000000d3f8d180a0e5e245fc7c2c871d138c8ffc4b5b5796f43d7ec84c183fd3cdc20803e7f34a49a07fb462f79575e99110325680060d807512fc1403ee15adf62485041d04bb3ac880a0a28f1323555652ce079667a24ab91ac23caedf429e2c4612b3a5126e0683302ea0f1308db66aa45c6697e39d605a3d5a79c26408b7e73fb8d7859a522206cd1b3e808080a03a70296ae5cbdb3fea2cdd68e8bae1e2450967b2f44d69bd39423687bb27d3b28080a09e64767697acfa479007dd72ada2adadc562fe3c710ebda24ce20cc895ba3a0080808080000000000000000000000000000000000000000000000000000000000000000000000000000000000000000044f8429f202894fb37cfe372669bada98f4587d29132fd5700bf7caf9d2ebfb32a8663a1a00686d102436b7ab60988a4240c3e447d11f1fe68f7bba177ce4ab5c611190b8800000000000000000000000000000000000000000000000000000000";
        SignalService.HopProof[] memory _hopProofs = abi.decode(proof, (SignalService.HopProof[]));

        require(_hopProofs.length != 0, "yeeow");
        require(_hopProofs[0].chainId == 167_001, "yeoow2");
        require(_hopProofs[0].blockId == 37_534, "yeoow3");
        require(
            _hopProofs[0].rootHash
                == 0x0883e3ee355161a08c1696409375ea33f4bb53a9121bc90bc4d69c4f285382aa,
            "yeoow4"
        );
        require(_hopProofs[0].cacheOption == SignalService.CacheOption.CACHE_NOTHING, "yeoow5");
        require(_hopProofs[0].storageProof.length != 0, "yeeoow7");
        require(_hopProofs[0].accountProof.length != 0, "yeeoow6");

        console2.logBytes(_hopProofs[0].storageProof[0]);

        // // SignalService ss = new SignalService();

        // uint64 srcChainId = 32_382;

        // vm.prank(Alice);
        // addressManager.setAddress(srcChainId, "signal_service", randAddress());

        // vm.prank(taiko);
        // signalService.syncChainData(
        //     32_382,
        //     LibSignals.STATE_ROOT,
        //     37_534,
        //     0x0883e3ee355161a08c1696409375ea33f4bb53a9121bc90bc4d69c4f285382aa
        // );

        // signalService.proveSignalReceived({
        //     chainId: srcChainId,
        //     app: randAddress(),
        //     signal: randBytes32(),
        //     proof: proof
        // });
    }

    function test_SignalService_proveSignalReceived_multiple_hops_caching() public {
        uint64 srcChainId = uint64(block.chainid + 1);
        uint64 nextChainId = srcChainId + 100;

        SignalService.HopProof[] memory proofs = new SignalService.HopProof[](9);

        // hop 1:  full merkle proof, CACHE_NOTHING
        proofs[0].chainId = nextChainId++;
        proofs[0].blockId = 1;
        proofs[0].rootHash = randBytes32();
        proofs[0].accountProof = new bytes[](1);
        proofs[0].storageProof = new bytes[](10);
        proofs[0].cacheOption = SignalService.CacheOption.CACHE_NOTHING;

        // hop 2:  full merkle proof, CACHE_STATE_ROOT
        proofs[1].chainId = nextChainId++;
        proofs[1].blockId = 2;
        proofs[1].rootHash = randBytes32();
        proofs[1].accountProof = new bytes[](1);
        proofs[1].storageProof = new bytes[](10);
        proofs[1].cacheOption = SignalService.CacheOption.CACHE_STATE_ROOT;

        // hop 3:  full merkle proof, CACHE_SIGNAL_ROOT
        proofs[2].chainId = nextChainId++;
        proofs[2].blockId = 3;
        proofs[2].rootHash = randBytes32();
        proofs[2].accountProof = new bytes[](1);
        proofs[2].storageProof = new bytes[](10);
        proofs[2].cacheOption = SignalService.CacheOption.CACHE_SIGNAL_ROOT;

        // hop 4:  full merkle proof, CACHE_BOTH
        proofs[3].chainId = nextChainId++;
        proofs[3].blockId = 4;
        proofs[3].rootHash = randBytes32();
        proofs[3].accountProof = new bytes[](1);
        proofs[3].storageProof = new bytes[](10);
        proofs[3].cacheOption = SignalService.CacheOption.CACHE_BOTH;

        // hop 5:  storage merkle proof, CACHE_NOTHING
        proofs[4].chainId = nextChainId++;
        proofs[4].blockId = 5;
        proofs[4].rootHash = randBytes32();
        proofs[4].accountProof = new bytes[](0);
        proofs[4].storageProof = new bytes[](10);
        proofs[4].cacheOption = SignalService.CacheOption.CACHE_NOTHING;

        // hop 6:  storage merkle proof, CACHE_STATE_ROOT
        proofs[5].chainId = nextChainId++;
        proofs[5].blockId = 6;
        proofs[5].rootHash = randBytes32();
        proofs[5].accountProof = new bytes[](0);
        proofs[5].storageProof = new bytes[](10);
        proofs[5].cacheOption = SignalService.CacheOption.CACHE_STATE_ROOT;

        // hop 7:  storage merkle proof, CACHE_SIGNAL_ROOT
        proofs[6].chainId = nextChainId++;
        proofs[6].blockId = 7;
        proofs[6].rootHash = randBytes32();
        proofs[6].accountProof = new bytes[](0);
        proofs[6].storageProof = new bytes[](10);
        proofs[6].cacheOption = SignalService.CacheOption.CACHE_SIGNAL_ROOT;

        // hop 8:  storage merkle proof, CACHE_BOTH
        proofs[7].chainId = nextChainId++;
        proofs[7].blockId = 8;
        proofs[7].rootHash = randBytes32();
        proofs[7].accountProof = new bytes[](0);
        proofs[7].storageProof = new bytes[](10);
        proofs[7].cacheOption = SignalService.CacheOption.CACHE_BOTH;

        // last hop, 9:  full merkle proof, CACHE_BOTH
        proofs[8].chainId = uint64(block.chainid);
        proofs[8].blockId = 9;
        proofs[8].rootHash = randBytes32();
        proofs[8].accountProof = new bytes[](1);
        proofs[8].storageProof = new bytes[](10);
        proofs[8].cacheOption = SignalService.CacheOption.CACHE_BOTH;

        // Add two trusted hop relayers
        vm.startPrank(Alice);
        addressManager.setAddress(srcChainId, "signal_service", randAddress());
        for (uint256 i; i < proofs.length; ++i) {
            addressManager.setAddress(
                proofs[i].chainId, "signal_service", randAddress() /*relay1*/
            );
        }
        vm.stopPrank();

        vm.prank(taiko);
        signalService.syncChainData(
            proofs[7].chainId, LibSignals.STATE_ROOT, proofs[8].blockId, proofs[8].rootHash
        );

        signalService.proveSignalReceived({
            chainId: srcChainId,
            app: randAddress(),
            signal: randBytes32(),
            proof: abi.encode(proofs)
        });

        // hop 1:  full merkle proof, CACHE_NOTHING
        _verifyCache(srcChainId, proofs[0].blockId, proofs[0].rootHash, false, false);
        // hop 2:  full merkle proof, CACHE_STATE_ROOT
        _verifyCache(proofs[0].chainId, proofs[1].blockId, proofs[1].rootHash, true, false);
        // hop 3:  full merkle proof, CACHE_SIGNAL_ROOT
        _verifyCache(proofs[1].chainId, proofs[2].blockId, proofs[2].rootHash, false, true);
        // hop 4:  full merkle proof, CACHE_BOTH
        _verifyCache(proofs[2].chainId, proofs[3].blockId, proofs[3].rootHash, true, true);
        // hop 5:  storage merkle proof, CACHE_NOTHING
        _verifyCache(proofs[3].chainId, proofs[4].blockId, proofs[4].rootHash, false, false);
        // hop 6:  storage merkle proof, CACHE_STATE_ROOT
        _verifyCache(proofs[4].chainId, proofs[5].blockId, proofs[5].rootHash, false, false);
        // hop 7:  storage merkle proof, CACHE_SIGNAL_ROOT
        _verifyCache(proofs[5].chainId, proofs[6].blockId, proofs[6].rootHash, false, true);
        // hop 8:  storage merkle proof, CACHE_BOTH
        _verifyCache(proofs[6].chainId, proofs[7].blockId, proofs[7].rootHash, false, true);
        // last hop, 9:  full merkle proof, CACHE_BOTH
        // last hop's state root is already cached even before the proveSignalReceived call.
        _verifyCache(proofs[7].chainId, proofs[8].blockId, proofs[8].rootHash, true, true);
    }

    function _verifyCache(
        uint64 chainId,
        uint64 blockId,
        bytes32 stateRoot,
        bool stateRootCached,
        bool signalRootCached
    )
        private
    {
        assertEq(
            signalService.isChainDataSynced(chainId, LibSignals.STATE_ROOT, blockId, stateRoot),
            stateRootCached
        );

        assertEq(
            signalService.isChainDataSynced(
                chainId, LibSignals.SIGNAL_ROOT, blockId, bytes32(uint256(789))
            ),
            signalRootCached
        );
    }
}<|MERGE_RESOLUTION|>--- conflicted
+++ resolved
@@ -66,11 +66,7 @@
         vm.stopPrank();
     }
 
-<<<<<<< HEAD
-    function test_realsignal() public {
-=======
     function test_real_signal() public {
->>>>>>> 745d7d38
         vm.chainId(167_001);
 
         bytes memory proof =
