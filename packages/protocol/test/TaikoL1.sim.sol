// SPDX-License-Identifier: MIT
pragma solidity ^0.8.20;

import {Test} from "forge-std/Test.sol";
import {console2} from "forge-std/console2.sol";
import {TaikoConfig} from "../contracts/L1/TaikoConfig.sol";
import {TaikoData} from "../contracts/L1/TaikoData.sol";
import {TaikoL1} from "../contracts/L1/TaikoL1.sol";
import {Strings} from "@openzeppelin/contracts/utils/Strings.sol";
import {TaikoL1TestBase} from "./TaikoL1TestBase.t.sol";
import {LibLn} from "./LibLn.sol";

/// @dev Tweak this if you iwhs to set - the config and the calculation of the proofTimeIssued
/// @dev also originates from this
uint16 constant INITIAL_PROOF_TIME_TARGET = 375; //sec. Approx mainnet scenario

/// @dev Warning: this test will take 7-10 minutes and require 1GB memory.
///      `pnpm sim`
contract TaikoL1_b is TaikoL1 {
    function getConfig() public pure override returns (TaikoData.Config memory config) {
        config = TaikoConfig.getConfig();

        config.txListCacheExpiry = 0;
        config.maxNumProposedBlocks = 1100;
        config.ringBufferSize = 1200;
        config.maxVerificationsPerTx = 10;
        config.proofCooldownPeriod = 1 minutes;
        config.realProofSkipSize = 0;
    }
}

contract Verifier {
    fallback(bytes calldata) external returns (bytes memory) {
        return bytes.concat(keccak256("taiko"));
    }
}

contract TaikoL1Simulation is TaikoL1TestBase {
    // Need to bring variable declaration here - to avoid stack too deep
    // Initial salt for semi-random generation
    uint256 salt = 2195684615435261315311;
    // Can play to adjust
    uint256 blocksToSimulate = 4000;
    // RandomNumber - pseudo random but fine
    uint256 newRandomWithoutSalt;

    //////////////////////////////////////////
    //            TUNABLE PARAMS            //
    //////////////////////////////////////////
    // This means block proposals will be averaged out (long term if random function is random enough) to 18s
    // It is fine it simulates that we do not necessarily put Taiko block at every 12s, but on average around every x1.5 of ETH block
    // Meaninig we have less blocks / sec. (We should test what happens if quicker!)
    uint256 nextBlockTime = 12 seconds;
    uint256 minDiffToBlockPropTime = 12 seconds;

    // This means block provings will be averaged out (long term if random function is random enough) to 200s
    uint256 startBlockProposeTime = 1600 seconds;
    uint256 upperDevToBlockProveTime = 800 seconds;
    uint256 secondsToSimulate = blocksToSimulate * 18; //Because of the expected average blocktimestamp - we can tweak it obv.
    //////////////////////////////////////////
    //          TUNABLE PARAMS END          //
    //////////////////////////////////////////
    uint256 maxTime = 0;
    uint256 totalDiffsProp = 0;
    uint256 totalDiffsProve = 0;
    uint256 lastTimestampProp = 0;
    uint256 lastTimestampProve = 0;
    // Need to map a second to a proofTIme, and might be possible that multiple proofs coming in the same block
    mapping(uint256 proofTimeSecond => uint256[] arrivalIdxOfBlockIds) private
        _proofTimeToBlockIndexes;
    // Pre-calculate propose and prove timestamp
    uint64[] blocksProposedTimestamp = new uint64[](blocksToSimulate);

    bytes32 parentHash = GENESIS_BLOCK_HASH;

    bytes32[] parentHashes = new bytes32[](blocksToSimulate);
    bytes32[] blockHashes = new bytes32[](blocksToSimulate);
    bytes32[] signalRoots = new bytes32[](blocksToSimulate);
    uint32[] parentGasUsed = new uint32[](blocksToSimulate);
    uint32[] gasUsed = new uint32[](blocksToSimulate);
    uint32[] gasLimits = new uint32[](blocksToSimulate);

    function deployTaikoL1() internal override returns (TaikoL1 taikoL1) {
        taikoL1 = new TaikoL1_b();
    }

    function setUp() public override {
        proofTimeTarget = INITIAL_PROOF_TIME_TARGET; // Approx. value which close to what is in the simulation

        initProofTimeIssued =
            LibLn.calcInitProofTimeIssued(feeBase, proofTimeTarget, ADJUSTMENT_QUOTIENT);

        TaikoL1TestBase.setUp();

        registerAddress(L1.getVerifierName(100), address(new Verifier()));
    }

    // A real world scenario
    function xtestGeneratingManyRandomBlocksNonConsecutive() external {
        uint256 time = block.timestamp;

        assertEq(time, 1);

        depositTaikoToken(Alice, 1e6 * 1e8, 10000 ether);

        TaikoData.BlockMetadata[] memory metas = new TaikoData.BlockMetadata[](
            blocksToSimulate
        );

        // Determine every timestamp of the block we want to simulate
        console2.log("BlockId, ProofTime");
        for (uint256 i = 0; i < blocksToSimulate; i++) {
            newRandomWithoutSalt = uint256(
                keccak256(
                    abi.encodePacked(
                        block.difficulty, msg.sender, block.timestamp, i, newRandomWithoutSalt, salt
                    )
                )
            );
            blocksProposedTimestamp[i] = uint64(
                pickRandomNumber(newRandomWithoutSalt, nextBlockTime, (minDiffToBlockPropTime + 1))
            );
            nextBlockTime = blocksProposedTimestamp[i] + minDiffToBlockPropTime;

            // Avg. calculation
            if (lastTimestampProp > 0) {
                totalDiffsProp += blocksProposedTimestamp[i] - lastTimestampProp;
            }

            lastTimestampProp = blocksProposedTimestamp[i];
            // We need this info to extract / export !!
            //console2.log("Time of PROPOSAL is:", blocksProposedTimestamp[i]);
            salt =
                uint256(keccak256(abi.encodePacked(nextBlockTime, salt, i, newRandomWithoutSalt)));

            uint64 proofTimePerBlockI = uint64(
                pickRandomNumber(
                    newRandomWithoutSalt,
                    (nextBlockTime + startBlockProposeTime),
                    (upperDevToBlockProveTime + 1)
                )
            );

            if (proofTimePerBlockI > maxTime) {
                maxTime = proofTimePerBlockI;
            }

            if (lastTimestampProve > 0) {
                totalDiffsProve += proofTimePerBlockI - lastTimestampProp;
            }
            lastTimestampProve = proofTimePerBlockI;
            // It is possible that proof for block N+1 comes before N, so we need to keep track of that. Because
            // the proofs per block is related to propose of that same block (index).
            _proofTimeToBlockIndexes[proofTimePerBlockI].push(i);

            // We need this info to extract / export !!
            console2.log(i + 1, ";", proofTimePerBlockI - lastTimestampProp);
            salt = uint256(keccak256(abi.encodePacked(proofTimePerBlockI, salt)));
        }

        uint256 proposedIndex;

        console2.log("Last second:", maxTime);
<<<<<<< HEAD
        console2.log("Proof time target:", PROOF_TIME_TARGET);
=======
        console2.log("Proof time target:", INITIAL_PROOF_TIME_TARGET);
>>>>>>> 2846e757
        console2.log("Average proposal time: ", totalDiffsProp / blocksToSimulate);
        console2.log("Average proof time: ", totalDiffsProve / blocksToSimulate);
        printVariableHeaders();
        //It is a divider / marker for the parser
        console2.log("!-----------------------------");
        printVariables();
        // This is a way we can de-couple proposing from proving
        for (uint256 secondsElapsed = 0; secondsElapsed <= maxTime; secondsElapsed++) {
            newRandomWithoutSalt = uint256(
                keccak256(
                    abi.encodePacked(
                        newRandomWithoutSalt,
                        block.difficulty,
                        secondsElapsed,
                        msg.sender,
                        block.timestamp,
                        salt
                    )
                )
            );

            // We are proposing here
            if (
                secondsElapsed == blocksProposedTimestamp[proposedIndex]
                    && proposedIndex < blocksToSimulate
            ) {
                //console2.log("FOR CYCLE: Time of PROPOSAL is:", blocksProposedTimestamp[proposedIndex]);
                uint32 gasLimit =
                    uint32(pickRandomNumber(newRandomWithoutSalt, 100e3, (3000000 - 100000 + 1))); // 100K to 30M
                salt = uint256(keccak256(abi.encodePacked(gasLimit, salt)));

                if (proposedIndex == 0) {
                    parentGasUsed[proposedIndex] = 0;
                    parentHashes[proposedIndex] = GENESIS_BLOCK_HASH;
                } else {
                    parentGasUsed[proposedIndex] = gasUsed[proposedIndex - 1];
                    parentHashes[proposedIndex] = blockHashes[proposedIndex - 1];
                }

                gasUsed[proposedIndex] = uint32(
                    pickRandomNumber(newRandomWithoutSalt, (gasLimit / 2), ((gasLimit / 2) + 1))
                );
                salt = uint256(keccak256(abi.encodePacked(gasUsed, salt)));

                uint24 txListSize = uint24(
                    pickRandomNumber(newRandomWithoutSalt, 1, conf.maxBytesPerTxList) //Actually (conf.maxBytesPerTxList-1)+1 but that's the same
                );
                salt = uint256(keccak256(abi.encodePacked(txListSize, salt)));

                blockHashes[proposedIndex] =
                    bytes32(pickRandomNumber(newRandomWithoutSalt, 0, type(uint256).max));
                salt = uint256(keccak256(abi.encodePacked(blockHashes[proposedIndex], salt)));

                signalRoots[proposedIndex] =
                    bytes32(pickRandomNumber(newRandomWithoutSalt, 0, type(uint256).max));
                salt = uint256(keccak256(abi.encodePacked(signalRoots[proposedIndex], salt)));

                metas[proposedIndex] = proposeBlock(Alice, gasLimit, txListSize);

                if (proposedIndex < blocksToSimulate - 1) proposedIndex++;

                printVariables();
            }

            // We are proving here
            if (_proofTimeToBlockIndexes[secondsElapsed].length > 0) {
                //console2.log("Duplicates check");
                for (uint256 i; i < _proofTimeToBlockIndexes[secondsElapsed].length; i++) {
                    uint256 blockId = _proofTimeToBlockIndexes[secondsElapsed][i];

                    proveBlock(
                        Bob,
                        Bob,
                        metas[blockId],
                        parentHashes[blockId],
                        parentGasUsed[blockId],
                        gasUsed[blockId],
                        blockHashes[blockId],
                        signalRoots[blockId]
                    );
                }
            }

            // Increment time with 1 seconds
            vm.warp(block.timestamp + 1);
            //Log every 12 sec
            if (block.timestamp % 12 == 0) {
                printVariables();
            }
        }
        console2.log("-----------------------------!");
    }

    // 90% slow proofs (around 30 mins or so) and 10% (around 1-5 mins )
    function xtest_90percent_slow_10percent_quick() external {
        uint256 time = block.timestamp;

        uint256 startBlockProposeTime_quick = 60 seconds; // For the 10% where it is 'quick'
        uint256 upperDevToBlockProveTime_quick = 240 seconds; // For the 10% where it is quick

        assertEq(time, 1);

        depositTaikoToken(Alice, 1e6 * 1e8, 10000 ether);

        TaikoData.BlockMetadata[] memory metas = new TaikoData.BlockMetadata[](
            blocksToSimulate
        );

        // Determine every timestamp of the block we want to simulate
        console2.log("BlockId, ProofTime");
        for (uint256 i = 0; i < blocksToSimulate; i++) {
            newRandomWithoutSalt = uint256(
                keccak256(
                    abi.encodePacked(
                        block.difficulty, msg.sender, block.timestamp, i, newRandomWithoutSalt, salt
                    )
                )
            );
            blocksProposedTimestamp[i] = uint64(
                pickRandomNumber(newRandomWithoutSalt, nextBlockTime, (minDiffToBlockPropTime + 1))
            );
            nextBlockTime = blocksProposedTimestamp[i] + minDiffToBlockPropTime;

            // Avg. calculation
            if (lastTimestampProp > 0) {
                totalDiffsProp += blocksProposedTimestamp[i] - lastTimestampProp;
            }

            lastTimestampProp = blocksProposedTimestamp[i];
            // We need this info to extract / export !!
            //console2.log("Time of PROPOSAL is:", blocksProposedTimestamp[i]);
            salt =
                uint256(keccak256(abi.encodePacked(nextBlockTime, salt, i, newRandomWithoutSalt)));
            uint64 proofTimePerBlockI;
            if (i % 10 == 0) {
                // A very quick proof this case
                proofTimePerBlockI = uint64(
                    pickRandomNumber(
                        newRandomWithoutSalt,
                        (nextBlockTime + startBlockProposeTime_quick),
                        (upperDevToBlockProveTime_quick + 1)
                    )
                );

                if (proofTimePerBlockI > maxTime) {
                    maxTime = proofTimePerBlockI;
                }
            } else {
                proofTimePerBlockI = uint64(
                    pickRandomNumber(
                        newRandomWithoutSalt,
                        (nextBlockTime + startBlockProposeTime),
                        (upperDevToBlockProveTime + 1)
                    )
                );

                if (proofTimePerBlockI > maxTime) {
                    maxTime = proofTimePerBlockI;
                }
            }

            if (lastTimestampProve > 0) {
                totalDiffsProve += proofTimePerBlockI - lastTimestampProp;
            }
            lastTimestampProve = proofTimePerBlockI;
            // It is possible that proof for block N+1 comes before N, so we need to keep track of that. Because
            // the proofs per block is related to propose of that same block (index).
            _proofTimeToBlockIndexes[proofTimePerBlockI].push(i);

            // We need this info to extract / export !!
            console2.log(i + 1, ";", proofTimePerBlockI - lastTimestampProp);
            salt = uint256(keccak256(abi.encodePacked(proofTimePerBlockI, salt)));
        }

        uint256 proposedIndex;

        console2.log("Last second:", maxTime);
<<<<<<< HEAD
        console2.log("Proof time target:", PROOF_TIME_TARGET);
=======
        console2.log("Proof time target:", INITIAL_PROOF_TIME_TARGET);
>>>>>>> 2846e757
        console2.log("Average proposal time: ", totalDiffsProp / blocksToSimulate);
        console2.log("Average proof time: ", totalDiffsProve / blocksToSimulate);
        printVariableHeaders();
        //It is a divider / marker for the parser
        console2.log("!-----------------------------");
        printVariables();
        // This is a way we can de-couple proposing from proving
        for (uint256 secondsElapsed = 0; secondsElapsed <= maxTime; secondsElapsed++) {
            newRandomWithoutSalt = uint256(
                keccak256(
                    abi.encodePacked(
                        newRandomWithoutSalt,
                        block.difficulty,
                        secondsElapsed,
                        msg.sender,
                        block.timestamp,
                        salt
                    )
                )
            );

            // We are proposing here
            if (
                secondsElapsed == blocksProposedTimestamp[proposedIndex]
                    && proposedIndex < blocksToSimulate
            ) {
                //console2.log("FOR CYCLE: Time of PROPOSAL is:", blocksProposedTimestamp[proposedIndex]);
                uint32 gasLimit =
                    uint32(pickRandomNumber(newRandomWithoutSalt, 100e3, (3000000 - 100000 + 1))); // 100K to 30M
                salt = uint256(keccak256(abi.encodePacked(gasLimit, salt)));

                if (proposedIndex == 0) {
                    parentGasUsed[proposedIndex] = 0;
                    parentHashes[proposedIndex] = GENESIS_BLOCK_HASH;
                } else {
                    parentGasUsed[proposedIndex] = gasUsed[proposedIndex - 1];
                    parentHashes[proposedIndex] = blockHashes[proposedIndex - 1];
                }

                gasUsed[proposedIndex] = uint32(
                    pickRandomNumber(newRandomWithoutSalt, (gasLimit / 2), ((gasLimit / 2) + 1))
                );
                salt = uint256(keccak256(abi.encodePacked(gasUsed, salt)));

                uint24 txListSize = uint24(
                    pickRandomNumber(newRandomWithoutSalt, 1, conf.maxBytesPerTxList) //Actually (conf.maxBytesPerTxList-1)+1 but that's the same
                );
                salt = uint256(keccak256(abi.encodePacked(txListSize, salt)));

                blockHashes[proposedIndex] =
                    bytes32(pickRandomNumber(newRandomWithoutSalt, 0, type(uint256).max));
                salt = uint256(keccak256(abi.encodePacked(blockHashes[proposedIndex], salt)));

                signalRoots[proposedIndex] =
                    bytes32(pickRandomNumber(newRandomWithoutSalt, 0, type(uint256).max));
                salt = uint256(keccak256(abi.encodePacked(signalRoots[proposedIndex], salt)));

                metas[proposedIndex] = proposeBlock(Alice, gasLimit, txListSize);

                if (proposedIndex < blocksToSimulate - 1) proposedIndex++;

                printVariables();
            }

            // We are proving here
            if (_proofTimeToBlockIndexes[secondsElapsed].length > 0) {
                //console2.log("Duplicates check");
                for (uint256 i; i < _proofTimeToBlockIndexes[secondsElapsed].length; i++) {
                    uint256 blockId = _proofTimeToBlockIndexes[secondsElapsed][i];

                    proveBlock(
                        Bob,
                        Bob,
                        metas[blockId],
                        parentHashes[blockId],
                        parentGasUsed[blockId],
                        gasUsed[blockId],
                        blockHashes[blockId],
                        signalRoots[blockId]
                    );
                }
            }

            // Increment time with 1 seconds
            vm.warp(block.timestamp + 1);
            //Log every 12 sec
            if (block.timestamp % 12 == 0) {
                printVariables();
            }
        }
        console2.log("-----------------------------!");
    }

    // 90% slow proofs (around 30 mins or so) and 10% (around 1-5 mins )
    function test_90percent_quick_10percent_slow() external {
        uint256 time = block.timestamp;
        uint256 startBlockProposeTime_quick = 60 seconds; // For the 10% where it is 'quick'
        uint256 upperDevToBlockProveTime_quick = 240 seconds; // For the 10% where it is quick

        assertEq(time, 1);

        depositTaikoToken(Alice, 1e6 * 1e8, 10000 ether);

        TaikoData.BlockMetadata[] memory metas = new TaikoData.BlockMetadata[](
            blocksToSimulate
        );

        // Determine every timestamp of the block we want to simulate
        console2.log("BlockId, ProofTime");
        for (uint256 i = 0; i < blocksToSimulate; i++) {
            newRandomWithoutSalt = uint256(
                keccak256(
                    abi.encodePacked(
                        block.difficulty, msg.sender, block.timestamp, i, newRandomWithoutSalt, salt
                    )
                )
            );
            blocksProposedTimestamp[i] = uint64(
                pickRandomNumber(newRandomWithoutSalt, nextBlockTime, (minDiffToBlockPropTime + 1))
            );
            nextBlockTime = blocksProposedTimestamp[i] + minDiffToBlockPropTime;

            // Avg. calculation
            if (lastTimestampProp > 0) {
                totalDiffsProp += blocksProposedTimestamp[i] - lastTimestampProp;
            }

            lastTimestampProp = blocksProposedTimestamp[i];
            // We need this info to extract / export !!
            //console2.log("Time of PROPOSAL is:", blocksProposedTimestamp[i]);
            salt =
                uint256(keccak256(abi.encodePacked(nextBlockTime, salt, i, newRandomWithoutSalt)));

            uint64 proofTimePerBlockI;
            if (i % 10 == 0) {
                // 10% 'slow proofs'
                proofTimePerBlockI = uint64(
                    pickRandomNumber(
                        newRandomWithoutSalt,
                        (nextBlockTime + startBlockProposeTime),
                        (upperDevToBlockProveTime + 1)
                    )
                );

                if (proofTimePerBlockI > maxTime) {
                    maxTime = proofTimePerBlockI;
                }
            } else {
                // A very quick proof this case
                proofTimePerBlockI = uint64(
                    pickRandomNumber(
                        newRandomWithoutSalt,
                        (nextBlockTime + startBlockProposeTime_quick),
                        (upperDevToBlockProveTime_quick + 1)
                    )
                );

                if (proofTimePerBlockI > maxTime) {
                    maxTime = proofTimePerBlockI;
                }
            }

            if (proofTimePerBlockI > maxTime) {
                maxTime = proofTimePerBlockI;
            }

            if (lastTimestampProve > 0) {
                totalDiffsProve += proofTimePerBlockI - lastTimestampProp;
            }
            lastTimestampProve = proofTimePerBlockI;
            // It is possible that proof for block N+1 comes before N, so we need to keep track of that. Because
            // the proofs per block is related to propose of that same block (index).
            _proofTimeToBlockIndexes[proofTimePerBlockI].push(i);

            // We need this info to extract / export !!
            console2.log(i + 1, ";", proofTimePerBlockI - lastTimestampProp);
            salt = uint256(keccak256(abi.encodePacked(proofTimePerBlockI, salt)));
        }

        uint256 proposedIndex;

        console2.log("Last second:", maxTime);
<<<<<<< HEAD
        console2.log("Proof time target:", PROOF_TIME_TARGET);
=======
        console2.log("Proof time target:", INITIAL_PROOF_TIME_TARGET);
>>>>>>> 2846e757
        console2.log("Average proposal time: ", totalDiffsProp / blocksToSimulate);
        console2.log("Average proof time: ", totalDiffsProve / blocksToSimulate);
        printVariableHeaders();
        //It is a divider / marker for the parser
        console2.log("!-----------------------------");
        printVariables();
        // This is a way we can de-couple proposing from proving
        for (uint256 secondsElapsed = 0; secondsElapsed <= maxTime; secondsElapsed++) {
            newRandomWithoutSalt = uint256(
                keccak256(
                    abi.encodePacked(
                        newRandomWithoutSalt,
                        block.difficulty,
                        secondsElapsed,
                        msg.sender,
                        block.timestamp,
                        salt
                    )
                )
            );

            // We are proposing here
            if (
                secondsElapsed == blocksProposedTimestamp[proposedIndex]
                    && proposedIndex < blocksToSimulate
            ) {
                //console2.log("FOR CYCLE: Time of PROPOSAL is:", blocksProposedTimestamp[proposedIndex]);
                uint32 gasLimit =
                    uint32(pickRandomNumber(newRandomWithoutSalt, 100e3, (3000000 - 100000 + 1))); // 100K to 30M
                salt = uint256(keccak256(abi.encodePacked(gasLimit, salt)));

                if (proposedIndex == 0) {
                    parentGasUsed[proposedIndex] = 0;
                    parentHashes[proposedIndex] = GENESIS_BLOCK_HASH;
                } else {
                    parentGasUsed[proposedIndex] = gasUsed[proposedIndex - 1];
                    parentHashes[proposedIndex] = blockHashes[proposedIndex - 1];
                }

                gasUsed[proposedIndex] = uint32(
                    pickRandomNumber(newRandomWithoutSalt, (gasLimit / 2), ((gasLimit / 2) + 1))
                );
                salt = uint256(keccak256(abi.encodePacked(gasUsed, salt)));

                uint24 txListSize = uint24(
                    pickRandomNumber(newRandomWithoutSalt, 1, conf.maxBytesPerTxList) //Actually (conf.maxBytesPerTxList-1)+1 but that's the same
                );
                salt = uint256(keccak256(abi.encodePacked(txListSize, salt)));

                blockHashes[proposedIndex] =
                    bytes32(pickRandomNumber(newRandomWithoutSalt, 0, type(uint256).max));
                salt = uint256(keccak256(abi.encodePacked(blockHashes[proposedIndex], salt)));

                signalRoots[proposedIndex] =
                    bytes32(pickRandomNumber(newRandomWithoutSalt, 0, type(uint256).max));
                salt = uint256(keccak256(abi.encodePacked(signalRoots[proposedIndex], salt)));

                metas[proposedIndex] = proposeBlock(Alice, gasLimit, txListSize);

                if (proposedIndex < blocksToSimulate - 1) proposedIndex++;

                printVariables();
            }

            // We are proving here
            if (_proofTimeToBlockIndexes[secondsElapsed].length > 0) {
                //console2.log("Duplicates check");
                for (uint256 i; i < _proofTimeToBlockIndexes[secondsElapsed].length; i++) {
                    uint256 blockId = _proofTimeToBlockIndexes[secondsElapsed][i];

                    proveBlock(
                        Bob,
                        Bob,
                        metas[blockId],
                        parentHashes[blockId],
                        parentGasUsed[blockId],
                        gasUsed[blockId],
                        blockHashes[blockId],
                        signalRoots[blockId]
                    );
                }
            }

            // Increment time with 1 seconds
            vm.warp(block.timestamp + 1);
            //Log every 12 sec
            if (block.timestamp % 12 == 0) {
                printVariables();
            }
        }
        console2.log("-----------------------------!");
    }

    // TODO(daniel|dani): log enough state variables for analysis.
    function printVariableHeaders() internal view {
        string memory str = string.concat(
            "\nlogCount,",
            "time,",
            "lastVerifiedBlockId,",
            "numBlocks,",
            "blockFee,",
            "accProposedAt"
        );
        console2.log(str);
    }

    // TODO(daniel|dani): log enough state variables for analysis.
    function printVariables() internal {
        TaikoData.StateVariables memory vars = L1.getStateVariables();
        string memory str = string.concat(
            Strings.toString(logCount++),
            ";",
            Strings.toString(block.timestamp),
            ";",
            Strings.toString(vars.lastVerifiedBlockId),
            ";",
            Strings.toString(vars.numBlocks),
            ";",
            Strings.toString(vars.blockFee),
            ";",
            Strings.toString(vars.accProposedAt)
        );
        console2.log(str);
    }

    // Semi-random number generator
    function pickRandomNumber(
        uint256 randomNum,
        uint256 lowerLimit,
        uint256 diffBtwLowerAndUpperLimit
    ) internal view returns (uint256) {
        randomNum = uint256(keccak256(abi.encodePacked(randomNum, salt)));
        return (lowerLimit + (randomNum % diffBtwLowerAndUpperLimit));
    }
}<|MERGE_RESOLUTION|>--- conflicted
+++ resolved
@@ -161,11 +161,7 @@
         uint256 proposedIndex;
 
         console2.log("Last second:", maxTime);
-<<<<<<< HEAD
-        console2.log("Proof time target:", PROOF_TIME_TARGET);
-=======
         console2.log("Proof time target:", INITIAL_PROOF_TIME_TARGET);
->>>>>>> 2846e757
         console2.log("Average proposal time: ", totalDiffsProp / blocksToSimulate);
         console2.log("Average proof time: ", totalDiffsProve / blocksToSimulate);
         printVariableHeaders();
@@ -343,11 +339,7 @@
         uint256 proposedIndex;
 
         console2.log("Last second:", maxTime);
-<<<<<<< HEAD
-        console2.log("Proof time target:", PROOF_TIME_TARGET);
-=======
         console2.log("Proof time target:", INITIAL_PROOF_TIME_TARGET);
->>>>>>> 2846e757
         console2.log("Average proposal time: ", totalDiffsProp / blocksToSimulate);
         console2.log("Average proof time: ", totalDiffsProve / blocksToSimulate);
         printVariableHeaders();
@@ -530,11 +522,7 @@
         uint256 proposedIndex;
 
         console2.log("Last second:", maxTime);
-<<<<<<< HEAD
-        console2.log("Proof time target:", PROOF_TIME_TARGET);
-=======
         console2.log("Proof time target:", INITIAL_PROOF_TIME_TARGET);
->>>>>>> 2846e757
         console2.log("Average proposal time: ", totalDiffsProp / blocksToSimulate);
         console2.log("Average proof time: ", totalDiffsProve / blocksToSimulate);
         printVariableHeaders();
