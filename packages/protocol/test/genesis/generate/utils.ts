--- conflicted
+++ resolved
@@ -45,11 +45,7 @@
 ): Promise<SolidityStorageLayout> {
     const artifactPath =
         name === "RegularERC20"
-<<<<<<< HEAD
-            ? `../../../out/genesis/${name}.sol/${name}.json`
-=======
             ? `../../../out/shared/${name}.sol/${name}.json`
->>>>>>> 760fb56d
             : `../../../out/layer2/${name}.sol/${name}.json`;
     const artifact = require(artifactPath);
     if (!("storageLayout" in artifact)) {
