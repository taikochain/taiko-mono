import { expect } from "chai"
import * as hre from "hardhat"

const ethers = hre.ethers
const action = process.env.TEST_L2_GENESIS ? describe : describe.skip

action("Generate Genesis", function () {
    let alloc: any = null

    if (process.env.TEST_L2_GENESIS) {
        alloc = require("../../deployments/genesis_alloc.json")
    }

    const provider = new hre.ethers.providers.JsonRpcProvider(
        "http://localhost:18545"
    )

    const signer = new hre.ethers.Wallet(
        "2bdd21761a483f71054e14f5b827213567971c676928d9a1808cbfa4b7501200",
        provider
    )

    const testConfig = require("./test_config")

    const premintEthAccounts = testConfig.premintEthAccounts

    before(async () => {
        let retry = 0

        while (true) {
            try {
                const network = await provider.getNetwork()
                if (network.chainId) break
            } catch (_) {}

            if (++retry > 10) {
                throw new Error("geth initializing timeout")
            }

            await sleep(1000)
        }

        console.log("geth initialized")
    })

    it("contracts should be deployed", async function () {
        for (const address of Object.keys(alloc)) {
            if (
                premintEthAccounts
                    .map((premintEthAccount: any) => {
                        const accountAddress = Object.keys(premintEthAccount)[0]
                        return accountAddress
                    })
                    .includes(address)
            ) {
                continue
            }
            const code: string = await provider.getCode(address)
            const expectCode: string = alloc[address].code

            expect(code.toLowerCase()).to.be.equal(expectCode.toLowerCase())
        }
    })

    it("premint ETH should be allocated", async function () {
        let bridgeBalance = hre.ethers.BigNumber.from("2").pow(128).sub(1) // MaxUint128

        for (const premintEthAccount of premintEthAccounts) {
            const accountAddress = Object.keys(premintEthAccount)[0]
            const balance = hre.ethers.utils.parseEther(
                `${Object.values(premintEthAccount)[0]}`
            )
            expect(await provider.getBalance(accountAddress)).to.be.equal(
                balance.toHexString()
            )

            bridgeBalance = bridgeBalance.sub(balance)
        }

        // NOTE: since L2 bridge contract hasn't finished yet, temporarily move
        // L2 bridge's balance to V1TaikoL2 contract address.
        const bridgeAddress = getContractAlloc("V1TaikoL2").address

        expect(await provider.getBalance(bridgeAddress)).to.be.equal(
            bridgeBalance.toHexString()
        )
    })

    describe("contracts can be called normally", function () {
        it("AddressManager", async function () {
            const addressManagerAlloc = getContractAlloc("AddressManager")

            const addressManager = new hre.ethers.Contract(
                addressManagerAlloc.address,
                require("../../artifacts/contracts/thirdparty/AddressManager.sol/AddressManager.json").abi,
                provider
            )

            const owner = await addressManager.owner()

            expect(owner).to.be.equal(testConfig.contractOwner)

            const ethDepositor = await addressManager.getAddress(
                `${testConfig.chainId}.eth_depositor`
            )

            expect(ethDepositor).to.be.equal(testConfig.ethDepositor)
        })

        it("LibTxDecoder", async function () {
            const LibTxDecoderAlloc = getContractAlloc("LibTxDecoder")

            const LibTxDecoder = new hre.ethers.Contract(
                LibTxDecoderAlloc.address,
                require("../../artifacts/contracts/libs/LibTxDecoder.sol/LibTxDecoder.json").abi,
                signer
            )

            await expect(
                LibTxDecoder.decodeTxList(ethers.utils.RLP.encode([]))
            ).to.be.revertedWith("empty txList")
        })

        it("V1TaikoL2", async function () {
            const V1TaikoL2Alloc = getContractAlloc("V1TaikoL2")

            const V1TaikoL2 = new hre.ethers.Contract(
                V1TaikoL2Alloc.address,
                require("../../artifacts/contracts/L2/V1TaikoL2.sol/V1TaikoL2.json").abi,
                signer
            )

            let latestL1Height = 1
            for (let i = 0; i < 300; i++) {
                const tx = await V1TaikoL2.anchor(
                    latestL1Height++,
                    ethers.utils.hexlify(ethers.utils.randomBytes(32)),
                    { gasLimit: 1000000 }
                )

                const receipt = await tx.wait()

<<<<<<< HEAD
            await expect(
                V1TaikoL2.anchor(latestL1Height, latestL1Hash)
            ).not.to.reverted
=======
                expect(receipt.status).to.be.equal(1)

                if (i === 299) {
                    console.log({
                        message:
                            "V1TaikoL2.anchor gas cost after 256 L2 blocks",
                        gasUsed: receipt.gasUsed,
                    })
                }
            }

            await expect(
                V1TaikoL2.creditEther(
                    hre.ethers.Wallet.createRandom().address,
                    1024
                )
            ).to.emit(V1TaikoL2, "EtherCredited")
>>>>>>> 3b73ce98
        })
    })

    function getContractAlloc(name: string): any {
        for (const address of Object.keys(alloc)) {
            if (alloc[address].contractName === name) {
                return Object.assign(alloc[address], { address })
            }
        }

        throw new Error(`contract alloc: ${name} not found`)
    }
})

function sleep(ms: number) {
    return new Promise((resolve) => {
        setTimeout(resolve, ms)
    })
}<|MERGE_RESOLUTION|>--- conflicted
+++ resolved
@@ -140,11 +140,6 @@
 
                 const receipt = await tx.wait()
 
-<<<<<<< HEAD
-            await expect(
-                V1TaikoL2.anchor(latestL1Height, latestL1Hash)
-            ).not.to.reverted
-=======
                 expect(receipt.status).to.be.equal(1)
 
                 if (i === 299) {
@@ -162,7 +157,6 @@
                     1024
                 )
             ).to.emit(V1TaikoL2, "EtherCredited")
->>>>>>> 3b73ce98
         })
     })
 
