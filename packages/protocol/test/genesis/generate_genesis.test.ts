--- conflicted
+++ resolved
@@ -134,18 +134,14 @@
         });
 
         it("LibTxDecoder", async function () {
-<<<<<<< HEAD
-            const TaikoL2Alloc = getContractAlloc("TaikoL2")
+            const TaikoL2Alloc = getContractAlloc("TaikoL2");
             const TaikoL2 = new hre.ethers.Contract(
                 TaikoL2Alloc.address,
                 require("../../artifacts/contracts/L2/TaikoL2.sol/TaikoL2.json").abi,
                 signer
-            )
-            const config = await TaikoL2.getConfig()
-            const LibTxDecoderAlloc = getContractAlloc("LibTxDecoder")
-=======
+            );
+            const config = await TaikoL2.getConfig();
             const LibTxDecoderAlloc = getContractAlloc("LibTxDecoder");
->>>>>>> aec27d04
 
             const LibTxDecoder = new hre.ethers.Contract(
                 LibTxDecoderAlloc.address,
@@ -363,19 +359,11 @@
 });
 
 async function generateMaxSizeInvalidTxList(TaikoL2: any) {
-<<<<<<< HEAD
-    const config = await TaikoL2.getConfig()
-
-    const chainId = config.chainId
-    const maxTransactionsPerBlock = config.maxTransactionsPerBlock
-    const maxBytesPerTxList = config.maxBytesPerTxList
-=======
-    const constants = await TaikoL2.getConstants();
-
-    const chainId = constants[0].toNumber();
-    const blockMaxTxNums = constants[7].toNumber();
-    const txListMaxBytes = constants[9].toNumber();
->>>>>>> aec27d04
+    const config = await TaikoL2.getConfig();
+
+    const chainId = config.chainId;
+    const maxTransactionsPerBlock = config.maxTransactionsPerBlock;
+    const maxBytesPerTxList = config.maxBytesPerTxList;
 
     const tx = {
         type: 2,
@@ -398,23 +386,14 @@
         s: "0x5cf4b3b2b3957e7016366d180493c2c226ea8ad12aed7faddbc0ce3a6789256d",
     };
 
-<<<<<<< HEAD
-    const txs = new Array(maxTransactionsPerBlock).fill(tx)
-=======
-    const txs = new Array(blockMaxTxNums).fill(tx);
->>>>>>> aec27d04
+    const txs = new Array(maxTransactionsPerBlock).fill(tx);
 
     let txListBytes = ethers.utils.RLP.encode(
         txs.map((tx) => ethers.utils.serializeTransaction(tx, invalidSig))
     );
 
-<<<<<<< HEAD
     while (ethers.utils.arrayify(txListBytes).length > maxBytesPerTxList) {
-        txs[0] = Object.assign(txs[0], { data: txs[0].data.slice(10) })
-=======
-    while (ethers.utils.arrayify(txListBytes).length > txListMaxBytes) {
         txs[0] = Object.assign(txs[0], { data: txs[0].data.slice(10) });
->>>>>>> aec27d04
 
         txListBytes = ethers.utils.RLP.encode(
             txs.map((tx) => ethers.utils.serializeTransaction(tx, invalidSig))
