import { expect } from "chai";
import * as hre from "hardhat";
import { txShouldRevertWithCustomError } from "../utils/errors";

const ethers = hre.ethers;
const action = process.env.TEST_L2_GENESIS ? describe : describe.skip;

action("Generate Genesis", function () {
    let alloc: any = null;

    if (process.env.TEST_L2_GENESIS) {
        alloc = require("../../deployments/genesis_alloc.json");
    }

    const provider = new hre.ethers.providers.JsonRpcProvider(
        "http://localhost:18545"
    );

    const signer = new hre.ethers.Wallet(
        "2bdd21761a483f71054e14f5b827213567971c676928d9a1808cbfa4b7501200",
        provider
    );

    const testConfig = require("./test_config");

    const seedAccounts = testConfig.seedAccounts;

    before(async () => {
        let retry = 0;

        while (true) {
            try {
                const network = await provider.getNetwork();
                if (network.chainId) break;
            } catch (_) {}

            if (++retry > 10) {
                throw new Error("geth initializing timeout");
            }

            await sleep(1000);
        }

        console.log("geth initialized");
    });

    it("contracts should be deployed", async function () {
        for (const address of Object.keys(alloc)) {
            if (
                seedAccounts
                    .map((seedAccount: any) => {
                        const accountAddress = Object.keys(seedAccount)[0];
                        return accountAddress;
                    })
                    .includes(address)
            ) {
                continue;
            }
            const code: string = await provider.getCode(address);
            const expectCode: string = alloc[address].code;

            expect(code.toLowerCase()).to.be.equal(expectCode.toLowerCase());

            if (testConfig.contractAddresses[alloc[address].contractName]) {
                expect(address).to.be.equal(
                    testConfig.contractAddresses[alloc[address].contractName]
                );
            }
        }
    });

    it("premint ETH should be allocated", async function () {
        let etherVaultBalance = hre.ethers.BigNumber.from("2").pow(128).sub(1); // MaxUint128

        for (const seedAccount of seedAccounts) {
            const accountAddress = Object.keys(seedAccount)[0];
            const balance = hre.ethers.utils.parseEther(
                `${Object.values(seedAccount)[0]}`
            );
            expect(await provider.getBalance(accountAddress)).to.be.equal(
                balance.toHexString()
            );

            etherVaultBalance = etherVaultBalance.sub(balance);
        }

        const etherVaultAddress = getContractAlloc("EtherVault").address;

        expect(await provider.getBalance(etherVaultAddress)).to.be.equal(
            etherVaultBalance.toHexString()
        );
    });

    describe("contracts can be called normally", function () {
        it("AddressManager", async function () {
            const addressManagerAlloc = getContractAlloc("AddressManager");

            const addressManager = new hre.ethers.Contract(
                addressManagerAlloc.address,
                require("../../artifacts/contracts/thirdparty/AddressManager.sol/AddressManager.json").abi,
                signer
            );

            const owner = await addressManager.owner();

            expect(owner).to.be.equal(testConfig.contractOwner);

            const bridge = await addressManager.getAddress(
                `${testConfig.chainId}.bridge`
            );

            expect(bridge).to.be.equal(getContractAlloc("Bridge").address);

            const tokenVault = await addressManager.getAddress(
                `${testConfig.chainId}.token_vault`
            );

            expect(tokenVault).to.be.equal(
                getContractAlloc("TokenVault").address
            );

            const etherVault = await addressManager.getAddress(
                `${testConfig.chainId}.ether_vault`
            );

            expect(etherVault).to.be.equal(
                getContractAlloc("EtherVault").address
            );

            const taikoL2 = await addressManager.getAddress(
                `${testConfig.chainId}.taiko`
            );

            expect(taikoL2).to.be.equal(getContractAlloc("TaikoL2").address);

            const signalService = await addressManager.getAddress(
                `${testConfig.chainId}.signal_service`
            );

            expect(signalService).to.be.equal(
                getContractAlloc("SignalService").address
            );
        });

        it("LibTxDecoder", async function () {
            const TaikoL2Alloc = getContractAlloc("TaikoL2");
            const TaikoL2 = new hre.ethers.Contract(
                TaikoL2Alloc.address,
                require("../../artifacts/contracts/L2/TaikoL2.sol/TaikoL2.json").abi,
                signer
            );
            const config = await TaikoL2.getConfig();
            const LibTxDecoderAlloc = getContractAlloc("LibTxDecoder");

            const LibTxDecoder = new hre.ethers.Contract(
                LibTxDecoderAlloc.address,
                require("../../artifacts/contracts/libs/LibTxDecoder.sol/LibTxDecoder.json").abi,
                signer
            );

            const decoded = await LibTxDecoder.callStatic.decodeTxList(
                config.chainId,
                ethers.utils.RLP.encode([])
            );

            expect(decoded.items.length).to.be.eql(0);
        });

        it("TaikoL2", async function () {
            const TaikoL2Alloc = getContractAlloc("TaikoL2");

            const TaikoL2 = new hre.ethers.Contract(
                TaikoL2Alloc.address,
                require("../../artifacts/contracts/L2/TaikoL2.sol/TaikoL2.json").abi,
                signer
            );

            let latestL1Height = 1;
            for (let i = 0; i < 300; i++) {
                const tx = await TaikoL2.anchor(
                    latestL1Height++,
                    ethers.utils.hexlify(ethers.utils.randomBytes(32)),
                    { gasLimit: 1000000 }
                );

                const receipt = await tx.wait();

                expect(receipt.status).to.be.equal(1);

                if (i === 299) {
                    console.log({
                        message: "TaikoL2.anchor gas cost after 256 L2 blocks",
                        gasUsed: receipt.gasUsed,
                    });
                }
            }

            const [bytes, txNums] = await generateMaxSizeInvalidTxList(TaikoL2);

<<<<<<< HEAD
            await expect(
                TaikoL2.invalidateBlock(
                    bytes,
                    1, // hint: TX_INVALID_SIG
                    0,
                    { gasLimit: 500000 }
                )
            ).to.be.revertedWith("L2:sender");

=======
>>>>>>> 7d75db64
            const taikoL2WithGoldenTouchSigner = new hre.ethers.Contract(
                TaikoL2Alloc.address,
                require("../../artifacts/contracts/L2/TaikoL2.sol/TaikoL2.json").abi,
                new hre.ethers.Wallet(
                    "92954368afd3caa1f3ce3ead0069c1af414054aefe1ef9aeacc1bf426222ce38",
                    provider
                )
            );

            const tx = await taikoL2WithGoldenTouchSigner.invalidateBlock(
                bytes,
                1, // hint: TX_INVALID_SIG
                0,
                { gasPrice: 0 }
            );

            const receipt = await tx.wait();

            expect(receipt.status).to.be.equal(1);

            console.log({
                message: "TaikoL2.invalidateBlock gas cost after 256 L2 blocks",
                TxListBytes: ethers.utils.arrayify(bytes).length,
                txNums,
                hint: "TX_INVALID_SIG",
                gasUsed: receipt.gasUsed,
            });

            await txShouldRevertWithCustomError(
                TaikoL2.invalidateBlock(
                    bytes,
                    1, // hint: TX_INVALID_SIG
                    0,
                    { gasLimit: 500000 }
                ),
                provider,
                "L2_INVALID_SENDER()"
            );
        });

        it("Bridge", async function () {
            const BridgeAlloc = getContractAlloc("Bridge");
            const Bridge = new hre.ethers.Contract(
                BridgeAlloc.address,
                require("../../artifacts/contracts/bridge/Bridge.sol/Bridge.json").abi,
                signer
            );

            const owner = await Bridge.owner();

            expect(owner).to.be.equal(testConfig.contractOwner);

            await expect(
                Bridge.processMessage(
                    {
                        id: 0,
                        sender: ethers.Wallet.createRandom().address,
                        srcChainId: Math.floor(Math.random() * 1024),
                        destChainId: testConfig.chainId,
                        owner: ethers.Wallet.createRandom().address,
                        to: ethers.Wallet.createRandom().address,
                        refundAddress: ethers.constants.AddressZero,
                        depositValue: 0,
                        callValue: 0,
                        processingFee: 0,
                        gasLimit: 0,
                        data: ethers.utils.randomBytes(1024),
                        memo: "",
                    },
                    ethers.utils.randomBytes(1024)
                )
            ).to.be.revertedWith("B:forbidden");
        });

        it("TokenVault", async function () {
            const TokenVaultAlloc = getContractAlloc("TokenVault");
            const TokenVault = new hre.ethers.Contract(
                TokenVaultAlloc.address,
                require("../../artifacts/contracts/bridge/TokenVault.sol/TokenVault.json").abi,
                signer
            );

            const owner = await TokenVault.owner();

            expect(owner).to.be.equal(testConfig.contractOwner);

            const addressManager = new hre.ethers.Contract(
                getContractAlloc("AddressManager").address,
                require("../../artifacts/contracts/thirdparty/AddressManager.sol/AddressManager.json").abi,
                signer
            );

            await expect(
                addressManager.setAddress(
                    "1.token_vault",
                    getContractAlloc("TokenVault").address
                )
            ).not.to.be.reverted;

            await expect(
                addressManager.setAddress(
                    "1.bridge",
                    getContractAlloc("Bridge").address
                )
            ).not.to.be.reverted;

            await expect(
                TokenVault.sendEther(
                    1,
                    ethers.Wallet.createRandom().address,
                    100,
                    0,
                    ethers.Wallet.createRandom().address,
                    "memo",
                    {
                        gasLimit: 10000000,
                        value: hre.ethers.utils.parseEther("100"),
                    }
                )
            ).to.emit(TokenVault, "EtherSent");
        });

        it("EtherVault", async function () {
            const EtherVault = new hre.ethers.Contract(
                getContractAlloc("EtherVault").address,
                require("../../artifacts/contracts/bridge/EtherVault.sol/EtherVault.json").abi,
                signer
            );

            const owner = await EtherVault.owner();

            expect(owner).to.be.equal(testConfig.contractOwner);

            expect(
                await EtherVault.isAuthorized(
                    getContractAlloc("Bridge").address
                )
            ).to.be.true;

            expect(
                await EtherVault.isAuthorized(
                    ethers.Wallet.createRandom().address
                )
            ).to.be.false;
        });

        it("SignalService", async function () {
            const SignalService = new hre.ethers.Contract(
                getContractAlloc("SignalService").address,
                require("../../artifacts/contracts/signal/SignalService.sol/SignalService.json").abi,
                signer
            );

            const owner = await SignalService.owner();

            expect(owner).to.be.equal(testConfig.contractOwner);

            await expect(
                SignalService.sendSignal(ethers.utils.randomBytes(32))
            ).not.to.reverted;
        });

        it("ERC20", async function () {
            const ERC20 = new hre.ethers.Contract(
                getContractAlloc("TestERC20").address,
                require("../../artifacts/contracts/test/thirdparty/TestERC20.sol/TestERC20.json").abi,
                signer
            );

            const {
                TOKEN_NAME,
                TOKEN_SYMBOL,
                PREMINT_SEED_ACCOUNT_BALANCE,
            } = require("../../utils/generate_genesis/erc20");

            expect(await ERC20.name()).to.be.equal(TOKEN_NAME);
            expect(await ERC20.symbol()).to.be.equal(TOKEN_SYMBOL);

            for (const seedAccount of seedAccounts) {
                const accountAddress = Object.keys(seedAccount)[0];

                expect(await ERC20.balanceOf(accountAddress)).to.be.equal(
                    PREMINT_SEED_ACCOUNT_BALANCE
                );
            }

            expect(await ERC20.totalSupply()).to.be.equal(
                seedAccounts.length * PREMINT_SEED_ACCOUNT_BALANCE
            );

            await expect(
                ERC20.transfer(ethers.Wallet.createRandom().address, 1)
            ).to.emit(ERC20, "Transfer");
        });
    });

    function getContractAlloc(name: string): any {
        for (const address of Object.keys(alloc)) {
            if (alloc[address].contractName === name) {
                return Object.assign(alloc[address], { address });
            }
        }

        throw new Error(`contract alloc: ${name} not found`);
    }
});

async function generateMaxSizeInvalidTxList(TaikoL2: any) {
    const config = await TaikoL2.getConfig();

    const chainId = config.chainId;
    const maxTransactionsPerBlock = config.maxTransactionsPerBlock;
    const maxBytesPerTxList = config.maxBytesPerTxList;

    const tx = {
        type: 2,
        chainId,
        nonce: Math.ceil(Math.random() * 1024),
        to: ethers.Wallet.createRandom().address,
        value: ethers.utils.parseEther("1024"),
        maxPriorityFeePerGas: Math.ceil(Math.random() * 1024000),
        maxFeePerGas: Math.ceil(Math.random() * 1024000),
        gasLimit: Math.ceil(Math.random() * 1024000),
        accessList: [],
        data: ethers.utils.randomBytes(
            Math.floor(maxBytesPerTxList / maxTransactionsPerBlock)
        ),
    };

    const invalidSig = {
        v: 75,
        r: "0xb14e3f5eab11cd2c459b04a91a9db8bd6f5acccfbd830c9693c84f8d21187eef",
        s: "0x5cf4b3b2b3957e7016366d180493c2c226ea8ad12aed7faddbc0ce3a6789256d",
    };

    const txs = new Array(maxTransactionsPerBlock).fill(tx);

    let txListBytes = ethers.utils.RLP.encode(
        txs.map((tx) => ethers.utils.serializeTransaction(tx, invalidSig))
    );

    while (ethers.utils.arrayify(txListBytes).length > maxBytesPerTxList) {
        txs[0] = Object.assign(txs[0], { data: txs[0].data.slice(10) });

        txListBytes = ethers.utils.RLP.encode(
            txs.map((tx) => ethers.utils.serializeTransaction(tx, invalidSig))
        );
    }

    return [txListBytes, txs.length];
}

function sleep(ms: number) {
    return new Promise((resolve) => {
        setTimeout(resolve, ms);
    });
}<|MERGE_RESOLUTION|>--- conflicted
+++ resolved
@@ -197,18 +197,6 @@
 
             const [bytes, txNums] = await generateMaxSizeInvalidTxList(TaikoL2);
 
-<<<<<<< HEAD
-            await expect(
-                TaikoL2.invalidateBlock(
-                    bytes,
-                    1, // hint: TX_INVALID_SIG
-                    0,
-                    { gasLimit: 500000 }
-                )
-            ).to.be.revertedWith("L2:sender");
-
-=======
->>>>>>> 7d75db64
             const taikoL2WithGoldenTouchSigner = new hre.ethers.Contract(
                 TaikoL2Alloc.address,
                 require("../../artifacts/contracts/L2/TaikoL2.sol/TaikoL2.json").abi,
