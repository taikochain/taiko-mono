import { expect } from "chai";
import { UnsignedTransaction } from "ethers";
import { ethers } from "hardhat";
import * as log from "../../tasks/log";

describe("LibTxDecoder", function () {
    let rlpWriter: any;
    let libTxDecoder: any;
    let signer0: any;

    const chainId = 167

    before(async function () {
        rlpWriter = await (
            await ethers.getContractFactory("TestLibRLPWriter")
        ).deploy();
        libTxDecoder = await (
            await ethers.getContractFactory("LibTxDecoder")
        ).deploy();

        signer0 = (await ethers.getSigners())[0];
    });

    async function rlpEncodeTxList(txList: string[]) {
        const rlpEncodedBytes = [];
        for (const tx of txList) {
            const txRlp = await rlpWriter.writeBytes(tx);
            rlpEncodedBytes.push(txRlp);
        }
        const txListBytes = await rlpWriter.writeList(rlpEncodedBytes);
        return txListBytes;
    }

    describe("decodeTxList", function () {
        it("should not revert if tx list is empty", async function () {
            const txList: string[] = [];
            const txListBytes = await rlpEncodeTxList(txList);

            let decoded = await libTxDecoder.callStatic.decodeTxList(
                chainId,
                txListBytes
            );

            expect(decoded.items.length).to.be.eql(0);

<<<<<<< HEAD
            decoded = await libTxDecoder.callStatic.decodeTxList(chainId, [])
=======
            decoded = await libTxDecoder.callStatic.decodeTxList([]);
>>>>>>> aec27d04

            expect(decoded.items.length).to.be.eql(0);
        });

        it("should revert with random bytes", async function () {
            const randomBytes = ethers.utils.hexlify(
                ethers.utils.randomBytes(73)
            );

<<<<<<< HEAD
            await expect(
                libTxDecoder.callStatic.decodeTxList(chainId, randomBytes)
            ).to.be.reverted
        })
=======
            await expect(libTxDecoder.callStatic.decodeTxList(randomBytes)).to
                .be.reverted;
        });
>>>>>>> aec27d04

        it("can decode txList with legacy transaction", async function () {
            const txLegacy: UnsignedTransaction = {
                nonce: 1,
                chainId: chainId,
                gasPrice: 11e9,
                gasLimit: 123456,
                to: ethers.Wallet.createRandom().address,
                value: ethers.utils.parseEther("1.23"),
                data: ethers.utils.randomBytes(10),
            };

            const signature = await signer0.signMessage("abc123");
            // log.debug('signature: ', signature)

            const txLegacyBytes = ethers.utils.serializeTransaction(
                txLegacy,
                signature
            );
            log.debug("txLegacyBytes: ", txLegacyBytes);
            const txListBytes = await rlpEncodeTxList([txLegacyBytes]);
            log.debug("txListBytes: ", txListBytes);

            const decodedTxList = await libTxDecoder.callStatic.decodeTxList(
                chainId,
                txListBytes
            );
            // log.debug('decodedT: ', decodedTxList)
            expect(decodedTxList.items.length).to.equal(1);
            const decodedTx1 = decodedTxList.items[0];
            expect(decodedTx1.gasLimit.toNumber()).to.equal(txLegacy.gasLimit);
        });

        it("can decode txList with 2930 transaction", async function () {
            const tx2930: UnsignedTransaction = {
                type: 1,
                chainId: 12345,
                nonce: 123,
                gasPrice: 11e9,
                gasLimit: 123,
                to: ethers.Wallet.createRandom().address,
                value: ethers.utils.parseEther("10.23"),
                accessList: [],
                data: ethers.utils.randomBytes(20),
            };

            const signature = await signer0.signMessage(
                tx2930.data?.toString()
            );
            log.debug("signature: ", signature);

            const txBytes = ethers.utils.serializeTransaction(
                tx2930,
                signature
            );
            log.debug("txBytes: ", txBytes);
            const txListBytes = await rlpEncodeTxList([txBytes]);
            log.debug("txListBytes: ", txListBytes);

            const decodedTxList = await libTxDecoder.callStatic.decodeTxList(
                chainId,
                txListBytes
            );
            expect(decodedTxList.items.length).to.equal(1);
            const decodedTx1 = decodedTxList.items[0];
            expect(decodedTx1.gasLimit.toNumber()).to.equal(tx2930.gasLimit);
        });

        it("can decode txList with 1559 transaction", async function () {
            const tx1559: UnsignedTransaction = {
                type: 2,
                chainId: 12345,
                nonce: 123,
                maxPriorityFeePerGas: 2e9,
                maxFeePerGas: 22e9,
                gasLimit: 1234567,
                to: ethers.Wallet.createRandom().address,
                value: ethers.utils.parseEther("10.123"),
                accessList: [],
                data: ethers.utils.randomBytes(20),
            };

            const signature = await signer0.signMessage(
                tx1559.data?.toString()
            );
            log.debug("signature: ", signature);

            const txBytes = ethers.utils.serializeTransaction(
                tx1559,
                signature
            );
            log.debug("txBytes: ", txBytes);
            const txListBytes = await rlpEncodeTxList([txBytes]);
            log.debug("txListBytes: ", txListBytes);

            const decodedTxList = await libTxDecoder.callStatic.decodeTxList(
                chainId,
                txListBytes
            );
            expect(decodedTxList.items.length).to.equal(1);
            const decodedTx1 = decodedTxList.items[0];
            expect(decodedTx1.gasLimit.toNumber()).to.equal(tx1559.gasLimit);
        });
    });

    it("can decode txList with multiple types", async function () {
        const signature = await signer0.signMessage("123456abcdef");
        const txLegacy: UnsignedTransaction = {
            nonce: 1,
            chainId: chainId,
            gasPrice: 11e9,
            gasLimit: 123456,
            to: ethers.Wallet.createRandom().address,
            value: ethers.utils.parseEther("1.23"),
            data: ethers.utils.randomBytes(10),
        };

        const tx2930: UnsignedTransaction = {
            type: 1,
            chainId: 12345,
            nonce: 123,
            gasPrice: 11e9,
            gasLimit: 123,
            to: ethers.Wallet.createRandom().address,
            value: ethers.utils.parseEther("10.23"),
            accessList: [],
            data: ethers.utils.randomBytes(20),
        };

        const tx1559: UnsignedTransaction = {
            type: 2,
            chainId: 12345,
            nonce: 123,
            maxPriorityFeePerGas: 2e9,
            maxFeePerGas: 22e9,
            gasLimit: 1234567,
            to: ethers.Wallet.createRandom().address,
            value: ethers.utils.parseEther("10.123"),
            accessList: [],
            data: ethers.utils.randomBytes(20),
        };

        const txObjArr = [txLegacy, tx2930, tx1559];
        const txRawBytesArr = [];
        for (const txObj of txObjArr) {
            const txBytes = ethers.utils.serializeTransaction(txObj, signature);
            txRawBytesArr.push(txBytes);
        }
        const txListBytes = await rlpEncodeTxList(txRawBytesArr);

        const decodedTxList = await libTxDecoder.callStatic.decodeTxList(
            chainId,
            txListBytes
        );
        // log.debug('decodedT: ', decodedTxList)
        expect(decodedTxList.items.length).to.equal(txObjArr.length);
        for (let i = 0; i < txObjArr.length; i++) {
            const txObj = txObjArr[i];
            const decodedTx = decodedTxList.items[i];
            expect(decodedTx.gasLimit.toNumber()).to.equal(txObj.gasLimit);
        }
    });
});<|MERGE_RESOLUTION|>--- conflicted
+++ resolved
@@ -42,13 +42,7 @@
             );
 
             expect(decoded.items.length).to.be.eql(0);
-
-<<<<<<< HEAD
-            decoded = await libTxDecoder.callStatic.decodeTxList(chainId, [])
-=======
-            decoded = await libTxDecoder.callStatic.decodeTxList([]);
->>>>>>> aec27d04
-
+            decoded = await libTxDecoder.callStatic.decodeTxList(chainId, []);
             expect(decoded.items.length).to.be.eql(0);
         });
 
@@ -57,16 +51,10 @@
                 ethers.utils.randomBytes(73)
             );
 
-<<<<<<< HEAD
             await expect(
                 libTxDecoder.callStatic.decodeTxList(chainId, randomBytes)
-            ).to.be.reverted
-        })
-=======
-            await expect(libTxDecoder.callStatic.decodeTxList(randomBytes)).to
-                .be.reverted;
-        });
->>>>>>> aec27d04
+            ).to.be.reverted;
+        });
 
         it("can decode txList with legacy transaction", async function () {
             const txLegacy: UnsignedTransaction = {
