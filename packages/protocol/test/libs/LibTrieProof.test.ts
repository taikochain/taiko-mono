--- conflicted
+++ resolved
@@ -16,99 +16,12 @@
                 },
             })
         ).deploy();
-
-<<<<<<< HEAD
         return { testLibTreProof };
     }
+
     describe("verify()", function () {
         it("verifies", async function () {
             const { testLibTreProof } = await deployLibTrieProofFixture();
-=======
-        const addressManager = await (
-            await ethers.getContractFactory("AddressManager")
-        ).deploy();
-        await addressManager.init();
-
-        const { chainId } = await ethers.provider.getNetwork();
-
-        const enabledDestChainId = chainId + 1;
-
-        await addressManager.setAddress(
-            `${chainId}.ether_vault`,
-            "0xEA3dD11036f668F08940E13e3bcB097C93b09E07"
-        );
-
-        await addressManager.setAddress(
-            `${enabledDestChainId}.bridge`,
-            "0x0000000000000000000000000000000000000001" // dummy address so chain is "enabled"
-        );
-
-        const libBridgeRetry = await (
-            await ethers.getContractFactory("LibBridgeRetry")
-        ).deploy();
-
-        const libBridgeProcess = await (
-            await ethers.getContractFactory("LibBridgeProcess", {
-                libraries: {
-                    LibTrieProof: libTrieProof.address,
-                },
-            })
-        ).deploy();
-
-        const BridgeFactory = await ethers.getContractFactory("Bridge", {
-            libraries: {
-                LibBridgeProcess: libBridgeProcess.address,
-                LibBridgeRetry: libBridgeRetry.address,
-                LibTrieProof: libTrieProof.address,
-            },
-        });
-
-        const bridge = await BridgeFactory.deploy();
-
-        await bridge.init(addressManager.address);
-
-        const [owner] = await ethers.getSigners();
-
-        return { owner, testLibTreProof, bridge, enabledDestChainId };
-    }
-    describe("verify()", function () {
-        it("verifies", async function () {
-            const { owner, testLibTreProof, bridge, enabledDestChainId } =
-                await deployLibTrieProofFixture();
-
-            const { chainId } = await ethers.provider.getNetwork();
-            const srcChainId = chainId;
-
-            const message: Message = {
-                id: 1,
-                sender: owner.address,
-                srcChainId: srcChainId,
-                destChainId: enabledDestChainId,
-                owner: owner.address,
-                to: owner.address,
-                refundAddress: owner.address,
-                depositValue: 1000,
-                callValue: 1000,
-                processingFee: 1000,
-                gasLimit: 10000,
-                data: ethers.constants.HashZero,
-                memo: "",
-            };
-
-            const expectedAmount =
-                message.depositValue +
-                message.callValue +
-                message.processingFee;
-            const tx = await bridge.sendMessage(message, {
-                value: expectedAmount,
-            });
-
-            const receipt = await tx.wait();
-
-            const [messageSentEvent] = receipt.events as any as Event[];
-
-            const { signal } = (messageSentEvent as any).args;
->>>>>>> 3ba81cef
 
             // Two random bytes32
             const key =
