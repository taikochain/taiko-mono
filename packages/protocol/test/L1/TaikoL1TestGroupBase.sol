--- conflicted
+++ resolved
@@ -27,15 +27,10 @@
         internal
         returns (TaikoData.BlockMetadataV2 memory)
     {
-<<<<<<< HEAD
         vm.prank(proposer);
         if (revertReason != "") vm.expectRevert(revertReason);
         return L1.proposeBlockV2("", new bytes(10));
     }
-=======
-        TaikoData.HookCall[] memory hookcalls = new TaikoData.HookCall[](0);
-        bytes memory txList = new bytes(10);
->>>>>>> 17d67d74
 
     function proposeBlock(
         address proposer,
@@ -47,13 +42,7 @@
     {
         vm.prank(proposer);
         if (revertReason != "") vm.expectRevert(revertReason);
-<<<<<<< HEAD
         return L1.proposeBlockV2(abi.encode(params), new bytes(10));
-=======
-        (meta,) = L1.proposeBlock{ value: 3 ether }(
-            abi.encode(TaikoData.BlockParams(address(0), address(0), 0, 0, hookcalls, "")), txList
-        );
->>>>>>> 17d67d74
     }
 
     function proposeBlockV2(
