// SPDX-License-Identifier: MIT
pragma solidity 0.8.24;

import "../../contracts/common/LibStrings.sol";
import "../../contracts/L1/tiers/ITierProvider.sol";
import "../../contracts/L1/tiers/ITierRouter.sol";

/// @title TestTierProvider
/// @dev Labeled in AddressResolver as "tier_router"
/// @custom:security-contact security@taiko.xyz
contract TestTierProvider is ITierProvider, ITierRouter {
    uint256[50] private __gap;

    /// @inheritdoc ITierRouter
    function getProvider(uint256) external view returns (address) {
        return address(this);
    }
    /// @inheritdoc ITierProvider

    function getTier(uint16 _tierId) public pure override returns (ITierProvider.Tier memory) {
        if (_tierId == LibTiers.TIER_OPTIMISTIC) {
            return ITierProvider.Tier({
                verifierName: "",
                validityBond: 250 ether, // TKO
                contestBond: 500 ether, // TKO
                cooldownWindow: 1440, //24 hours
                provingWindow: 30, // 0.5 hours
                maxBlocksToVerifyPerProof: 0
            });
        }

        if (_tierId == LibTiers.TIER_SGX) {
            return ITierProvider.Tier({
<<<<<<< HEAD
                verifierName: LibStrings.B_VERIFIER_TEE,
=======
                verifierName: LibStrings.B_TIER_SGX,
>>>>>>> 4225407e
                validityBond: 250 ether, // TKO
                contestBond: 1640 ether, // =250TKO * 6.5625
                cooldownWindow: 1440, //24 hours
                provingWindow: 60, // 1 hours
                maxBlocksToVerifyPerProof: 0
            });
        }

        if (_tierId == LibTiers.TIER_GUARDIAN) {
            return ITierProvider.Tier({
                verifierName: LibStrings.B_TIER_GUARDIAN,
                validityBond: 0, // must be 0 for top tier
                contestBond: 0, // must be 0 for top tier
                cooldownWindow: 60, //1 hours
                provingWindow: 2880, // 48 hours
                maxBlocksToVerifyPerProof: 0
            });
        }

        revert TIER_NOT_FOUND();
    }

    /// @inheritdoc ITierProvider
    function getTierIds() public pure override returns (uint16[] memory tiers_) {
        tiers_ = new uint16[](3);
        tiers_[0] = LibTiers.TIER_OPTIMISTIC;
        tiers_[1] = LibTiers.TIER_SGX;
        tiers_[2] = LibTiers.TIER_GUARDIAN;
    }

    /// @inheritdoc ITierProvider
    function getMinTier(address, uint256 _rand) public pure override returns (uint16) {
        // 10% will be selected to require SGX proofs.
        if (_rand % 10 == 0) return LibTiers.TIER_SGX;
        // Other blocks are optimistic, without validity proofs.
        return LibTiers.TIER_OPTIMISTIC;
    }
}<|MERGE_RESOLUTION|>--- conflicted
+++ resolved
@@ -31,11 +31,7 @@
 
         if (_tierId == LibTiers.TIER_SGX) {
             return ITierProvider.Tier({
-<<<<<<< HEAD
-                verifierName: LibStrings.B_VERIFIER_TEE,
-=======
                 verifierName: LibStrings.B_TIER_SGX,
->>>>>>> 4225407e
                 validityBond: 250 ether, // TKO
                 contestBond: 1640 ether, // =250TKO * 6.5625
                 cooldownWindow: 1440, //24 hours
