import { expect } from "chai";
import { SimpleChannel } from "channel-ts";
import { BigNumber, ethers as ethersLib } from "ethers";
import { ethers } from "hardhat";
import { TaikoL1, TestTkoToken } from "../../typechain";
import blockListener from "../utils/blockListener";
import { BlockMetadata } from "../utils/block_metadata";
import {
    commitAndProposeLatestBlock,
    commitBlock,
    generateCommitHash,
} from "../utils/commit";
import { encodeEvidence } from "../utils/encoding";
import {
    readShouldRevertWithCustomError,
    txShouldRevertWithCustomError,
} from "../utils/errors";
import Evidence from "../utils/evidence";
import { initIntegrationFixture } from "../utils/fixture";
import halt from "../utils/halt";
import { onNewL2Block } from "../utils/onNewL2Block";
import { buildProposeBlockInputs } from "../utils/propose";
import Proposer from "../utils/proposer";
import { buildProveBlockInputs, proveBlock } from "../utils/prove";
import Prover from "../utils/prover";
<<<<<<< HEAD
import { getBlockHeader } from "../utils/rpc";
import {
    createAndSeedWallets,
    seedTko,
    sendTinyEtherToZeroAddress,
} from "../utils/seed";
=======
import { seedTko, sendTinyEtherToZeroAddress } from "../utils/seed";
>>>>>>> 5ef2c0f5
import {
    commitProposeProveAndVerify,
    sleepUntilBlockIsVerifiable,
    verifyBlocks,
} from "../utils/verify";

describe("integration:TaikoL1", function () {
    let taikoL1: TaikoL1;
    let l1Provider: ethersLib.providers.JsonRpcProvider;
    let l2Provider: ethersLib.providers.JsonRpcProvider;
    let l1Signer: any;
    let proposerSigner: any;
    let genesisHeight: number;
    let tkoTokenL1: TestTkoToken;
    let chan: SimpleChannel<number>;
    let interval: any;
    let proverSigner: any;
    let proposer: Proposer;
    let prover: Prover;
    /* eslint-disable-next-line */
    let config: Awaited<ReturnType<TaikoL1["getConfig"]>>;

    beforeEach(async function () {
        ({
            l1Provider,
            taikoL1,
            l2Provider,
            l1Signer,
            genesisHeight,
            proposerSigner,
            proverSigner,
            interval,
            chan,
            config,
            tkoTokenL1,
        } = await initIntegrationFixture(false, false));
        proposer = new Proposer(
            taikoL1.connect(proposerSigner),
            l2Provider,
            config.commitConfirmations.toNumber(),
            config.maxNumBlocks.toNumber(),
            0,
            proposerSigner
        );

        prover = new Prover(taikoL1, l2Provider, proverSigner);
    });

    afterEach(() => {
        clearInterval(interval);
        l2Provider.off("block");
        chan.close();
    });

    describe("isCommitValid()", async function () {
        it("should not be valid if it has not been committed", async function () {
            const block = await l2Provider.getBlock("latest");
            const commit = generateCommitHash(block);

            const isCommitValid = await taikoL1.isCommitValid(
                1,
                1,
                commit.hash
            );

            expect(isCommitValid).to.be.eq(false);
        });

        it("should be valid if it has been committed", async function () {
            const block = await l2Provider.getBlock("latest");
            const commitSlot = 0;
            const { commit, blockCommittedEvent } = await commitBlock(
                taikoL1,
                block,
                commitSlot
            );
            expect(blockCommittedEvent).not.to.be.undefined;

            for (let i = 0; i < config.commitConfirmations.toNumber(); i++) {
                await sendTinyEtherToZeroAddress(l1Signer);
            }

            const isCommitValid = await taikoL1.isCommitValid(
                commitSlot,
                blockCommittedEvent!.blockNumber,
                commit.hash
            );

            expect(isCommitValid).to.be.eq(true);
        });
    });

    describe("getProposedBlock()", function () {
        it("should revert if block is out of range and not a valid proposed block", async function () {
            await readShouldRevertWithCustomError(
                taikoL1.getProposedBlock(123),
                "L1_ID()"
            );
        });

        it("should return valid block if it's been commmited and proposed", async function () {
            const commitSlot = 0;
            const { proposedEvent } = await commitAndProposeLatestBlock(
                taikoL1,
                l1Signer,
                l2Provider,
                commitSlot
            );
            expect(proposedEvent).not.to.be.undefined;
            expect(proposedEvent.args.meta.commitSlot).to.be.eq(commitSlot);

            const proposedBlock = await taikoL1.getProposedBlock(
                proposedEvent.args.meta.id
            );
            expect(proposedBlock).not.to.be.undefined;
            expect(proposedBlock.proposer).to.be.eq(
                await l1Signer.getAddress()
            );
        });
    });

    describe("getForkChoice", function () {
        it("returns no empty fork choice for un-proposed, un-proven and un-verified block", async function () {
            const forkChoice = await taikoL1.getForkChoice(
                1,
                ethers.constants.HashZero
            );
            expect(forkChoice.blockHash).to.be.eq(ethers.constants.HashZero);
            expect(forkChoice.provenAt).to.be.eq(0);
        });

        it("returns populated data for submitted fork choice", async function () {
            const { proposedEvent, block } = await commitAndProposeLatestBlock(
                taikoL1,
                l1Signer,
                l2Provider,
                0
            );

            expect(proposedEvent).not.to.be.undefined;
            const proveEvent = await proveBlock(
                taikoL1,
                l2Provider,
                await l1Signer.getAddress(),
                proposedEvent.args.id.toNumber(),
                block.number,
                proposedEvent.args.meta as any as BlockMetadata
            );
            expect(proveEvent).not.to.be.undefined;

            const forkChoice = await taikoL1.getForkChoice(
                proposedEvent.args.id.toNumber(),
                block.parentHash
            );
            expect(forkChoice.blockHash).to.be.eq(block.hash);
            expect(forkChoice.provers[0]).to.be.eq(await l1Signer.getAddress());
        });

        it("returns empty after a block is verified", async function () {
            await seedTko([prover], tkoTokenL1.connect(l1Signer));

            const blockNumber = genesisHeight + 1;
            /* eslint-disable-next-line */
            const block = await l2Provider.getBlock(blockNumber);

            // commit and propose block, so our provers can prove it.
            const { proposedEvent } = await proposer.commitThenProposeBlock(
                block
            );

            await prover.prove(
                proposedEvent.args.id.toNumber(),
                blockNumber,
                proposedEvent.args.meta as any as BlockMetadata
            );

            let forkChoice = await taikoL1.getForkChoice(
                proposedEvent.args.id.toNumber(),
                block.parentHash
            );
            expect(forkChoice).not.to.be.undefined;
            expect(forkChoice.provers.length).to.be.eq(1);

            await sleepUntilBlockIsVerifiable(
                taikoL1,
                proposedEvent.args.id.toNumber(),
                0
            );
            const verifiedEvent = await verifyBlocks(taikoL1, 1);
            expect(verifiedEvent).not.to.be.undefined;

            forkChoice = await taikoL1.getForkChoice(
                proposedEvent.args.id.toNumber(),
                block.parentHash
            );
            expect(forkChoice.provers.length).to.be.eq(0);
        });
    });

    describe("commitBlock() -> proposeBlock() integration", async function () {
        it("should fail if a proposed block's placeholder field values are not default", async function () {
            const block = await l2Provider.getBlock("latest");
            const commitSlot = 0;
            const { tx, commit } = await commitBlock(
                taikoL1,
                block,
                commitSlot
            );

            const receipt = await tx.wait(1);

            const meta: BlockMetadata = {
                id: 1,
                l1Height: 0,
                l1Hash: ethers.constants.HashZero,
                beneficiary: commit.beneficiary,
                txListHash: commit.txListHash,
                mixHash: ethers.constants.HashZero,
                extraData: block.extraData,
                gasLimit: block.gasLimit,
                timestamp: 0,
                commitSlot: commitSlot,
                commitHeight: receipt.blockNumber as number,
            };

            const inputs = buildProposeBlockInputs(block, meta);
            const txPromise = (
                await taikoL1.proposeBlock(inputs, { gasLimit: 500000 })
            ).wait(1);
            await txShouldRevertWithCustomError(
                txPromise,

                l1Provider,
                "L1_METADATA_FIELD()"
            );
        });

        it("should revert with invalid gasLimit", async function () {
            const block = await l2Provider.getBlock("latest");
            const config = await taikoL1.getConfig();
            const gasLimit = config.blockMaxGasLimit;

            const { tx, commit } = await commitBlock(taikoL1, block);

            const receipt = await tx.wait(1);
            const meta: BlockMetadata = {
                id: 0,
                l1Height: 0,
                l1Hash: ethers.constants.HashZero,
                beneficiary: commit.beneficiary,
                txListHash: commit.txListHash,
                mixHash: ethers.constants.HashZero,
                extraData: block.extraData,
                gasLimit: gasLimit.add(1),
                timestamp: 0,
                commitSlot: 0,
                commitHeight: receipt.blockNumber as number,
            };

            const inputs = buildProposeBlockInputs(block, meta);

            const txPromise = (
                await taikoL1.proposeBlock(inputs, { gasLimit: 250000 })
            ).wait(1);
            await txShouldRevertWithCustomError(
                txPromise,
                l1Provider,
                "L1_GAS_LIMIT()"
            );
        });

        it("should revert with invalid extraData", async function () {
            const block = await l2Provider.getBlock("latest");
            const { tx, commit } = await commitBlock(taikoL1, block);

            const meta: BlockMetadata = {
                id: 0,
                l1Height: 0,
                l1Hash: ethers.constants.HashZero,
                beneficiary: commit.beneficiary,
                txListHash: commit.txListHash,
                mixHash: ethers.constants.HashZero,
                extraData: ethers.utils.hexlify(ethers.utils.randomBytes(33)), // invalid extradata
                gasLimit: block.gasLimit,
                timestamp: 0,
                commitSlot: 0,
                commitHeight: tx.blockNumber as number,
            };

            const inputs = buildProposeBlockInputs(block, meta);

            const txPromise = (
                await taikoL1.proposeBlock(inputs, { gasLimit: 500000 })
            ).wait(1);
            await txShouldRevertWithCustomError(
                txPromise,
                l1Provider,
                "L1_EXTRA_DATA()"
            );
        });

        it("should commit and be able to propose", async function () {
            await commitAndProposeLatestBlock(taikoL1, l1Signer, l2Provider, 0);

            const stateVariables = await taikoL1.getStateVariables();
            const nextBlockId = stateVariables.nextBlockId;
            const proposedBlock = await taikoL1.getProposedBlock(
                nextBlockId.sub(1)
            );

            expect(proposedBlock.metaHash).not.to.be.eq(
                ethers.constants.HashZero
            );
            expect(proposedBlock.proposer).not.to.be.eq(
                ethers.constants.AddressZero
            );
            expect(proposedBlock.proposedAt).not.to.be.eq(BigNumber.from(0));
        });

        it("should commit and be able to propose for all available slots, then revert when all slots are taken", async function () {
            // propose blocks and fill up maxNumBlocks number of slots,
            // expect each one to be successful.
            for (let i = 0; i < config.maxNumBlocks.toNumber() - 1; i++) {
                await commitAndProposeLatestBlock(
                    taikoL1,
                    l1Signer,
                    l2Provider,
                    0
                );

                const stateVariables = await taikoL1.getStateVariables();
                const nextBlockId = stateVariables.nextBlockId;
                const proposedBlock = await taikoL1.getProposedBlock(
                    nextBlockId.sub(1)
                );

                expect(proposedBlock.metaHash).not.to.be.eq(
                    ethers.constants.HashZero
                );
                expect(proposedBlock.proposer).not.to.be.eq(
                    ethers.constants.AddressZero
                );
                expect(proposedBlock.proposedAt).not.to.be.eq(
                    BigNumber.from(0)
                );
            }

            // now expect another proposed block to be invalid since all slots are full and none have
            // been proven.
            const { commitConfirmations } = await taikoL1.getConfig();
            const block = await l2Provider.getBlock("latest");
            const { tx: commitBlockTx, commit } = await commitBlock(
                taikoL1.connect(l1Signer),
                block,
                0
            );
            const commitReceipt = await commitBlockTx.wait(1);

            for (let i = 0; i < commitConfirmations.toNumber() + 5; i++) {
                await sendTinyEtherToZeroAddress(l1Signer);
            }

            const meta: BlockMetadata = {
                id: 0,
                l1Height: 0,
                l1Hash: ethers.constants.HashZero,
                beneficiary: commit.beneficiary,
                txListHash: commit.txListHash,
                mixHash: ethers.constants.HashZero,
                extraData: ethers.utils.hexlify(ethers.utils.randomBytes(32)),
                gasLimit: block.gasLimit,
                timestamp: 0,
                commitSlot: 0,
                commitHeight: commitReceipt.blockNumber,
            };

            await txShouldRevertWithCustomError(
                (
                    await taikoL1.proposeBlock(
                        buildProposeBlockInputs(block, meta),
                        { gasLimit: 500000 }
                    )
                ).wait(),
                l1Provider,
                "L1_TOO_MANY()"
            );
        });
    });

    describe("getLatestSyncedHeader", function () {
        it("iterates through blockHashHistory length and asserts getLatestsyncedHeader returns correct value", async function () {
            l2Provider.on("block", blockListener(chan, genesisHeight));

            let blocks: number = 0;
            // iterate through blockHashHistory twice and try to get latest synced header each time.
            // we modulo the header height by blockHashHistory in the protocol, so
            // this test ensures that logic is sound.
            /* eslint-disable-next-line */
            for await (const blockNumber of chan) {
                if (blocks > config.blockHashHistory.toNumber() * 2 + 1) {
                    chan.close();
                    return;
                }

                const { verifyEvent } = await commitProposeProveAndVerify(
                    taikoL1,
                    l2Provider,
                    blockNumber,
                    proposer,
                    tkoTokenL1,
                    prover
                );

                expect(verifyEvent).not.to.be.undefined;

                const header = await taikoL1.getLatestSyncedHeader();
                expect(header).to.be.eq(verifyEvent.args.blockHash);
                blocks++;
            }
        });
    });

    describe("proposeBlock", function () {
        it("can not propose if chain is halted", async function () {
            await halt(taikoL1.connect(l1Signer), true);

            await expect(
                onNewL2Block(
                    l2Provider,
                    await l2Provider.getBlockNumber(),
                    proposer,
                    taikoL1,
                    proposerSigner,
                    tkoTokenL1
                )
            ).to.be.reverted;
        });
    });

    describe("verifyBlocks", function () {
        it("can not be called manually to verify block if chain is halted", async function () {
            await halt(taikoL1.connect(l1Signer), true);
            const txPromise = (
                await taikoL1.verifyBlocks(1, { gasLimit: 100000 })
            ).wait(1);
            await txShouldRevertWithCustomError(
                txPromise,
                l1Provider,
                "L1_HALTED()"
            );
        });
    });

    describe("proveBlock", function () {
        it("can not be called if chain is halted", async function () {
            await halt(taikoL1.connect(l1Signer), true);
            const txPromise = (
                await taikoL1.proveBlock(1, [], { gasLimit: 1000000 })
            ).wait(1);
            await txShouldRevertWithCustomError(
                txPromise,
                l1Provider,
                "L1_HALTED()"
            );
        });

        it("reverts when inputs is incorrect length", async function () {
            for (let i = 1; i <= 2; i++) {
                const txPromise = (
                    await taikoL1.proveBlock(
                        1,
                        new Array(i).fill(ethers.constants.HashZero),
                        {
                            gasLimit: 1000000,
                        }
                    )
                ).wait(1);
                await txShouldRevertWithCustomError(
                    txPromise,
                    l1Provider,
                    "L1_INPUT_SIZE()"
                );
            }
        });

        it("reverts when evidence meta id is not the same as the blockId", async function () {
            l2Provider.on("block", blockListener(chan, genesisHeight));

            const config = await taikoL1.getConfig();
            /* eslint-disable-next-line */
            for await (const blockNumber of chan) {
                if (
                    blockNumber >
                    genesisHeight + config.maxNumBlocks.toNumber() - 1
                ) {
                    break;
                }

                const block = await l2Provider.getBlock(blockNumber);

                // commit and propose block, so our provers can prove it.
                const { proposedEvent } = await proposer.commitThenProposeBlock(
                    block
                );

                const header = await getBlockHeader(l2Provider, blockNumber);
                const inputs = buildProveBlockInputs(
                    proposedEvent.args.meta as any as BlockMetadata,
                    header.blockHeader,
                    await prover.getSigner().getAddress(),
                    "0x",
                    "0x",
                    config.zkProofsPerBlock.toNumber()
                );

                const txPromise = (
                    await taikoL1.proveBlock(
                        proposedEvent.args.meta.id.toNumber() + 1, // id different than meta
                        inputs,
                        {
                            gasLimit: 2000000,
                        }
                    )
                ).wait(1);

                await txShouldRevertWithCustomError(
                    txPromise,
                    l1Provider,
                    "L1_ID()"
                );
            }
        });
        it("reverts when evidence proofs length is less than 2 + zkProofsPerBlock set in the config", async function () {
            l2Provider.on("block", blockListener(chan, genesisHeight));

            const config = await taikoL1.getConfig();
            /* eslint-disable-next-line */
            for await (const blockNumber of chan) {
                if (
                    blockNumber >
                    genesisHeight + config.maxNumBlocks.toNumber() - 1
                ) {
                    break;
                }

                const block = await l2Provider.getBlock(blockNumber);

                // commit and propose block, so our provers can prove it.
                const { proposedEvent } = await proposer.commitThenProposeBlock(
                    block
                );

                const header = await getBlockHeader(l2Provider, blockNumber);
                const inputs = [];
                const evidence: Evidence = {
                    meta: proposedEvent.args.meta as any as BlockMetadata,
                    header: header.blockHeader,
                    prover: await prover.getSigner().getAddress(),
                    proofs: [], // keep proofs array empty to fail check
                    circuits: [],
                };

                for (let i = 0; i < config.zkProofsPerBlock.toNumber(); i++) {
                    evidence.circuits.push(1);
                }

                inputs[0] = encodeEvidence(evidence);
                inputs[1] = "0x";
                inputs[2] = "0x";

                const txPromise = (
                    await taikoL1.proveBlock(
                        proposedEvent.args.meta.id.toNumber(), // id different than meta
                        inputs,
                        {
                            gasLimit: 2000000,
                        }
                    )
                ).wait(1);

                await txShouldRevertWithCustomError(
                    txPromise,
                    l1Provider,
                    "L1_PROOF_LENGTH()"
                );
            }
        });
        it("reverts when evidence circuits length is less than zkProofsPerBlock set in the config", async function () {
            l2Provider.on("block", blockListener(chan, genesisHeight));

            const config = await taikoL1.getConfig();
            /* eslint-disable-next-line */
            for await (const blockNumber of chan) {
                if (
                    blockNumber >
                    genesisHeight + config.maxNumBlocks.toNumber() - 1
                ) {
                    break;
                }

                const block = await l2Provider.getBlock(blockNumber);

                // commit and propose block, so our provers can prove it.
                const { proposedEvent } = await proposer.commitThenProposeBlock(
                    block
                );

                const header = await getBlockHeader(l2Provider, blockNumber);
                const inputs = [];
                const evidence: Evidence = {
                    meta: proposedEvent.args.meta as any as BlockMetadata,
                    header: header.blockHeader,
                    prover: await prover.getSigner().getAddress(),
                    proofs: [],
                    circuits: [], // keep circuits array empty to fail check
                };

                for (
                    let i = 0;
                    i < config.zkProofsPerBlock.toNumber() + 2;
                    i++
                ) {
                    evidence.proofs.push("0xff");
                }

                inputs[0] = encodeEvidence(evidence);
                inputs[1] = "0x";
                inputs[2] = "0x";

                const txPromise = (
                    await taikoL1.proveBlock(
                        proposedEvent.args.meta.id.toNumber(), // id different than meta
                        inputs,
                        {
                            gasLimit: 2000000,
                        }
                    )
                ).wait(1);

                await txShouldRevertWithCustomError(
                    txPromise,
                    l1Provider,
                    "L1_CIRCUIT_LENGTH()"
                );
            }
        });

        it("reverts when prover is the zero address", async function () {
            l2Provider.on("block", blockListener(chan, genesisHeight));

            const config = await taikoL1.getConfig();
            /* eslint-disable-next-line */
            for await (const blockNumber of chan) {
                if (
                    blockNumber >
                    genesisHeight + config.maxNumBlocks.toNumber() - 1
                ) {
                    break;
                }

                const block = await l2Provider.getBlock(blockNumber);

                // commit and propose block, so our provers can prove it.
                const { proposedEvent } = await proposer.commitThenProposeBlock(
                    block
                );

                const header = await getBlockHeader(l2Provider, blockNumber);
                const inputs = [];
                const evidence: Evidence = {
                    meta: proposedEvent.args.meta as any as BlockMetadata,
                    header: header.blockHeader,
                    prover: ethers.constants.AddressZero,
                    proofs: [],
                    circuits: [],
                };

                for (let i = 0; i < config.zkProofsPerBlock.toNumber(); i++) {
                    evidence.circuits.push(1);
                }

                for (
                    let i = 0;
                    i < config.zkProofsPerBlock.toNumber() + 2;
                    i++
                ) {
                    evidence.proofs.push("0xff");
                }

                inputs[0] = encodeEvidence(evidence);
                inputs[1] = "0x";
                inputs[2] = "0x";

                const txPromise = (
                    await taikoL1.proveBlock(
                        proposedEvent.args.meta.id.toNumber(), // id different than meta
                        inputs,
                        {
                            gasLimit: 2000000,
                        }
                    )
                ).wait(1);

                await txShouldRevertWithCustomError(
                    txPromise,
                    l1Provider,
                    "L1_PROVER()"
                );
            }
        });
    });
});<|MERGE_RESOLUTION|>--- conflicted
+++ resolved
@@ -23,16 +23,12 @@
 import Proposer from "../utils/proposer";
 import { buildProveBlockInputs, proveBlock } from "../utils/prove";
 import Prover from "../utils/prover";
-<<<<<<< HEAD
 import { getBlockHeader } from "../utils/rpc";
 import {
     createAndSeedWallets,
     seedTko,
     sendTinyEtherToZeroAddress,
 } from "../utils/seed";
-=======
-import { seedTko, sendTinyEtherToZeroAddress } from "../utils/seed";
->>>>>>> 5ef2c0f5
 import {
     commitProposeProveAndVerify,
     sleepUntilBlockIsVerifiable,
