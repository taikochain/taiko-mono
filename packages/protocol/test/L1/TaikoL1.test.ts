import { expect } from "chai";
import { BigNumber, ContractTransaction, ethers as ethersLib } from "ethers";
import { ethers } from "hardhat";
<<<<<<< HEAD
import RLP from "rlp";
import { TaikoL1, TaikoL2 } from "../../typechain";
=======
import { BigNumber } from "ethers";
import { TaikoL1 } from "../../typechain";
>>>>>>> 191eb110

describe("TaikoL1", function () {
    let taikoL1: TaikoL1;
    let genesisHash: string;

    beforeEach(async function () {
        const addressManager = await (
            await ethers.getContractFactory("AddressManager")
        ).deploy();
        await addressManager.init();

        const libReceiptDecoder = await (
            await ethers.getContractFactory("LibReceiptDecoder")
        ).deploy();

        const libTxDecoder = await (
            await ethers.getContractFactory("LibTxDecoder")
        ).deploy();

        const libProposing = await (
            await ethers.getContractFactory("LibProposing")
        ).deploy();

        const libProving = await (
            await ethers.getContractFactory("LibProving", {
                libraries: {
                    LibReceiptDecoder: libReceiptDecoder.address,
                    LibTxDecoder: libTxDecoder.address
                },
            })
        ).deploy();

        const libVerifying = await (
            await ethers.getContractFactory("LibVerifying")
        ).deploy();

        genesisHash = randomBytes32();
        const feeBase = BigNumber.from(10).pow(18);
        taikoL1 = await (
            await ethers.getContractFactory(
                "TestTaikoL1",
                {
                    libraries: {
                        LibVerifying: libVerifying.address,
                        LibProposing: libProposing.address,
                        LibProving: libProving.address,
                    },
                }
            )
        ).deploy();
        await taikoL1.init(addressManager.address, genesisHash, feeBase);
    });

    describe("getLatestSyncedHeader()", async function () {
        it("should be genesisHash because no headers have been synced", async function () {
            const hash = await taikoL1.getLatestSyncedHeader();
            expect(hash).to.be.eq(genesisHash);
        });
    });

    describe("getSyncedHeader()", async function () {
        it("should revert because header number has not been synced", async function () {
            await expect(taikoL1.getSyncedHeader(1)).to.be.revertedWith(
                "L1:id"
            );
        });

        it("should return appropraite hash for header", async function () {
            const hash = await taikoL1.getSyncedHeader(0);
            expect(hash).to.be.eq(genesisHash);
        });
    });

    describe("getBlockProvers()", async function () {
        it("should return empty list when there is no proof for that block", async function () {
            const provers = await taikoL1.getBlockProvers(
                Math.ceil(Math.random() * 1024),
                randomBytes32()
            );

            expect(provers).to.be.empty;
        });
    });

    describe("halt()", async function () {
        it("should revert called by nonOwner", async function () {
            const initiallyHalted = await taikoL1.isHalted();
            expect(initiallyHalted).to.be.eq(false);
            const signers = await ethers.getSigners();
            await expect(
                taikoL1.connect(signers[1]).halt(true)
            ).to.be.revertedWith("Ownable: caller is not the owner");

            const isHalted = await taikoL1.isHalted();
            expect(isHalted).to.be.eq(false);
        });

        it("should not revert when called by owner", async function () {
            const initiallyHalted = await taikoL1.isHalted();
            expect(initiallyHalted).to.be.eq(false);
            await taikoL1.halt(true);
            const isHalted = await taikoL1.isHalted();
            expect(isHalted).to.be.eq(true);
        });
    });

    describe("proposeBlock()", async function () {
        it("should revert when size of inputs is les than 2", async function () {
            await expect(
                taikoL1.proposeBlock([randomBytes32()])
            ).to.be.revertedWith("L1:inputs:size");
        });

        it("should revert when halted", async function () {
            await taikoL1.halt(true);
            await expect(
                taikoL1.proposeBlock([randomBytes32()])
            ).to.be.revertedWith("0x1");
        });
    });

    describe("commitBlock()", async function () {
        it("should revert when size of inputs is les than 2", async function () {
            await expect(
                taikoL1.proposeBlock([randomBytes32()])
            ).to.be.revertedWith("L1:inputs:size");
        });

        it("should revert when halted", async function () {
            await taikoL1.halt(true);
            await expect(
                taikoL1.proposeBlock([randomBytes32()])
            ).to.be.revertedWith("0x1");
        });
    });

    describe("whitelisting()", async function () {
        it("proposers", async function () {
            const proposer = (await ethers.getSigners())[1];
            await taikoL1.enableWhitelisting(true, true);
            const initIsWhitelisted = await taikoL1.isProposerWhitelisted(
                proposer.address
            );
            expect(initIsWhitelisted).to.be.eq(false);

            await taikoL1.whitelistProposer(proposer.address, true);

            const isWhitelisted = await taikoL1.isProposerWhitelisted(
                proposer.address
            );
            expect(isWhitelisted).to.be.eq(true);

            await taikoL1.whitelistProposer(proposer.address, false);

            const isWhitelistAfterDelisting =
                await taikoL1.isProposerWhitelisted(proposer.address);
            expect(isWhitelistAfterDelisting).to.be.eq(false);
        });

        it("proposers", async function () {
            const prover = (await ethers.getSigners())[1];
            await taikoL1.enableWhitelisting(true, true);
            const initIsWhitelisted = await taikoL1.isProverWhitelisted(
                prover.address
            );
            expect(initIsWhitelisted).to.be.eq(false);

            await taikoL1.whitelistProver(prover.address, true);

            const isWhitelisted = await taikoL1.isProverWhitelisted(
                prover.address
            );
            expect(isWhitelisted).to.be.eq(true);

            await taikoL1.whitelistProver(prover.address, false);

            const isWhitelistAfterDelisting = await taikoL1.isProverWhitelisted(
                prover.address
            );
            expect(isWhitelistAfterDelisting).to.be.eq(false);
        });
    });
});

describe("integration: TaikoL1", function () {
    let taikoL1: TaikoL1;
    let taikoL2: TaikoL2;
    let l2Provider: ethersLib.providers.JsonRpcProvider;
    let l2Signer: ethersLib.Signer;

    beforeEach(async function () {
        l2Provider = new ethers.providers.JsonRpcProvider(
            "http://localhost:28545"
        );

        l2Signer = await l2Provider.getSigner(
            "0x4D9E82AC620246f6782EAaBaC3E3c86895f3f0F8"
        );

        const addressManager = await (
            await ethers.getContractFactory("AddressManager")
        ).deploy();
        await addressManager.init();

        const libReceiptDecoder = await (
            await ethers.getContractFactory("LibReceiptDecoder")
        ).deploy();

        const libTxDecoder = await (
            await ethers.getContractFactory("LibTxDecoder")
        ).deploy();

        const libZKP = await (
            await ethers.getContractFactory("LibZKP")
        ).deploy();

        const v1Proposing = await (
            await ethers.getContractFactory("V1Proposing")
        ).deploy();

        const v1Proving = await (
            await ethers.getContractFactory("V1Proving", {
                libraries: {
                    LibReceiptDecoder: libReceiptDecoder.address,
                    LibTxDecoder: libTxDecoder.address,
                    LibZKP: libZKP.address,
                },
            })
        ).deploy();

        const v1Verifying = await (
            await ethers.getContractFactory("V1Verifying")
        ).deploy();

        const l2AddressManager = await (
            await ethers.getContractFactory("AddressManager")
        )
            .connect(l2Signer)
            .deploy();
        await l2AddressManager.init();

        // Deploying TaikoL2 Contract linked with LibTxDecoder (throws error otherwise)
        const l2LibTxDecoder = await (
            await ethers.getContractFactory("LibTxDecoder")
        )
            .connect(l2Signer)
            .deploy();

        taikoL2 = await (
            await ethers.getContractFactory("TaikoL2", {
                libraries: {
                    LibTxDecoder: l2LibTxDecoder.address,
                },
            })
        )
            .connect(l2Signer)
            .deploy(l2AddressManager.address);

        const genesisHash = taikoL2.deployTransaction.blockHash;

        taikoL1 = await (
            await ethers.getContractFactory("TaikoL1", {
                libraries: {
                    V1Verifying: v1Verifying.address,
                    V1Proposing: v1Proposing.address,
                    V1Proving: v1Proving.address,
                },
            })
        ).deploy();
        await taikoL1.init(addressManager.address, genesisHash as string);
    });

    describe("isCommitValid()", async function () {
        it("should not be valid", async function () {
            const block = await l2Provider.getBlock("latest");
            const txListHash = ethers.utils.keccak256(
                RLP.encode(block.transactions)
            );
            const hash = ethers.utils.keccak256(
                ethers.utils.solidityPack(
                    ["address", "bytes32"],
                    [block.miner, txListHash]
                )
            );

            const isCommitValid = await taikoL1.isCommitValid(1, 1, hash);

            expect(isCommitValid).to.be.eq(false);
        });
    });

    describe("getProposedBlock()", function () {
        it("proposed block does not exist", async function () {
            const block = await taikoL1.getProposedBlock(123);
            expect(block[0]).to.be.eq(ethers.constants.HashZero);
            expect(block[1]).to.be.eq(ethers.constants.AddressZero);
            expect(block[2]).to.be.eq(BigNumber.from(0));
        });
    });
    describe("commitBlock() -> proposeBlock() integration", async function () {
        it("should revert with invalid meta", async function () {
            const block = await l2Provider.getBlock("latest");
            const txListHash = ethers.utils.keccak256(
                RLP.encode(block.transactions)
            );
            const hash = ethers.utils.keccak256(
                ethers.utils.solidityPack(
                    ["address", "bytes32"],
                    [block.miner, txListHash]
                )
            );
            let tx: ContractTransaction;
            expect((tx = await taikoL1.commitBlock(1, hash))).to.emit(
                taikoL1,
                "BlockCommitted"
            );

            // blockMetadata is inputs[0], txListBytes = inputs[1]
            const inputs = [];
            const meta = {
                id: 1, // invalid because id should be 0
                l1Height: 0,
                l1Hash: ethers.constants.HashZero,
                beneficiary: block.miner,
                txListHash: txListHash,
                mixHash: ethers.constants.HashZero,
                extraData: block.extraData,
                gasLimit: block.gasLimit,
                timestamp: 0,
                commitSlot: 1,
                commitHeight: tx.blockNumber,
            };

            const blockMetadataBytes = ethers.utils.defaultAbiCoder.encode(
                [
                    "tuple(uint256 id, uint256 l1Height, bytes32 l1Hash, address beneficiary, bytes32 txListHash, bytes32 mixHash, bytes extraData, uint64 gasLimit, uint64 timestamp, uint64 commitHeight, uint64 commitSlot)",
                ],
                [meta]
            );

            inputs[0] = blockMetadataBytes;
            inputs[1] = RLP.encode(block.transactions);

            await expect(taikoL1.proposeBlock(inputs)).to.be.revertedWith(
                "L1:placeholder"
            );
        });

        it("should revert with invalid gasLimit", async function () {
            const block = await l2Provider.getBlock("latest");
            const txListHash = ethers.utils.keccak256(
                RLP.encode(block.transactions)
            );
            const hash = ethers.utils.keccak256(
                ethers.utils.solidityPack(
                    ["address", "bytes32"],
                    [block.miner, txListHash]
                )
            );
            let tx: ContractTransaction;
            expect((tx = await taikoL1.commitBlock(1, hash))).to.emit(
                taikoL1,
                "BlockCommitted"
            );

            // blockMetadata is inputs[0], txListBytes = inputs[1]
            const inputs = [];
            const meta = {
                id: 0,
                l1Height: 0,
                l1Hash: ethers.constants.HashZero,
                beneficiary: block.miner,
                txListHash: txListHash,
                mixHash: ethers.constants.HashZero,
                extraData: block.extraData,
                gasLimit: BigNumber.from(process.env.K_BLOCK_MAX_GAS_LIMIT).add(
                    1
                ),
                timestamp: 0,
                commitSlot: 1,
                commitHeight: tx.blockNumber,
            };

            const blockMetadataBytes = ethers.utils.defaultAbiCoder.encode(
                [
                    "tuple(uint256 id, uint256 l1Height, bytes32 l1Hash, address beneficiary, bytes32 txListHash, bytes32 mixHash, bytes extraData, uint64 gasLimit, uint64 timestamp, uint64 commitHeight, uint64 commitSlot)",
                ],
                [meta]
            );

            inputs[0] = blockMetadataBytes;
            inputs[1] = RLP.encode(block.transactions);

            await expect(taikoL1.proposeBlock(inputs)).to.be.revertedWith(
                "L1:gasLimit"
            );
        });

        it("should revert with invalid gasLimit", async function () {
            const block = await l2Provider.getBlock("latest");
            const txListHash = ethers.utils.keccak256(
                RLP.encode(block.transactions)
            );
            const hash = ethers.utils.keccak256(
                ethers.utils.solidityPack(
                    ["address", "bytes32"],
                    [block.miner, txListHash]
                )
            );
            let tx: ContractTransaction;
            expect((tx = await taikoL1.commitBlock(1, hash))).to.emit(
                taikoL1,
                "BlockCommitted"
            );

            // blockMetadata is inputs[0], txListBytes = inputs[1]
            const inputs = [];
            const meta = {
                id: 0,
                l1Height: 0,
                l1Hash: ethers.constants.HashZero,
                beneficiary: block.miner,
                txListHash: txListHash,
                mixHash: ethers.constants.HashZero,
                extraData: ethers.utils.hexlify(ethers.utils.randomBytes(33)), // invalid extradata
                gasLimit: block.gasLimit,
                timestamp: 0,
                commitSlot: 1,
                commitHeight: tx.blockNumber,
            };

            const blockMetadataBytes = ethers.utils.defaultAbiCoder.encode(
                [
                    "tuple(uint256 id, uint256 l1Height, bytes32 l1Hash, address beneficiary, bytes32 txListHash, bytes32 mixHash, bytes extraData, uint64 gasLimit, uint64 timestamp, uint64 commitHeight, uint64 commitSlot)",
                ],
                [meta]
            );

            inputs[0] = blockMetadataBytes;
            inputs[1] = RLP.encode(block.transactions);

            await expect(taikoL1.proposeBlock(inputs)).to.be.revertedWith(
                "L1:extraData"
            );
        });

        it("should commit and be able to propose", async function () {
            const block = await l2Provider.getBlock("latest");
            const txListHash = ethers.utils.keccak256(
                RLP.encode(block.transactions)
            );
            const hash = ethers.utils.keccak256(
                ethers.utils.solidityPack(
                    ["address", "bytes32"],
                    [block.miner, txListHash]
                )
            );
            let tx: ContractTransaction;
            expect((tx = await taikoL1.commitBlock(1, hash))).to.emit(
                taikoL1,
                "BlockCommitted"
            );

            // blockMetadata is inputs[0], txListBytes = inputs[1]
            const inputs = [];
            const meta = {
                id: 0,
                l1Height: 0,
                l1Hash: ethers.constants.HashZero,
                beneficiary: block.miner,
                txListHash: txListHash,
                mixHash: ethers.constants.HashZero,
                extraData: block.extraData,
                gasLimit: block.gasLimit,
                timestamp: 0,
                commitSlot: 1,
                commitHeight: tx.blockNumber,
            };

            const blockMetadataBytes = ethers.utils.defaultAbiCoder.encode(
                [
                    "tuple(uint256 id, uint256 l1Height, bytes32 l1Hash, address beneficiary, bytes32 txListHash, bytes32 mixHash, bytes extraData, uint64 gasLimit, uint64 timestamp, uint64 commitHeight, uint64 commitSlot)",
                ],
                [meta]
            );

            inputs[0] = blockMetadataBytes;
            inputs[1] = RLP.encode(block.transactions);

            expect(await taikoL1.proposeBlock(inputs)).to.emit(
                taikoL1,
                "BlockProposed"
            );

            const stateVariables = await taikoL1.getStateVariables();
            const proposedBlock = await taikoL1.getProposedBlock(
                stateVariables[3].sub(1)
            );

            expect(proposedBlock[0]).not.to.be.eq(ethers.constants.HashZero);
            expect(proposedBlock[1]).not.to.be.eq(ethers.constants.AddressZero);
            expect(proposedBlock[2]).not.to.be.eq(BigNumber.from(0));

            const isCommitValid = await taikoL1.isCommitValid(
                1,
                tx.blockNumber as number,
                hash
            );

            expect(isCommitValid).to.be.eq(true);
        });
    });
});

function randomBytes32() {
    return ethers.utils.hexlify(ethers.utils.randomBytes(32));
}<|MERGE_RESOLUTION|>--- conflicted
+++ resolved
@@ -1,13 +1,8 @@
 import { expect } from "chai";
 import { BigNumber, ContractTransaction, ethers as ethersLib } from "ethers";
 import { ethers } from "hardhat";
-<<<<<<< HEAD
 import RLP from "rlp";
 import { TaikoL1, TaikoL2 } from "../../typechain";
-=======
-import { BigNumber } from "ethers";
-import { TaikoL1 } from "../../typechain";
->>>>>>> 191eb110
 
 describe("TaikoL1", function () {
     let taikoL1: TaikoL1;
@@ -35,7 +30,7 @@
             await ethers.getContractFactory("LibProving", {
                 libraries: {
                     LibReceiptDecoder: libReceiptDecoder.address,
-                    LibTxDecoder: libTxDecoder.address
+                    LibTxDecoder: libTxDecoder.address,
                 },
             })
         ).deploy();
@@ -47,16 +42,13 @@
         genesisHash = randomBytes32();
         const feeBase = BigNumber.from(10).pow(18);
         taikoL1 = await (
-            await ethers.getContractFactory(
-                "TestTaikoL1",
-                {
-                    libraries: {
-                        LibVerifying: libVerifying.address,
-                        LibProposing: libProposing.address,
-                        LibProving: libProving.address,
-                    },
-                }
-            )
+            await ethers.getContractFactory("TestTaikoL1", {
+                libraries: {
+                    LibVerifying: libVerifying.address,
+                    LibProposing: libProposing.address,
+                    LibProving: libProving.address,
+                },
+            })
         ).deploy();
         await taikoL1.init(addressManager.address, genesisHash, feeBase);
     });
@@ -143,53 +135,6 @@
             ).to.be.revertedWith("0x1");
         });
     });
-
-    describe("whitelisting()", async function () {
-        it("proposers", async function () {
-            const proposer = (await ethers.getSigners())[1];
-            await taikoL1.enableWhitelisting(true, true);
-            const initIsWhitelisted = await taikoL1.isProposerWhitelisted(
-                proposer.address
-            );
-            expect(initIsWhitelisted).to.be.eq(false);
-
-            await taikoL1.whitelistProposer(proposer.address, true);
-
-            const isWhitelisted = await taikoL1.isProposerWhitelisted(
-                proposer.address
-            );
-            expect(isWhitelisted).to.be.eq(true);
-
-            await taikoL1.whitelistProposer(proposer.address, false);
-
-            const isWhitelistAfterDelisting =
-                await taikoL1.isProposerWhitelisted(proposer.address);
-            expect(isWhitelistAfterDelisting).to.be.eq(false);
-        });
-
-        it("proposers", async function () {
-            const prover = (await ethers.getSigners())[1];
-            await taikoL1.enableWhitelisting(true, true);
-            const initIsWhitelisted = await taikoL1.isProverWhitelisted(
-                prover.address
-            );
-            expect(initIsWhitelisted).to.be.eq(false);
-
-            await taikoL1.whitelistProver(prover.address, true);
-
-            const isWhitelisted = await taikoL1.isProverWhitelisted(
-                prover.address
-            );
-            expect(isWhitelisted).to.be.eq(true);
-
-            await taikoL1.whitelistProver(prover.address, false);
-
-            const isWhitelistAfterDelisting = await taikoL1.isProverWhitelisted(
-                prover.address
-            );
-            expect(isWhitelistAfterDelisting).to.be.eq(false);
-        });
-    });
 });
 
 describe("integration: TaikoL1", function () {
@@ -220,26 +165,21 @@
             await ethers.getContractFactory("LibTxDecoder")
         ).deploy();
 
-        const libZKP = await (
-            await ethers.getContractFactory("LibZKP")
-        ).deploy();
-
-        const v1Proposing = await (
-            await ethers.getContractFactory("V1Proposing")
-        ).deploy();
-
-        const v1Proving = await (
-            await ethers.getContractFactory("V1Proving", {
+        const libProposing = await (
+            await ethers.getContractFactory("LibProposing")
+        ).deploy();
+
+        const libProving = await (
+            await ethers.getContractFactory("LibProving", {
                 libraries: {
                     LibReceiptDecoder: libReceiptDecoder.address,
                     LibTxDecoder: libTxDecoder.address,
-                    LibZKP: libZKP.address,
                 },
             })
         ).deploy();
 
-        const v1Verifying = await (
-            await ethers.getContractFactory("V1Verifying")
+        const libVerifying = await (
+            await ethers.getContractFactory("LibVerifying")
         ).deploy();
 
         const l2AddressManager = await (
@@ -271,9 +211,9 @@
         taikoL1 = await (
             await ethers.getContractFactory("TaikoL1", {
                 libraries: {
-                    V1Verifying: v1Verifying.address,
-                    V1Proposing: v1Proposing.address,
-                    V1Proving: v1Proving.address,
+                    LibVerifying: libVerifying.address,
+                    LibProposing: libProposing.address,
+                    LibProving: libProving.address,
                 },
             })
         ).deploy();
