--- conflicted
+++ resolved
@@ -32,11 +32,6 @@
                     LibReceiptDecoder: libReceiptDecoder.address,
                     LibTxDecoder: libTxDecoder.address,
                     LibZKP: libZKP.address,
-<<<<<<< HEAD
-                    Uint512: uint512.address,
-=======
-                    V1Utils: v1Utils.address,
->>>>>>> 9ee36afa
                 },
             })
         ).deploy()
@@ -50,11 +45,6 @@
                 V1Verifying: v1Verifying.address,
                 V1Proposing: v1Proposing.address,
                 V1Proving: v1Proving.address,
-<<<<<<< HEAD
-                Uint512: uint512.address,
-=======
-                V1Utils: v1Utils.address,
->>>>>>> 9ee36afa
             },
         })
 
