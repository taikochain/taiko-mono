--- conflicted
+++ resolved
@@ -43,20 +43,7 @@
             await ethers.getContractFactory("V1Verifying")
         ).deploy()
 
-<<<<<<< HEAD
-        const TaikoL1Factory = await ethers.getContractFactory("TestTaikoL1", {
-            libraries: {
-                V1Verifying: v1Verifying.address,
-                V1Proposing: v1Proposing.address,
-                V1Proving: v1Proving.address,
-            },
-        })
-
-        const genesisHash = randomBytes32()
-        const taikoL1 = await TaikoL1Factory.deploy()
-=======
         genesisHash = randomBytes32()
->>>>>>> 4d01ce33
         const feeBase = BigNumber.from(10).pow(18)
         taikoL1 = await (
             await ethers.getContractFactory("TaikoL1", {
