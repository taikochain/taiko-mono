// SPDX-License-Identifier: MIT
pragma solidity 0.8.24;

import "./TaikoL1TestBase.sol";

contract TaikoL1Tiers is TaikoL1 {
    function getConfig() public pure override returns (TaikoData.Config memory config) {
        config = TaikoL1.getConfig();

        config.maxBlocksToVerify = 0;
        config.blockMaxProposals = 10;
        config.blockRingBufferSize = 12;
        config.livenessBond = 1e18; // 1 Taiko token
    }
}

contract Verifier {
    fallback(bytes calldata) external returns (bytes memory) {
        return bytes.concat(keccak256("taiko"));
    }
}

contract TaikoL1LibProvingWithTiers is TaikoL1TestBase {
    function deployTaikoL1() internal override returns (TaikoL1 taikoL1) {
        taikoL1 = TaikoL1(
            payable(deployProxy({ name: "taiko", impl: address(new TaikoL1Tiers()), data: "" }))
        );
    }

    function proveHigherTierProof(
        TaikoData.BlockMetadataV2 memory meta,
        bytes32 parentHash,
        bytes32 stateRoot,
        bytes32 blockHash,
        uint16 minTier
    )
        internal
    {
        uint16 tierToProveWith;
        if (minTier == LibTiers.TIER_OPTIMISTIC) {
            tierToProveWith = LibTiers.TIER_SGX;
        } else if (minTier == LibTiers.TIER_SGX) {
            tierToProveWith = LibTiers.TIER_GUARDIAN;
        }
        proveBlock(Carol, meta, parentHash, blockHash, stateRoot, tierToProveWith, "");
    }

    function test_L1_ContestingWithSameProof() external {
        giveEthAndTko(Alice, 1e7 ether, 1000 ether);
        giveEthAndTko(Carol, 1e7 ether, 1000 ether);
        console2.log("Alice balance:", tko.balanceOf(Alice));

        bytes32 parentHash = GENESIS_BLOCK_HASH;
        for (uint256 blockId = 1; blockId < conf.blockMaxProposals * 3; blockId++) {
            printVariables("before propose");
<<<<<<< HEAD
            TaikoData.BlockMetadataV2 memory meta = proposeBlock(Alice, 1024);
=======
            (TaikoData.BlockMetadata memory meta,) = proposeBlock(Alice, 1024);
>>>>>>> 17d67d74
            //printVariables("after propose");
            mine(1);

            bytes32 blockHash = bytes32(1e10 + blockId);
            bytes32 stateRoot = bytes32(1e9 + blockId);
            // This proof cannot be verified obviously because of
            // blockhash:blockId
            proveBlock(Alice, meta, parentHash, blockHash, stateRoot, meta.minTier, "");

            // Try to contest - but should revert with L1_ALREADY_PROVED
            proveBlock(
                Carol,
                meta,
                parentHash,
                blockHash,
                stateRoot,
                meta.minTier,
                LibProving.L1_ALREADY_PROVED.selector
            );

            vm.roll(block.number + 15 * 12);

            uint16 minTier = meta.minTier;
            vm.warp(block.timestamp + tierProvider().getTier(minTier).cooldownWindow * 60 + 1);

            verifyBlock(1);

            parentHash = blockHash;
        }
        printVariables("");
    }

    function test_L1_ContestingWithDifferentButCorrectProof() external {
        giveEthAndTko(Alice, 1e8 ether, 1000 ether);
        giveEthAndTko(Carol, 1e8 ether, 1000 ether);
        console2.log("Alice balance:", tko.balanceOf(Alice));

        bytes32 parentHash = GENESIS_BLOCK_HASH;
        for (uint256 blockId = 1; blockId < conf.blockMaxProposals * 3; blockId++) {
            printVariables("before propose");
<<<<<<< HEAD
            TaikoData.BlockMetadataV2 memory meta = proposeBlock(Alice, 1024);
=======
            (TaikoData.BlockMetadata memory meta,) = proposeBlock(Alice, 1024);
>>>>>>> 17d67d74
            //printVariables("after propose");
            mine(1);

            bytes32 blockHash = bytes32(1e10 + blockId);
            bytes32 stateRoot = bytes32(1e9 + blockId);
            // This proof cannot be verified obviously because of
            // stateRoot instead of blockHash
            uint16 minTier = meta.minTier;

            proveBlock(Alice, meta, parentHash, stateRoot, stateRoot, minTier, "");

            // Try to contest
            proveBlock(Carol, meta, parentHash, blockHash, stateRoot, minTier, "");

            vm.roll(block.number + 15 * 12);

            vm.warp(block.timestamp + tierProvider().getTier(minTier).cooldownWindow * 60 + 1);

            // Cannot verify block because it is contested..
            verifyBlock(1);

            proveHigherTierProof(meta, parentHash, stateRoot, blockHash, minTier);

            vm.warp(
                block.timestamp + tierProvider().getTier(LibTiers.TIER_GUARDIAN).cooldownWindow * 60
                    + 1
            );
            // Now can verify
            console2.log("Probalom verify-olni");
            verifyBlock(1);

            parentHash = blockHash;
        }
        printVariables("");
    }

    function test_L1_ContestingWithSgxProof() external {
        giveEthAndTko(Alice, 1e8 ether, 1000 ether);
        giveEthAndTko(Carol, 1e8 ether, 1000 ether);
        console2.log("Alice balance:", tko.balanceOf(Alice));

        bytes32 parentHash = GENESIS_BLOCK_HASH;
        for (uint256 blockId = 1; blockId < conf.blockMaxProposals * 3; blockId++) {
            printVariables("before propose");
<<<<<<< HEAD
            TaikoData.BlockMetadataV2 memory meta = proposeBlock(Alice, 1024);
=======
            (TaikoData.BlockMetadata memory meta,) = proposeBlock(Alice, 1024);
>>>>>>> 17d67d74
            //printVariables("after propose");
            mine(1);

            bytes32 blockHash = bytes32(1e10 + blockId);
            bytes32 stateRoot = bytes32(1e9 + blockId);
            // This proof cannot be verified obviously because of
            // stateRoot instead of blockHash
            uint16 minTier = meta.minTier;
            proveBlock(Alice, meta, parentHash, stateRoot, stateRoot, minTier, "");

            // Try to contest
            proveBlock(Carol, meta, parentHash, blockHash, stateRoot, minTier, "");

            vm.roll(block.number + 15 * 12);

            vm.warp(block.timestamp + tierProvider().getTier(minTier).cooldownWindow * 60 + 1);

            // Cannot verify block because it is contested..
            verifyBlock(1);

            proveHigherTierProof(meta, parentHash, stateRoot, blockHash, minTier);

            // Otherwise just not contest
            vm.warp(
                block.timestamp + tierProvider().getTier(LibTiers.TIER_GUARDIAN).cooldownWindow * 60
                    + 1
            );
            // Now can verify
            verifyBlock(1);

            parentHash = blockHash;
        }
        printVariables("");
    }

    function test_L1_ContestingWithDifferentButInCorrectProof() external {
        giveEthAndTko(Alice, 1e8 ether, 1000 ether);
        giveEthAndTko(Carol, 1e8 ether, 1000 ether);
        console2.log("Alice balance:", tko.balanceOf(Alice));

        bytes32 parentHash = GENESIS_BLOCK_HASH;
        for (uint256 blockId = 1; blockId < conf.blockMaxProposals * 3; blockId++) {
            printVariables("before propose");
<<<<<<< HEAD
            TaikoData.BlockMetadataV2 memory meta = proposeBlock(Alice, 1024);
=======
            (TaikoData.BlockMetadata memory meta,) = proposeBlock(Alice, 1024);
>>>>>>> 17d67d74
            //printVariables("after propose");
            mine(1);

            bytes32 blockHash = bytes32(1e10 + blockId);
            bytes32 stateRoot = bytes32(1e9 + blockId);
            // This proof cannot be verified obviously because of
            // stateRoot instead of blockHash
            uint16 minTier = meta.minTier;

            proveBlock(Alice, meta, parentHash, blockHash, stateRoot, minTier, "");

            if (minTier == LibTiers.TIER_OPTIMISTIC) {
                // Try to contest
                proveBlock(Carol, meta, parentHash, stateRoot, stateRoot, minTier, "");

                vm.roll(block.number + 15 * 12);

                vm.warp(block.timestamp + tierProvider().getTier(minTier).cooldownWindow * 60 + 1);

                // Cannot verify block because it is contested..
                verifyBlock(1);

                proveBlock(
                    Carol, meta, parentHash, blockHash, stateRoot, LibTiers.TIER_GUARDIAN, ""
                );
            }

            // Otherwise just not contest
            vm.warp(
                block.timestamp + tierProvider().getTier(LibTiers.TIER_GUARDIAN).cooldownWindow * 60
                    + 1
            );
            // Now can verify
            verifyBlock(1);

            parentHash = blockHash;
        }
        printVariables("");
    }

    function test_L1_ContestingWithInvalidBlockHash() external {
        giveEthAndTko(Alice, 1e8 ether, 1000 ether);
        giveEthAndTko(Carol, 1e8 ether, 1000 ether);
        console2.log("Alice balance:", tko.balanceOf(Alice));

        bytes32 parentHash = GENESIS_BLOCK_HASH;
        for (uint256 blockId = 1; blockId < 10; blockId++) {
            printVariables("before propose");
<<<<<<< HEAD
            TaikoData.BlockMetadataV2 memory meta = proposeBlock(Alice, 1024);
=======
            (TaikoData.BlockMetadata memory meta,) = proposeBlock(Alice, 1024);
>>>>>>> 17d67d74
            //printVariables("after propose");
            mine(1);

            bytes32 blockHash = bytes32(1e10 + blockId);
            bytes32 stateRoot = bytes32(1e9 + blockId);
            // This proof cannot be verified obviously because of
            // stateRoot instead of blockHash
            uint16 minTier = meta.minTier;
            proveBlock(Alice, meta, parentHash, stateRoot, stateRoot, minTier, "");

            if (minTier == LibTiers.TIER_OPTIMISTIC) {
                // Try to contest
                proveBlock(Carol, meta, parentHash, blockHash, stateRoot, minTier, "");

                vm.roll(block.number + 15 * 12);

                vm.warp(
                    block.timestamp
                        + tierProvider().getTier(LibTiers.TIER_GUARDIAN).cooldownWindow * 60 + 1
                );

                // Cannot verify block because it is contested..
                verifyBlock(1);

                proveBlock(
                    Carol,
                    meta,
                    parentHash,
                    0,
                    stateRoot,
                    LibTiers.TIER_GUARDIAN,
                    LibProving.L1_INVALID_TRANSITION.selector
                );
            }

            // Otherwise just not contest
            vm.warp(
                block.timestamp + tierProvider().getTier(LibTiers.TIER_GUARDIAN).cooldownWindow * 60
                    + 1
            );
            // Now can verify
            verifyBlock(1);

            parentHash = blockHash;
        }
        printVariables("");
    }

    function test_L1_NonAssignedProverCannotBeFirstInProofWindowTime() external {
        giveEthAndTko(Alice, 1e8 ether, 100 ether);
        console2.log("Alice balance:", tko.balanceOf(Alice));

        giveEthAndTko(Carol, 1e8 ether, 100 ether);

        bytes32 parentHash = GENESIS_BLOCK_HASH;

        for (uint256 blockId = 1; blockId < 10; blockId++) {
            //printVariables("before propose");
<<<<<<< HEAD
            TaikoData.BlockMetadataV2 memory meta = proposeBlock(Alice, 1024);
=======
            (TaikoData.BlockMetadata memory meta,) = proposeBlock(Alice, 1024);
>>>>>>> 17d67d74
            //printVariables("after propose");
            mine(1);

            bytes32 blockHash = bytes32(1e10 + blockId);
            bytes32 stateRoot = bytes32(1e9 + blockId);
            proveBlock(
                Carol,
                meta,
                parentHash,
                blockHash,
                stateRoot,
                meta.minTier,
                LibProving.L1_NOT_ASSIGNED_PROVER.selector
            );
            vm.roll(block.number + 15 * 12);

            uint16 minTier = meta.minTier;
            vm.warp(block.timestamp + tierProvider().getTier(minTier).cooldownWindow * 60 + 1);

            verifyBlock(1);
            parentHash = blockHash;
        }
        printVariables("");
    }

    function test_L1_GuardianProverCanAlwaysOverwriteTheProof() external {
        giveEthAndTko(Alice, 1e7 ether, 1000 ether);
        giveEthAndTko(Carol, 1e7 ether, 1000 ether);
        console2.log("Alice balance:", tko.balanceOf(Alice));

        bytes32 parentHash = GENESIS_BLOCK_HASH;
        for (uint256 blockId = 1; blockId < conf.blockMaxProposals * 3; blockId++) {
            printVariables("before propose");
<<<<<<< HEAD
            TaikoData.BlockMetadataV2 memory meta = proposeBlock(Alice, 1024);
=======
            (TaikoData.BlockMetadata memory meta,) = proposeBlock(Alice, 1024);
>>>>>>> 17d67d74
            //printVariables("after propose");
            mine(1);

            bytes32 blockHash = bytes32(1e10 + blockId);
            bytes32 stateRoot = bytes32(1e9 + blockId);
            // This proof cannot be verified obviously because of
            // blockhash:blockId

            (, TaikoData.SlotB memory b) = L1.getStateVariables();
            uint64 lastVerifiedBlockBefore = b.lastVerifiedBlockId;
            proveBlock(Alice, meta, parentHash, blockHash, stateRoot, meta.minTier, "");
            console2.log("mintTier is:", meta.minTier);
            // Try to contest
            proveBlock(
                Carol, meta, parentHash, bytes32(uint256(1)), bytes32(uint256(1)), meta.minTier, ""
            );
            vm.roll(block.number + 15 * 12);

            uint16 minTier = meta.minTier;
            vm.warp(block.timestamp + tierProvider().getTier(minTier).cooldownWindow * 60 + 1);

            verifyBlock(1);

            (, b) = L1.getStateVariables();
            uint64 lastVerifiedBlockAfter = b.lastVerifiedBlockId;

            console.log(lastVerifiedBlockAfter, lastVerifiedBlockBefore);
            // So it is contested - because last verified not changd
            assertEq(lastVerifiedBlockAfter, lastVerifiedBlockBefore);

            // Guardian can prove with the original (good) hashes.
            proveBlock(Carol, meta, parentHash, blockHash, stateRoot, LibTiers.TIER_GUARDIAN, "");

            vm.roll(block.number + 15 * 12);
            vm.warp(
                block.timestamp + tierProvider().getTier(LibTiers.TIER_GUARDIAN).cooldownWindow * 60
                    + 1
            );

            verifyBlock(1);
            parentHash = blockHash;
        }
        printVariables("");
    }

    function test_L1_GuardianProverFailsWithInvalidBlockHash() external {
        giveEthAndTko(Alice, 1e7 ether, 1000 ether);
        giveEthAndTko(Carol, 1e7 ether, 1000 ether);
        console2.log("Alice balance:", tko.balanceOf(Alice));

        bytes32 parentHash = GENESIS_BLOCK_HASH;
        for (uint256 blockId = 1; blockId < conf.blockMaxProposals * 3; blockId++) {
            printVariables("before propose");
<<<<<<< HEAD
            TaikoData.BlockMetadataV2 memory meta = proposeBlock(Alice, 1024);
=======
            (TaikoData.BlockMetadata memory meta,) = proposeBlock(Alice, 1024);
>>>>>>> 17d67d74
            //printVariables("after propose");
            mine(1);

            bytes32 blockHash = bytes32(1e10 + blockId);
            bytes32 stateRoot = bytes32(1e9 + blockId);
            // This proof cannot be verified obviously because of
            // blockhash:blockId
            proveBlock(Alice, meta, parentHash, blockHash, stateRoot, meta.minTier, "");

            // Try to contest - but should revert with L1_ALREADY_PROVED
            proveBlock(
                Carol,
                meta,
                parentHash,
                0,
                stateRoot,
                LibTiers.TIER_GUARDIAN,
                LibProving.L1_INVALID_TRANSITION.selector
            );

            vm.roll(block.number + 15 * 12);

            uint16 minTier = meta.minTier;
            vm.warp(block.timestamp + tierProvider().getTier(minTier).cooldownWindow * 60 + 1);

            verifyBlock(1);

            parentHash = blockHash;
        }
        printVariables("");
    }

    function test_L1_GuardianProverCanOverwriteIfNotSameProof() external {
        uint64 syncInternal = L1.getConfig().stateRootSyncInternal;
        console2.log("syncInternal:", syncInternal);

        giveEthAndTko(Alice, 1e7 ether, 1000 ether);
        giveEthAndTko(Carol, 1e7 ether, 1000 ether);
        console2.log("Alice balance:", tko.balanceOf(Alice));

        bytes32 parentHash = GENESIS_BLOCK_HASH;
        for (uint256 blockId = 1; blockId < conf.blockMaxProposals * 3; blockId++) {
            bool storeStateRoot = LibUtils.shouldSyncStateRoot(syncInternal, blockId);
            console2.log("blockId:", blockId);
            console2.log("storeStateRoot:", storeStateRoot);

            printVariables("before propose");
<<<<<<< HEAD
            TaikoData.BlockMetadataV2 memory meta = proposeBlock(Alice, 1024);
=======
            (TaikoData.BlockMetadata memory meta,) = proposeBlock(Alice, 1024);
>>>>>>> 17d67d74
            mine(1);

            bytes32 blockHash = bytes32(1_000_000 + blockId);
            bytes32 stateRoot = bytes32(2_000_000 + blockId);

            proveBlock(Alice, meta, parentHash, blockHash, stateRoot, meta.minTier, "");

            // Prove as guardian
            blockHash = bytes32(1_000_000 + blockId + 100);
            stateRoot = bytes32(2_000_000 + blockId + 100);
            proveBlock(Carol, meta, parentHash, blockHash, stateRoot, LibTiers.TIER_GUARDIAN, "");

            // Re-prove as guardian
            stateRoot = bytes32(2_000_000 + blockId + 200);
            if (!storeStateRoot) {
                // Changing stateRoot doesn't help
                proveBlock(
                    Carol,
                    meta,
                    parentHash,
                    blockHash,
                    stateRoot,
                    LibTiers.TIER_GUARDIAN,
                    LibProving.L1_ALREADY_PROVED.selector
                );
            }
            blockHash = bytes32(1_000_000 + blockId + 200);
            proveBlock(Carol, meta, parentHash, blockHash, stateRoot, LibTiers.TIER_GUARDIAN, "");

            vm.roll(block.number + 15 * 12);

            uint16 minTier = meta.minTier;
            vm.warp(block.timestamp + tierProvider().getTier(minTier).cooldownWindow * 60 + 1);

            verifyBlock(1);

            parentHash = blockHash;
        }
        printVariables("");
    }

    function test_L1_ProveWithInvalidBlockId() external {
        registerAddress("guardian_prover", Alice);

        giveEthAndTko(Alice, 1e8 ether, 1000 ether);
        giveEthAndTko(Carol, 1e8 ether, 1000 ether);
        console2.log("Alice balance:", tko.balanceOf(Alice));

        bytes32 parentHash = GENESIS_BLOCK_HASH;
        for (uint256 blockId = 1; blockId < 10; blockId++) {
            printVariables("before propose");
<<<<<<< HEAD
            TaikoData.BlockMetadataV2 memory meta = proposeBlock(Alice, 1024);
=======
            (TaikoData.BlockMetadata memory meta,) = proposeBlock(Alice, 1024);
>>>>>>> 17d67d74
            //printVariables("after propose");
            mine(1);

            bytes32 blockHash = bytes32(1e10 + blockId);
            bytes32 stateRoot = bytes32(1e9 + blockId);

            meta.id = 100;
            proveBlock(
                Carol,
                meta,
                parentHash,
                blockHash,
                stateRoot,
                LibTiers.TIER_SGX,
                LibUtils.L1_INVALID_BLOCK_ID.selector
            );

            parentHash = blockHash;
        }
        printVariables("");
    }

    function test_L1_ProveWithInvalidMetahash() external {
        registerAddress("guardian_prover", Alice);

        giveEthAndTko(Alice, 1e8 ether, 1000 ether);
        giveEthAndTko(Carol, 1e8 ether, 1000 ether);
        console2.log("Alice balance:", tko.balanceOf(Alice));

        giveEthAndTko(Bob, 1e6 ether, 100 ether);
        console2.log("Bob balance:", tko.balanceOf(Bob));

        bytes32 parentHash = GENESIS_BLOCK_HASH;
        for (uint256 blockId = 1; blockId < 10; blockId++) {
            printVariables("before propose");
<<<<<<< HEAD
            TaikoData.BlockMetadataV2 memory meta = proposeBlock(Alice, 1024);
=======
            (TaikoData.BlockMetadata memory meta,) = proposeBlock(Alice, 1024);
>>>>>>> 17d67d74
            //printVariables("after propose");
            mine(1);

            bytes32 blockHash = bytes32(1e10 + blockId);
            bytes32 stateRoot = bytes32(1e9 + blockId);

            // Mess up metahash
            meta.proposedIn = 200;
            proveBlock(
                Bob,
                meta,
                parentHash,
                blockHash,
                stateRoot,
                LibTiers.TIER_SGX,
                LibUtils.L1_BLOCK_MISMATCH.selector
            );

            parentHash = blockHash;
        }
        printVariables("");
    }

    function test_L1_GuardianProofCannotBeOverwrittenByLowerTier() external {
        giveEthAndTko(Alice, 1e7 ether, 1000 ether);
        giveEthAndTko(Carol, 1e7 ether, 1000 ether);
        console2.log("Alice balance:", tko.balanceOf(Alice));

        bytes32 parentHash = GENESIS_BLOCK_HASH;
        for (uint256 blockId = 1; blockId < conf.blockMaxProposals * 3; blockId++) {
            printVariables("before propose");
<<<<<<< HEAD
            TaikoData.BlockMetadataV2 memory meta = proposeBlock(Alice, 1024);
=======
            (TaikoData.BlockMetadata memory meta,) = proposeBlock(Alice, 1024);
>>>>>>> 17d67d74
            //printVariables("after propose");
            mine(1);

            bytes32 blockHash = bytes32(1e10 + blockId);
            bytes32 stateRoot = bytes32(1e9 + blockId);
            // This proof cannot be verified obviously because of blockhash is
            // exchanged with stateRoot
            proveBlock(Alice, meta, parentHash, stateRoot, stateRoot, meta.minTier, "");

            // Prove as guardian
            proveBlock(Carol, meta, parentHash, blockHash, stateRoot, LibTiers.TIER_GUARDIAN, "");

            // Try to re-prove but reverts
            proveBlock(
                Bob,
                meta,
                parentHash,
                stateRoot,
                stateRoot,
                LibTiers.TIER_SGX,
                LibProving.L1_INVALID_TIER.selector
            );

            vm.roll(block.number + 15 * 12);

            uint16 minTier = meta.minTier;
            vm.warp(block.timestamp + tierProvider().getTier(minTier).cooldownWindow * 60 + 1);

            verifyBlock(1);

            parentHash = blockHash;
        }
        printVariables("");
    }

    function test_L1_ContestingWithLowerTierProofReverts() external {
        giveEthAndTko(Alice, 1e7 ether, 1000 ether);
        giveEthAndTko(Carol, 1e7 ether, 1000 ether);
        console2.log("Alice balance:", tko.balanceOf(Alice));

        bytes32 parentHash = GENESIS_BLOCK_HASH;
        printVariables("before propose");
<<<<<<< HEAD
        TaikoData.BlockMetadataV2 memory meta = proposeBlock(Alice, 1024);
=======
        (TaikoData.BlockMetadata memory meta,) = proposeBlock(Alice, 1024);
>>>>>>> 17d67d74
        //printVariables("after propose");
        mine(1);

        bytes32 blockHash = bytes32(uint256(1));
        bytes32 stateRoot = bytes32(uint256(1));
        proveBlock(Alice, meta, parentHash, blockHash, stateRoot, LibTiers.TIER_GUARDIAN, "");

        // Try to contest with a lower tier proof- but should revert with L1_INVALID_TIER
        proveBlock(
            Carol,
            meta,
            parentHash,
            blockHash,
            stateRoot,
            LibTiers.TIER_SGX,
            LibProving.L1_INVALID_TIER.selector
        );

        printVariables("");
    }
}<|MERGE_RESOLUTION|>--- conflicted
+++ resolved
@@ -53,11 +53,8 @@
         bytes32 parentHash = GENESIS_BLOCK_HASH;
         for (uint256 blockId = 1; blockId < conf.blockMaxProposals * 3; blockId++) {
             printVariables("before propose");
-<<<<<<< HEAD
-            TaikoData.BlockMetadataV2 memory meta = proposeBlock(Alice, 1024);
-=======
-            (TaikoData.BlockMetadata memory meta,) = proposeBlock(Alice, 1024);
->>>>>>> 17d67d74
+            TaikoData.BlockMetadataV2 memory meta = proposeBlock(Alice, 1024);
+
             //printVariables("after propose");
             mine(1);
 
@@ -98,11 +95,8 @@
         bytes32 parentHash = GENESIS_BLOCK_HASH;
         for (uint256 blockId = 1; blockId < conf.blockMaxProposals * 3; blockId++) {
             printVariables("before propose");
-<<<<<<< HEAD
-            TaikoData.BlockMetadataV2 memory meta = proposeBlock(Alice, 1024);
-=======
-            (TaikoData.BlockMetadata memory meta,) = proposeBlock(Alice, 1024);
->>>>>>> 17d67d74
+            TaikoData.BlockMetadataV2 memory meta = proposeBlock(Alice, 1024);
+
             //printVariables("after propose");
             mine(1);
 
@@ -147,11 +141,8 @@
         bytes32 parentHash = GENESIS_BLOCK_HASH;
         for (uint256 blockId = 1; blockId < conf.blockMaxProposals * 3; blockId++) {
             printVariables("before propose");
-<<<<<<< HEAD
-            TaikoData.BlockMetadataV2 memory meta = proposeBlock(Alice, 1024);
-=======
-            (TaikoData.BlockMetadata memory meta,) = proposeBlock(Alice, 1024);
->>>>>>> 17d67d74
+            TaikoData.BlockMetadataV2 memory meta = proposeBlock(Alice, 1024);
+
             //printVariables("after propose");
             mine(1);
 
@@ -195,11 +186,8 @@
         bytes32 parentHash = GENESIS_BLOCK_HASH;
         for (uint256 blockId = 1; blockId < conf.blockMaxProposals * 3; blockId++) {
             printVariables("before propose");
-<<<<<<< HEAD
-            TaikoData.BlockMetadataV2 memory meta = proposeBlock(Alice, 1024);
-=======
-            (TaikoData.BlockMetadata memory meta,) = proposeBlock(Alice, 1024);
->>>>>>> 17d67d74
+            TaikoData.BlockMetadataV2 memory meta = proposeBlock(Alice, 1024);
+
             //printVariables("after propose");
             mine(1);
 
@@ -248,11 +236,8 @@
         bytes32 parentHash = GENESIS_BLOCK_HASH;
         for (uint256 blockId = 1; blockId < 10; blockId++) {
             printVariables("before propose");
-<<<<<<< HEAD
-            TaikoData.BlockMetadataV2 memory meta = proposeBlock(Alice, 1024);
-=======
-            (TaikoData.BlockMetadata memory meta,) = proposeBlock(Alice, 1024);
->>>>>>> 17d67d74
+            TaikoData.BlockMetadataV2 memory meta = proposeBlock(Alice, 1024);
+
             //printVariables("after propose");
             mine(1);
 
@@ -311,11 +296,8 @@
 
         for (uint256 blockId = 1; blockId < 10; blockId++) {
             //printVariables("before propose");
-<<<<<<< HEAD
-            TaikoData.BlockMetadataV2 memory meta = proposeBlock(Alice, 1024);
-=======
-            (TaikoData.BlockMetadata memory meta,) = proposeBlock(Alice, 1024);
->>>>>>> 17d67d74
+            TaikoData.BlockMetadataV2 memory meta = proposeBlock(Alice, 1024);
+
             //printVariables("after propose");
             mine(1);
 
@@ -349,11 +331,8 @@
         bytes32 parentHash = GENESIS_BLOCK_HASH;
         for (uint256 blockId = 1; blockId < conf.blockMaxProposals * 3; blockId++) {
             printVariables("before propose");
-<<<<<<< HEAD
-            TaikoData.BlockMetadataV2 memory meta = proposeBlock(Alice, 1024);
-=======
-            (TaikoData.BlockMetadata memory meta,) = proposeBlock(Alice, 1024);
->>>>>>> 17d67d74
+            TaikoData.BlockMetadataV2 memory meta = proposeBlock(Alice, 1024);
+
             //printVariables("after propose");
             mine(1);
 
@@ -407,11 +386,8 @@
         bytes32 parentHash = GENESIS_BLOCK_HASH;
         for (uint256 blockId = 1; blockId < conf.blockMaxProposals * 3; blockId++) {
             printVariables("before propose");
-<<<<<<< HEAD
-            TaikoData.BlockMetadataV2 memory meta = proposeBlock(Alice, 1024);
-=======
-            (TaikoData.BlockMetadata memory meta,) = proposeBlock(Alice, 1024);
->>>>>>> 17d67d74
+            TaikoData.BlockMetadataV2 memory meta = proposeBlock(Alice, 1024);
+
             //printVariables("after propose");
             mine(1);
 
@@ -459,11 +435,8 @@
             console2.log("storeStateRoot:", storeStateRoot);
 
             printVariables("before propose");
-<<<<<<< HEAD
-            TaikoData.BlockMetadataV2 memory meta = proposeBlock(Alice, 1024);
-=======
-            (TaikoData.BlockMetadata memory meta,) = proposeBlock(Alice, 1024);
->>>>>>> 17d67d74
+            TaikoData.BlockMetadataV2 memory meta = proposeBlock(Alice, 1024);
+
             mine(1);
 
             bytes32 blockHash = bytes32(1_000_000 + blockId);
@@ -515,11 +488,8 @@
         bytes32 parentHash = GENESIS_BLOCK_HASH;
         for (uint256 blockId = 1; blockId < 10; blockId++) {
             printVariables("before propose");
-<<<<<<< HEAD
-            TaikoData.BlockMetadataV2 memory meta = proposeBlock(Alice, 1024);
-=======
-            (TaikoData.BlockMetadata memory meta,) = proposeBlock(Alice, 1024);
->>>>>>> 17d67d74
+            TaikoData.BlockMetadataV2 memory meta = proposeBlock(Alice, 1024);
+
             //printVariables("after propose");
             mine(1);
 
@@ -555,11 +525,8 @@
         bytes32 parentHash = GENESIS_BLOCK_HASH;
         for (uint256 blockId = 1; blockId < 10; blockId++) {
             printVariables("before propose");
-<<<<<<< HEAD
-            TaikoData.BlockMetadataV2 memory meta = proposeBlock(Alice, 1024);
-=======
-            (TaikoData.BlockMetadata memory meta,) = proposeBlock(Alice, 1024);
->>>>>>> 17d67d74
+            TaikoData.BlockMetadataV2 memory meta = proposeBlock(Alice, 1024);
+
             //printVariables("after propose");
             mine(1);
 
@@ -591,11 +558,8 @@
         bytes32 parentHash = GENESIS_BLOCK_HASH;
         for (uint256 blockId = 1; blockId < conf.blockMaxProposals * 3; blockId++) {
             printVariables("before propose");
-<<<<<<< HEAD
-            TaikoData.BlockMetadataV2 memory meta = proposeBlock(Alice, 1024);
-=======
-            (TaikoData.BlockMetadata memory meta,) = proposeBlock(Alice, 1024);
->>>>>>> 17d67d74
+            TaikoData.BlockMetadataV2 memory meta = proposeBlock(Alice, 1024);
+
             //printVariables("after propose");
             mine(1);
 
@@ -638,11 +602,8 @@
 
         bytes32 parentHash = GENESIS_BLOCK_HASH;
         printVariables("before propose");
-<<<<<<< HEAD
         TaikoData.BlockMetadataV2 memory meta = proposeBlock(Alice, 1024);
-=======
-        (TaikoData.BlockMetadata memory meta,) = proposeBlock(Alice, 1024);
->>>>>>> 17d67d74
+
         //printVariables("after propose");
         mine(1);
 
