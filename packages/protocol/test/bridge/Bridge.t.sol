// SPDX-License-Identifier: MIT
pragma solidity 0.8.24;

import "../TaikoTest.sol";

// A contract which is not our ErcXXXTokenVault
// Which in such case, the sent funds are still recoverable, but not via the
// onMessageRecall() but Bridge will send it back
contract UntrustedSendMessageRelayer {
    function sendMessage(
        address bridge,
        IBridge.Message memory message,
        uint256 message_value
    )
        public
        returns (bytes32 msgHash, IBridge.Message memory updatedMessage)
    {
        return IBridge(bridge).sendMessage{ value: message_value }(message);
    }
}

contract TwoStepBridge is Bridge {
    function getInvocationDelay() public pure override returns (uint256) {
        return 10 hours;
    }
}

// A malicious contract that attempts to exhaust gas
contract MaliciousContract2 {
    fallback() external payable {
        while (true) { } // infinite loop
    }
}

// Non malicious contract that does not exhaust gas
contract NonMaliciousContract1 {
    fallback() external payable { }
}

contract BridgeTest is TaikoTest {
    AddressManager addressManager;
    BadReceiver badReceiver;
    GoodReceiver goodReceiver;
    Bridge bridge;
    Bridge destChainBridge;
    TwoStepBridge dest2StepBridge;
    SignalService signalService;
    SkipProofCheckSignal mockProofSignalService;
    UntrustedSendMessageRelayer untrustedSenderContract;
    DelegateOwner delegateOwner;

    NonMaliciousContract1 nonmaliciousContract1;
    MaliciousContract2 maliciousContract2;

    address mockDAO = randAddress(); //as "real" L1 owner

    uint64 destChainId = 19_389;

    function setUp() public {
        vm.startPrank(Alice);
        vm.deal(Alice, 100 ether);

        addressManager = AddressManager(
            deployProxy({
                name: "address_manager",
                impl: address(new AddressManager()),
                data: abi.encodeCall(AddressManager.init, (address(0)))
            })
        );

        bridge = Bridge(
            payable(
                deployProxy({
                    name: "bridge",
                    impl: address(new Bridge()),
                    data: abi.encodeCall(Bridge.init, (address(0), address(addressManager))),
                    registerTo: address(addressManager)
                })
            )
        );

        destChainBridge = Bridge(
            payable(
                deployProxy({
                    name: "bridge",
                    impl: address(new Bridge()),
                    data: abi.encodeCall(Bridge.init, (address(0), address(addressManager)))
                })
            )
        );

        dest2StepBridge = TwoStepBridge(
            payable(
                deployProxy({
                    name: "2_step_bridge",
                    impl: address(new TwoStepBridge()),
                    data: abi.encodeCall(Bridge.init, (address(0), address(addressManager)))
                })
            )
        );

        // "Deploy" on L2 only
        uint64 l1ChainId = uint64(block.chainid);
        vm.chainId(destChainId);

        delegateOwner = DelegateOwner(
            payable(
                deployProxy({
                    name: "delegate_owner",
                    impl: address(new DelegateOwner()),
                    data: abi.encodeCall(
                        DelegateOwner.init, (mockDAO, address(addressManager), l1ChainId)
                        )
                })
            )
        );

        vm.chainId(l1ChainId);

        mockProofSignalService = SkipProofCheckSignal(
            deployProxy({
                name: "signal_service",
                impl: address(new SkipProofCheckSignal()),
                data: abi.encodeCall(SignalService.init, (address(0), address(addressManager))),
                registerTo: address(addressManager)
            })
        );

        signalService = SignalService(
            deployProxy({
                name: "signal_service",
                impl: address(new SignalService()),
                data: abi.encodeCall(SignalService.init, (address(0), address(addressManager)))
            })
        );

        vm.deal(address(destChainBridge), 100 ether);
        vm.deal(address(dest2StepBridge), 100 ether);

        untrustedSenderContract = new UntrustedSendMessageRelayer();
        vm.deal(address(untrustedSenderContract), 10 ether);

        register(
            address(addressManager), "signal_service", address(mockProofSignalService), destChainId
        );

        register(address(addressManager), "bridge", address(destChainBridge), destChainId);

        register(address(addressManager), "taiko", address(uint160(123)), destChainId);

        register(address(addressManager), "bridge_watchdog", address(uint160(123)), destChainId);

        // Otherwise delegateOwner cannot do actions on them, on behalf of the DAO.
        destChainBridge.transferOwnership(address(delegateOwner));
        delegateOwner.acceptOwnership(address(destChainBridge));
        mockProofSignalService.transferOwnership(address(delegateOwner));
        delegateOwner.acceptOwnership(address(mockProofSignalService));

        vm.stopPrank();
    }

    function test_Bridge_send_ether_to_to_with_value() public {
        IBridge.Message memory message = IBridge.Message({
            id: 0,
            from: address(bridge),
            srcChainId: uint64(block.chainid),
            destChainId: destChainId,
            srcOwner: Alice,
            destOwner: Alice,
            to: Alice,
            value: 1000,
            fee: 1000,
            gasLimit: 1_000_000,
            data: "",
            memo: ""
        });
        // Mocking proof - but obviously it needs to be created in prod
        // corresponding to the message
        bytes memory proof = hex"00";

        bytes32 msgHash = destChainBridge.hashMessage(message);

        vm.chainId(destChainId);
        vm.prank(Bob, Bob);
        destChainBridge.processMessage(message, proof);

        IBridge.Status status = destChainBridge.messageStatus(msgHash);

        assertEq(status == IBridge.Status.DONE, true);
        // Alice has 100 ether + 1000 wei balance, because we did not use the
        // 'sendMessage'
        // since we mocking the proof, so therefore the 1000 wei
        // deduction/transfer did
        // not happen
        assertEq(Alice.balance, 100_000_000_000_000_001_000);
        assertEq(Bob.balance, 1000);
    }

    function test_Bridge_processMessage_with_2_steps() public {
        IBridge.Message memory message = IBridge.Message({
            id: 0,
            from: address(bridge),
            srcChainId: uint64(block.chainid),
            destChainId: destChainId,
            srcOwner: Alice,
            destOwner: Alice,
            to: Alice,
            value: 1000,
            fee: 1000,
            gasLimit: 1_000_000,
            data: "",
            memo: ""
        });
        // Mocking proof - but obviously it needs to be created in prod
        // corresponding to the message
        bytes memory proof = hex"00";

        bytes32 msgHash = dest2StepBridge.hashMessage(message);

        vm.chainId(destChainId);
        // This in is the first transaction setting the proofReceipt
        vm.prank(Bob, Bob);
        dest2StepBridge.processMessage(message, proof);

        IBridge.Status status = dest2StepBridge.messageStatus(msgHash);
        // Still new ! Because of the delay, no processing happened
        assertEq(status == IBridge.Status.NEW, true);
        // Alice has 100 ether
        assertEq(Alice.balance, 100_000_000_000_000_000_000);

        // Go in the future, 5 hours, still not processable
        vm.warp(block.timestamp + 5 hours);

        vm.expectRevert(Bridge.B_INVOCATION_TOO_EARLY.selector);
        vm.prank(Bob, Bob);
        dest2StepBridge.processMessage(message, proof);

        // Go in the future, +6 hours, all in all 11 hours from first processing
        // Carol cannot process (as not preferred executor)
        vm.warp(block.timestamp + 6 hours);

        // Not too early for Bob
        vm.prank(Bob, Bob);
        dest2StepBridge.processMessage(message, proof);

        // Alice has 100 ether + 1000 wei balance
        assertEq(Alice.balance, 100_000_000_000_000_001_000);
    }

<<<<<<< HEAD
    function test_Bridge_processMessage_with_2_steps_and_not_preferred() public {
        IBridge.Message memory message = IBridge.Message({
            id: 0,
            from: address(bridge),
            srcChainId: uint64(block.chainid),
            destChainId: destChainId,
            srcOwner: Alice,
            destOwner: Alice,
            to: Alice,
            value: 1000,
            fee: 1000,
            gasLimit: 1_000_000,
            data: "",
            memo: ""
        });
        // Mocking proof - but obviously it needs to be created in prod
        // corresponding to the message
        bytes memory proof = hex"00";

        bytes32 msgHash = dest2StepBridge.hashMessage(message);

        vm.chainId(destChainId);
        // This in is the first transaction setting the proofReceipt
        vm.prank(Bob, Bob);
        dest2StepBridge.processMessage(message, proof);

        IBridge.Status status = dest2StepBridge.messageStatus(msgHash);
        // Still new ! Because of the delay, no processing happened
        assertEq(status == IBridge.Status.NEW, true);
        // Alice has 100 ether
        assertEq(Alice.balance, 100_000_000_000_000_000_000);

        // Go in the future, 11 hours, still not processable
        vm.warp(block.timestamp + 11 hours);

        vm.expectRevert(Bridge.B_INVOCATION_TOO_EARLY.selector);
        vm.prank(Carol, Carol);
        dest2StepBridge.processMessage(message, proof);

        // Go in the future, +2 hours, all in all 13 hours
        vm.warp(block.timestamp + 2 hours);

        vm.prank(Carol, Carol);
        dest2StepBridge.processMessage(message, proof);

        // Alice has 100 ether + 1000 wei balance
        assertEq(Alice.balance, 100_000_000_000_000_001_000);
    }

=======
>>>>>>> 459134c3
    function test_Bridge_send_ether_to_contract_with_value() public {
        goodReceiver = new GoodReceiver();

        IBridge.Message memory message = IBridge.Message({
            id: 0,
            from: address(bridge),
            srcChainId: uint64(block.chainid),
            destChainId: destChainId,
            srcOwner: Alice,
            destOwner: Alice,
            to: address(goodReceiver),
            value: 1000,
            fee: 1000,
            gasLimit: 1_000_000,
            data: "",
            memo: ""
        });
        // Mocking proof - but obviously it needs to be created in prod
        // corresponding to the message
        bytes memory proof = hex"00";

        bytes32 msgHash = destChainBridge.hashMessage(message);

        vm.chainId(destChainId);

        vm.prank(Bob, Bob);
        destChainBridge.processMessage(message, proof);

        IBridge.Status status = destChainBridge.messageStatus(msgHash);

        assertEq(status == IBridge.Status.DONE, true);

        // Bob (relayer) and goodContract has 1000 wei balance
        assertEq(address(goodReceiver).balance, 1000);
        assertEq(Bob.balance, 1000);
    }

    function test_Bridge_send_ether_to_contract_with_value_and_message_data() public {
        goodReceiver = new GoodReceiver();

        IBridge.Message memory message = IBridge.Message({
            id: 0,
            from: address(bridge),
            srcChainId: uint64(block.chainid),
            destChainId: destChainId,
            srcOwner: Alice,
            destOwner: Alice,
            to: address(goodReceiver),
            value: 1000,
            fee: 1000,
            gasLimit: 1_000_000,
            data: abi.encodeCall(GoodReceiver.onMessageInvocation, abi.encode(Carol)),
            memo: ""
        });
        // Mocking proof - but obviously it needs to be created in prod
        // corresponding to the message
        bytes memory proof = hex"00";

        bytes32 msgHash = destChainBridge.hashMessage(message);

        vm.chainId(destChainId);

        vm.prank(Bob, Bob);
        destChainBridge.processMessage(message, proof);

        IBridge.Status status = destChainBridge.messageStatus(msgHash);

        assertEq(status == IBridge.Status.DONE, true);

        // Carol and goodContract has 500 wei balance
        assertEq(address(goodReceiver).balance, 500);
        assertEq(Carol.balance, 500);
    }

    function test_Bridge_pause_bridge_via_delegate_owner() public {
        bytes memory pauseCall = abi.encodeCall(EssentialContract.pause, ());

        IBridge.Message memory message = getDelegateOwnerMessage(
            address(mockDAO),
            abi.encodeCall(
                DelegateOwner.onMessageInvocation,
                abi.encode(0, address(destChainBridge), pauseCall)
            )
        );

        // Mocking proof - but obviously it needs to be created in prod
        // corresponding to the message
        bytes memory proof = hex"00";

        bytes32 msgHash = destChainBridge.hashMessage(message);

        vm.chainId(destChainId);

        vm.prank(Bob, Bob);
        destChainBridge.processMessage(message, proof);

        IBridge.Status status = destChainBridge.messageStatus(msgHash);
        assertEq(status == IBridge.Status.DONE, true);

        assertEq(destChainBridge.paused(), true);
    }

    function test_Bridge_authorize_signal_service_via_delegate_owner() public {
        assertEq(mockProofSignalService.isAuthorized(Alice), false);

        bytes memory authorizeCall = abi.encodeCall(SignalService.authorize, (Alice, true));

        IBridge.Message memory message = getDelegateOwnerMessage(
            address(mockDAO),
            abi.encodeCall(
                DelegateOwner.onMessageInvocation,
                abi.encode(0, address(mockProofSignalService), authorizeCall)
            )
        );

        // Mocking proof - but obviously it needs to be created in prod
        // corresponding to the message
        bytes memory proof = hex"00";

        bytes32 msgHash = destChainBridge.hashMessage(message);

        vm.chainId(destChainId);

        vm.prank(Bob, Bob);
        destChainBridge.processMessage(message, proof);

        //Status is DONE, proper call
        IBridge.Status status = destChainBridge.messageStatus(msgHash);
        assertEq(status == IBridge.Status.DONE, true);

        assertEq(mockProofSignalService.isAuthorized(Alice), true);
    }

    function test_Bridge_upgrade_delegate_owner() public {
        // Needs a compatible impl. contract
        address newDelegateOwnerImp = address(new DelegateOwner());
        bytes memory upgradeCall = abi.encodeCall(UUPSUpgradeable.upgradeTo, (newDelegateOwnerImp));

        IBridge.Message memory message = getDelegateOwnerMessage(
            address(mockDAO),
            abi.encodeCall(
                DelegateOwner.onMessageInvocation,
                abi.encode(0, address(delegateOwner), upgradeCall)
            )
        );

        // Mocking proof - but obviously it needs to be created in prod
        // corresponding to the message
        bytes memory proof = hex"00";

        bytes32 msgHash = destChainBridge.hashMessage(message);

        vm.chainId(destChainId);

        vm.prank(Bob, Bob);
        destChainBridge.processMessage(message, proof);

        //Status is DONE,means a proper call
        IBridge.Status status = destChainBridge.messageStatus(msgHash);
        assertEq(status == IBridge.Status.DONE, true);
    }

    function test_Bridge_send_message_ether_reverts_if_value_doesnt_match_expected() public {
        // uint256 amount = 1 wei;
        IBridge.Message memory message = newMessage({
            owner: Alice,
            to: Alice,
            value: 0,
            gasLimit: 0,
            fee: 1,
            destChain: destChainId
        });

        vm.expectRevert(Bridge.B_INVALID_VALUE.selector);
        bridge.sendMessage(message);
    }

    function test_Bridge_send_message_ether_reverts_when_owner_is_zero_address() public {
        uint256 amount = 1 wei;
        IBridge.Message memory message = newMessage({
            owner: address(0),
            to: Alice,
            value: 0,
            gasLimit: 0,
            fee: 0,
            destChain: destChainId
        });

        vm.expectRevert(Bridge.B_INVALID_USER.selector);
        bridge.sendMessage{ value: amount }(message);
    }

    function test_Bridge_send_message_ether_reverts_when_dest_chain_is_not_enabled() public {
        uint256 amount = 1 wei;
        IBridge.Message memory message = newMessage({
            owner: Alice,
            to: Alice,
            value: 0,
            gasLimit: 0,
            fee: 0,
            destChain: destChainId + 1
        });

        vm.expectRevert(Bridge.B_INVALID_CHAINID.selector);
        bridge.sendMessage{ value: amount }(message);
    }

    function test_Bridge_send_message_ether_reverts_when_dest_chain_same_as_block_chainid()
        public
    {
        uint256 amount = 1 wei;
        IBridge.Message memory message = newMessage({
            owner: Alice,
            to: Alice,
            value: 0,
            gasLimit: 0,
            fee: 0,
            destChain: uint64(block.chainid)
        });

        vm.expectRevert(Bridge.B_INVALID_CHAINID.selector);
        bridge.sendMessage{ value: amount }(message);
    }

    function test_Bridge_send_message_ether_with_no_processing_fee() public {
        uint256 amount = 0 wei;
        IBridge.Message memory message = newMessage({
            owner: Alice,
            to: Alice,
            value: 0,
            gasLimit: 0,
            fee: 0,
            destChain: destChainId
        });

        (, IBridge.Message memory _message) = bridge.sendMessage{ value: amount }(message);
        assertEq(bridge.isMessageSent(_message), true);
    }

    function test_Bridge_send_message_ether_with_processing_fee() public {
        uint256 amount = 0 wei;
        uint256 fee = 1 wei;
        IBridge.Message memory message = newMessage({
            owner: Alice,
            to: Alice,
            value: 0,
            gasLimit: 0,
            fee: fee,
            destChain: destChainId
        });

        (, IBridge.Message memory _message) = bridge.sendMessage{ value: amount + fee }(message);
        assertEq(bridge.isMessageSent(_message), true);
    }

    function test_Bridge_recall_message_ether() public {
        uint256 amount = 1 ether;
        uint256 fee = 1 wei;
        IBridge.Message memory message = newMessage({
            owner: Alice,
            to: Alice,
            value: amount,
            gasLimit: 0,
            fee: fee,
            destChain: destChainId
        });

        uint256 starterBalanceVault = address(bridge).balance;
        uint256 starterBalanceAlice = Alice.balance;

        vm.prank(Alice, Alice);
        (, IBridge.Message memory _message) = bridge.sendMessage{ value: amount + fee }(message);
        assertEq(bridge.isMessageSent(_message), true);

        assertEq(address(bridge).balance, (starterBalanceVault + amount + fee));
        assertEq(Alice.balance, (starterBalanceAlice - (amount + fee)));
        bridge.recallMessage(message, "");

        assertEq(address(bridge).balance, (starterBalanceVault + fee));
        assertEq(Alice.balance, (starterBalanceAlice - fee));
    }

    function test_Bridge_recall_message_ether_with_2_steps() public {
        uint256 amount = 1 ether;
        uint256 fee = 1 wei;
        IBridge.Message memory message = newMessage({
            owner: Alice,
            to: Alice,
            value: amount,
            gasLimit: 0,
            fee: fee,
            destChain: destChainId
        });

        uint256 starterBalanceVault = address(dest2StepBridge).balance;
        uint256 starterBalanceAlice = Alice.balance;

        vm.prank(Alice, Alice);
        (, IBridge.Message memory _message) =
            dest2StepBridge.sendMessage{ value: amount + fee }(message);
        assertEq(dest2StepBridge.isMessageSent(_message), true);

        assertEq(address(dest2StepBridge).balance, (starterBalanceVault + amount + fee));
        assertEq(Alice.balance, (starterBalanceAlice - (amount + fee)));

        vm.prank(Bob, Bob);
        dest2StepBridge.recallMessage(message, "");
        // Go in the future, 5 hours, still not processable
        vm.warp(block.timestamp + 5 hours);

        vm.expectRevert(Bridge.B_INVOCATION_TOO_EARLY.selector);
        vm.prank(Bob, Bob);
        dest2StepBridge.recallMessage(message, "");

        // Go in the future, +6 hours, all in all 11 hours from first processing
        vm.warp(block.timestamp + 6 hours);

        // Not too early anymore
        vm.prank(Bob, Bob);
        dest2StepBridge.recallMessage(message, "");

        assertEq(address(dest2StepBridge).balance, (starterBalanceVault + fee));
        assertEq(Alice.balance, (starterBalanceAlice - fee));
    }

    function test_Bridge_recall_message_but_not_supports_recall_interface() public {
        // In this test we expect that the 'message value is still refundable,
        // just not via
        // ERCXXTokenVault (message.from) but directly from the Bridge

        uint256 amount = 1 ether;
        uint256 fee = 1 wei;
        IBridge.Message memory message = newMessage({
            owner: Alice,
            to: Alice,
            value: amount,
            gasLimit: 0,
            fee: fee,
            destChain: destChainId
        });

        uint256 starterBalanceVault = address(bridge).balance;

        (, message) = untrustedSenderContract.sendMessage(address(bridge), message, amount + fee);

        assertEq(address(bridge).balance, (starterBalanceVault + amount + fee));

        bridge.recallMessage(message, "");

        assertEq(address(bridge).balance, (starterBalanceVault + fee));
    }

    function test_Bridge_send_message_ether_with_processing_fee_invalid_amount() public {
        uint256 amount = 0 wei;
        uint256 fee = 1 wei;
        IBridge.Message memory message = newMessage({
            owner: Alice,
            to: Alice,
            value: 0,
            gasLimit: 0,
            fee: fee,
            destChain: destChainId
        });

        vm.expectRevert(Bridge.B_INVALID_VALUE.selector);
        bridge.sendMessage{ value: amount }(message);
    }

    // test with a known good merkle proof / message since we cant generate
    // proofs via rpc
    // in foundry
    function test_Bridge_process_message() public {
        // This predefined successful process message call fails now
        // since we modified the iBridge.Message struct and cut out
        // depositValue
        vm.startPrank(Alice);
        (IBridge.Message memory message, bytes memory proof) =
            setUpPredefinedSuccessfulProcessMessageCall();

        bytes32 msgHash = destChainBridge.hashMessage(message);

        destChainBridge.processMessage(message, proof);

        IBridge.Status status = destChainBridge.messageStatus(msgHash);

        assertEq(status == IBridge.Status.DONE, true);
    }

    function test_Bridge_suspend_messages() public {
        IBridge.Message memory message = IBridge.Message({
            id: 0,
            from: address(bridge),
            srcChainId: uint64(block.chainid),
            destChainId: destChainId,
            srcOwner: Alice,
            destOwner: Alice,
            to: Alice,
            value: 1000,
            fee: 1000,
            gasLimit: 1_000_000,
            data: "",
            memo: ""
        });
        // Mocking proof - but obviously it needs to be created in prod
        // corresponding to the message
        bytes memory proof = hex"00";

        vm.chainId(destChainId);
        // This in is the first transaction setting the proofReceipt

        bytes32 msgHash = dest2StepBridge.hashMessage(message);
        bytes32[] memory messageHashes = new bytes32[](1);
        messageHashes[0] = msgHash;

        // Unsuspend a msg that has not been suspended will revert
        vm.prank(dest2StepBridge.owner());
        vm.expectRevert(Bridge.B_MESSAGE_NOT_SUSPENDED.selector);
        dest2StepBridge.suspendMessages(messageHashes, false);

        // Suspend that will revert
        vm.prank(dest2StepBridge.owner());
        vm.expectRevert(Bridge.B_MESSAGE_NOT_PROVEN.selector);
        dest2StepBridge.suspendMessages(messageHashes, true);

        vm.prank(Bob);
        dest2StepBridge.processMessage(message, proof);

        // Suspend
        vm.prank(dest2StepBridge.owner());
        dest2StepBridge.suspendMessages(messageHashes, true);

        // Suspend again will revert
        vm.prank(dest2StepBridge.owner());
        vm.expectRevert(Bridge.B_MESSAGE_SUSPENDED.selector);
        dest2StepBridge.suspendMessages(messageHashes, true);

        // Try to process the message
        vm.prank(Alice);
        vm.expectRevert(Bridge.B_MESSAGE_SUSPENDED.selector);
        dest2StepBridge.processMessage(message, proof);

        // Unsuspend
        vm.prank(dest2StepBridge.owner());
        dest2StepBridge.suspendMessages(messageHashes, false);

        vm.prank(Alice);
        vm.expectRevert(Bridge.B_INVOCATION_TOO_EARLY.selector);
        dest2StepBridge.processMessage(message, proof);

        // Go in the future and try again
        vm.warp(block.timestamp + 30 days);

        vm.prank(Alice);
        dest2StepBridge.processMessage(message, proof);

        IBridge.Status status = dest2StepBridge.messageStatus(msgHash);
        assertEq(status == IBridge.Status.DONE, true);
    }

    function test_Bridge_prove_message_received() public {
        vm.startPrank(Alice);
        (IBridge.Message memory message, bytes memory proof) =
            setUpPredefinedSuccessfulProcessMessageCall();

        bool received = destChainBridge.proveMessageReceived(message, proof);

        assertEq(received, true);
    }

    // test with a known good merkle proof / message since we cant generate
    // proofs via rpc
    // in foundry
    function test_Bridge_retry_message_and_end_up_in_failed_status() public {
        vm.startPrank(Alice);
        (IBridge.Message memory message, bytes memory proof) =
            setUpPredefinedSuccessfulProcessMessageCall();

        // etch bad receiver at the to address, so it fails.
        vm.etch(message.to, address(badReceiver).code);

        bytes32 msgHash = destChainBridge.hashMessage(message);

        destChainBridge.processMessage(message, proof);

        IBridge.Status status = destChainBridge.messageStatus(msgHash);

        assertEq(status == IBridge.Status.RETRIABLE, true);

        vm.stopPrank();

        vm.prank(message.destOwner);
        destChainBridge.retryMessage(message, false);
        IBridge.Status postRetryStatus = destChainBridge.messageStatus(msgHash);
        assertEq(postRetryStatus == IBridge.Status.RETRIABLE, true);

        vm.prank(message.destOwner);
        destChainBridge.retryMessage(message, true);
        postRetryStatus = destChainBridge.messageStatus(msgHash);
        assertEq(postRetryStatus == IBridge.Status.FAILED, true);
    }

    function test_Bridge_fail_message() public {
        vm.startPrank(Alice);
        (IBridge.Message memory message, bytes memory proof) =
            setUpPredefinedSuccessfulProcessMessageCall();

        // etch bad receiver at the to address, so it fails.
        vm.etch(message.to, address(badReceiver).code);

        bytes32 msgHash = destChainBridge.hashMessage(message);

        destChainBridge.processMessage(message, proof);

        IBridge.Status status = destChainBridge.messageStatus(msgHash);

        assertEq(status == IBridge.Status.RETRIABLE, true);

        vm.stopPrank();

        vm.prank(message.destOwner);
        destChainBridge.failMessage(message);
        IBridge.Status postRetryStatus = destChainBridge.messageStatus(msgHash);
        assertEq(postRetryStatus == IBridge.Status.FAILED, true);
    }

    function test_processMessage_InvokeMessageCall_DoS1() public {
        nonmaliciousContract1 = new NonMaliciousContract1();

        IBridge.Message memory message = IBridge.Message({
            id: 0,
            from: address(this),
            srcChainId: uint64(block.chainid),
            destChainId: destChainId,
            srcOwner: Alice,
            destOwner: Alice,
            to: address(nonmaliciousContract1),
            value: 1000,
            fee: 1000,
            gasLimit: 1_000_000,
            data: "",
            memo: ""
        });

        bytes memory proof = hex"00";
        bytes32 msgHash = destChainBridge.hashMessage(message);
        vm.chainId(destChainId);
        vm.prank(Bob, Bob);

        destChainBridge.processMessage(message, proof);

        IBridge.Status status = destChainBridge.messageStatus(msgHash);
        assertEq(status == IBridge.Status.DONE, true); // test pass check
    }

    function test_processMessage_InvokeMessageCall_DoS2_testfail() public {
        maliciousContract2 = new MaliciousContract2();

        IBridge.Message memory message = IBridge.Message({
            id: 0,
            from: address(this),
            srcChainId: uint64(block.chainid),
            destChainId: destChainId,
            srcOwner: Alice,
            destOwner: Alice,
            to: address(maliciousContract2),
            value: 1000,
            fee: 1000,
            gasLimit: 1_000_000,
            data: "",
            memo: ""
        });

        bytes memory proof = hex"00";
        bytes32 msgHash = destChainBridge.hashMessage(message);
        vm.chainId(destChainId);
        vm.prank(Bob, Bob);

        destChainBridge.processMessage(message, proof);

        IBridge.Status status = destChainBridge.messageStatus(msgHash);
        assertEq(status == IBridge.Status.RETRIABLE, true); //Test fail check
    }

    function retry_message_reverts_when_status_non_retriable() public {
        IBridge.Message memory message = newMessage({
            owner: Alice,
            to: Alice,
            value: 0,
            gasLimit: 10_000,
            fee: 1,
            destChain: destChainId
        });

        vm.expectRevert(Bridge.B_NON_RETRIABLE.selector);
        destChainBridge.retryMessage(message, true);
    }

    function retry_message_reverts_when_last_attempt_and_message_is_not_owner() public {
        vm.startPrank(Alice);
        IBridge.Message memory message = newMessage({
            owner: Bob,
            to: Alice,
            value: 0,
            gasLimit: 10_000,
            fee: 1,
            destChain: destChainId
        });

        vm.expectRevert(Bridge.B_PERMISSION_DENIED.selector);
        destChainBridge.retryMessage(message, true);
    }

    function setUpPredefinedSuccessfulProcessMessageCall()
        internal
        returns (IBridge.Message memory, bytes memory)
    {
        badReceiver = new BadReceiver();

        uint64 dest = 1337;
        addressManager.setAddress(1336, "bridge", 0x564540a26Fb667306b3aBdCB4ead35BEb88698ab);

        addressManager.setAddress(dest, "bridge", address(destChainBridge));

        vm.deal(address(bridge), 100 ether);

        addressManager.setAddress(dest, "signal_service", address(mockProofSignalService));

        vm.deal(address(destChainBridge), 1 ether);

        vm.chainId(dest);

        // known message that corresponds with below proof.
        IBridge.Message memory message = IBridge.Message({
            id: 0,
            from: 0xDf08F82De32B8d460adbE8D72043E3a7e25A3B39,
            srcChainId: 1336,
            destChainId: dest,
            srcOwner: 0xDf08F82De32B8d460adbE8D72043E3a7e25A3B39,
            destOwner: 0xDf08F82De32B8d460adbE8D72043E3a7e25A3B39,
            to: 0x200708D76eB1B69761c23821809d53F65049939e,
            value: 1000,
            fee: 1000,
            gasLimit: 1_000_000,
            data: "",
            memo: ""
        });

        bytes memory proof =
            hex"0000000000000000000000000000000000000000000000000000000000000020000000000000000000000000000000000000000000000000000000000000004000000000000000000000000000000000000000000000000000000000000003e0f7ff3b519ec113138509a5b1b6f54761cebc6891bc0ba4f904b89688b1ef8e051dcc4de8dec75d7aab85b567b6ccd41ad312451b948a7413f0a142fd40d493470000000000000000000000000000000000000000000000000000000000000000a85358ff57974db8c9ce2ecabe743d44133f9d11e5da97e386111073f1a2f92c345bd00c2ef9db5726d84c184af67fdbad0be00921eb1dcbca674c427abb5c3ebda7d1e94e5b2b3d5e6a54c9a42423b1746afa4b264e7139877c0523c3397ec4000000000000000000000000000000000000000000000000000000000000000000000000000000000000001000000000000000000000000000000000000000000000002000800002000000000000000000000000000000000000000000000000000000000000000008000000000000000000000000000000000000000001000040000000000000000000000000002000000000000000000000000000000000000000000000000000000000000000000000000000000800000000000000000000000000000000000000000000000000000000000000000000000000000000000000000000000000000000000000000000000000000000000000000000000000000000000000000000000000000000000000000000000000000000000000000002000000000000000000000000000000000000000000000000000000000000001500000000000000000000000000000000000000000000000000000000009bbf55000000000000000000000000000000000000000000000000000000000001d4fb0000000000000000000000000000000000000000000000000000000064435d130000000000000000000000000000000000000000000000000000000000000300000000000000000000000000000000000000000000000000000000000000000000000000000000000000000000000000000000000000000000000000000000000000000000000000000000000000000000000000000000000000000004d2e85500000000000000000000000000000000000000000000000000000000000000000000000000000000000000000000000000000000000000000000000000000061d883010a1a846765746888676f312e31382e38856c696e75780000000000000015b1ca61fbe1aa968ab60a461913aa40046b5357162466a4134d195647c14dd7488dd438abb39d6574e7d9d752fa2381bbd9dc780efc3fcc66af5285ebcb117b010000000000000000000000000000000000000000000000000000000000000000000000000000000000000000000000000000000000000000000000000000dbf8d9b8b3f8b18080a04fc5f13ab2f9ba0c2da88b0151ab0e7cf4d85d08cca45ccd923c6ab76323eb28a02b70a98baa2507beffe8c266006cae52064dccf4fd1998af774ab3399029b38380808080a07394a09684ef3b2c87e9e2a753eb4ac78e2047b980e16d2e2133aee78946370d8080a0f4984a11f61a2921456141df88de6e1a710d28681b91af794c5a721e47839cd78080a09248167635e6f0eb40f782a6bbd237174104259b6af88b3c52086214098f0e2c8080a3e2a03ecd5e1f251bf1676a367f6b16e92ffe6b2638b4a27b3d31870d25442bd59ef4010000000000";

        return (message, proof);
    }

    function newMessage(
        address owner,
        address to,
        uint256 value,
        uint256 gasLimit,
        uint256 fee,
        uint64 destChain
    )
        internal
        view
        returns (IBridge.Message memory)
    {
        return IBridge.Message({
            srcOwner: owner,
            destOwner: owner,
            destChainId: destChain,
            to: to,
            value: value,
            fee: fee,
            id: 0, // placeholder, will be overwritten
            from: owner, // placeholder, will be overwritten
            srcChainId: uint64(block.chainid), // will be overwritten
            gasLimit: gasLimit,
            data: "",
            memo: ""
        });
    }

    function getDelegateOwnerMessage(
        address from,
        bytes memory encodedCall
    )
        internal
        view
        returns (IBridge.Message memory message)
    {
        message = IBridge.Message({
            id: 0,
            from: from,
            srcChainId: uint64(block.chainid),
            destChainId: destChainId,
            srcOwner: Alice, //Does not matter who is the src/dest owner actually - except if we
                // want to send ether
            destOwner: Alice,
            to: address(delegateOwner),
            value: 0,
            fee: 0,
            gasLimit: 1_000_000,
            data: encodedCall,
            memo: ""
        });
    }
}<|MERGE_RESOLUTION|>--- conflicted
+++ resolved
@@ -247,58 +247,6 @@
         assertEq(Alice.balance, 100_000_000_000_000_001_000);
     }
 
-<<<<<<< HEAD
-    function test_Bridge_processMessage_with_2_steps_and_not_preferred() public {
-        IBridge.Message memory message = IBridge.Message({
-            id: 0,
-            from: address(bridge),
-            srcChainId: uint64(block.chainid),
-            destChainId: destChainId,
-            srcOwner: Alice,
-            destOwner: Alice,
-            to: Alice,
-            value: 1000,
-            fee: 1000,
-            gasLimit: 1_000_000,
-            data: "",
-            memo: ""
-        });
-        // Mocking proof - but obviously it needs to be created in prod
-        // corresponding to the message
-        bytes memory proof = hex"00";
-
-        bytes32 msgHash = dest2StepBridge.hashMessage(message);
-
-        vm.chainId(destChainId);
-        // This in is the first transaction setting the proofReceipt
-        vm.prank(Bob, Bob);
-        dest2StepBridge.processMessage(message, proof);
-
-        IBridge.Status status = dest2StepBridge.messageStatus(msgHash);
-        // Still new ! Because of the delay, no processing happened
-        assertEq(status == IBridge.Status.NEW, true);
-        // Alice has 100 ether
-        assertEq(Alice.balance, 100_000_000_000_000_000_000);
-
-        // Go in the future, 11 hours, still not processable
-        vm.warp(block.timestamp + 11 hours);
-
-        vm.expectRevert(Bridge.B_INVOCATION_TOO_EARLY.selector);
-        vm.prank(Carol, Carol);
-        dest2StepBridge.processMessage(message, proof);
-
-        // Go in the future, +2 hours, all in all 13 hours
-        vm.warp(block.timestamp + 2 hours);
-
-        vm.prank(Carol, Carol);
-        dest2StepBridge.processMessage(message, proof);
-
-        // Alice has 100 ether + 1000 wei balance
-        assertEq(Alice.balance, 100_000_000_000_000_001_000);
-    }
-
-=======
->>>>>>> 459134c3
     function test_Bridge_send_ether_to_contract_with_value() public {
         goodReceiver = new GoodReceiver();
 
