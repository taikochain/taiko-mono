--- conflicted
+++ resolved
@@ -51,10 +51,6 @@
     address internal SGX_X_1 = vm.addr(0x5);
     address internal SGX_Y = getRandomAddress();
     address internal SGX_Z = getRandomAddress();
-<<<<<<< HEAD
-    address internal SGX_VARIANT = vm.addr(variablePKey);
-=======
->>>>>>> 372b8e5f
 }
 
 contract BadReceiver {
