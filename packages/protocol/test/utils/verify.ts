import { expect } from "chai";
import { BigNumber, ethers as ethersLib } from "ethers";
import { ethers } from "hardhat";
import { TaikoL1, TaikoToken } from "../../typechain";
import { BlockVerifiedEvent } from "../../typechain/LibVerifying";
import { BlockInfo, BlockMetadata } from "./block_metadata";
import { claimBlock, waitForClaimToBeProvable } from "./claim";
import { onNewL2Block } from "./onNewL2Block";
import Proposer from "./proposer";
import Prover from "./prover";
import { getDefaultL1Signer } from "./provider";
import { sendTinyEtherToZeroAddress } from "./seed";

async function verifyBlocks(taikoL1: TaikoL1, maxBlocks: number) {
    // Since we are connecting to a geth node with clique consensus (auto mine), we
    // need to manually mine a new block here to ensure the latest block.timestamp increased as expected when
    // calling eth_estimateGas.
    await sendTinyEtherToZeroAddress(await getDefaultL1Signer());

    const verifyTx = await taikoL1.verifyBlocks(maxBlocks, {
        gasLimit: 1000000,
    });

    const verifyReceipt = await verifyTx.wait(1);
    const verifiedEvent: BlockVerifiedEvent = (
        verifyReceipt.events as any[]
    ).find((e) => e.event === "BlockVerified");
    return verifiedEvent;
}

async function verifyBlockAndAssert(
    taikoL1: TaikoL1,
    taikoTokenL1: TaikoToken,
    block: BlockInfo,
    lastProofReward: BigNumber
) {
    const prover = block.forkChoice.provers[0];

    const proverTkoBalanceBeforeVerification = await taikoTokenL1.balanceOf(
        prover
    );

    const proposerTkoBalanceBeforeVerification = await taikoTokenL1.balanceOf(
        block.proposer
    );

    expect(proposerTkoBalanceBeforeVerification.gt(0)).to.be.eq(true);
    const verifiedEvent = await verifyBlocks(taikoL1, 1);
    expect(verifiedEvent).to.be.not.undefined;

    expect(verifiedEvent.args.blockHash).to.be.eq(block.blockHash);
    expect(verifiedEvent.args.id.eq(block.id)).to.be.eq(true);

    const proverTkoBalanceAfterVerification = await taikoTokenL1.balanceOf(
        prover
    );

    // prover should have increased in balance as he received the proof reward.
    expect(
        proverTkoBalanceAfterVerification.gt(proverTkoBalanceBeforeVerification)
    ).to.be.eq(true);

    const { eth: ethReward, token: tokenReward } = await taikoL1.getProofReward(
        block.proposedAt,
        block.provenAt,
        verifiedEvent.args.id
    );

    // last proof reward should be larger than the new proof reward,
    // since we have stopped proposing, and slots are growing as we verify.
    if (lastProofReward.gt(0)) {
        expect(tokenReward).to.be.lt(lastProofReward);
    }

    // latest synced header should be our just-verified block hash.
    const latestHash = await taikoL1.getXchainBlockHash(0);
    expect(latestHash).to.be.eq(block.blockHash);

    // fork choice should be nullified via _cleanUp in LibVerifying
    const forkChoice = await taikoL1.getForkChoice(block.id, block.parentHash);
    expect(forkChoice.provenAt).to.be.eq(BigNumber.from(0));
    expect(forkChoice.prover).to.be.eq(ethers.constants.AddressZero);
    expect(forkChoice.blockHash).to.be.eq(ethers.constants.HashZero);

    // proposer should be minted their refund of their deposit back after
    // verification, as long as their balance is > 0;
    return { tokenReward, ethReward };
}

<<<<<<< HEAD
async function commitProposeClaimProveAndVerify(
=======
async function proposeProveAndVerify(
>>>>>>> 18b4588f
    taikoL1: TaikoL1,
    l2Provider: ethersLib.providers.JsonRpcProvider,
    blockNumber: number,
    proposer: Proposer,
    taikoTokenL1: TaikoToken,
    prover: Prover
) {
    console.log("proposing", blockNumber);
    const { proposedEvent } = await onNewL2Block(
        l2Provider,
        blockNumber,
        proposer,
        taikoL1,
        proposer.getSigner(),
        taikoTokenL1
    );
    expect(proposedEvent).not.to.be.undefined;

    console.log("claiming", blockNumber);

    const { claimBlockBidEvent } = await claimBlock(
        taikoL1.connect(await prover.getSigner()),
        proposedEvent.args.id.toNumber(),
        await taikoL1.minRequiredBidForClaim(proposedEvent.args.id.toNumber())
    );
    expect(claimBlockBidEvent).not.to.be.undefined;

    console.log("claimed");
    await waitForClaimToBeProvable(taikoL1, proposedEvent.args.id.toNumber());

    console.log("proving", blockNumber);
    const provedEvent = await prover.prove(
        proposedEvent.args.id.toNumber(),
        blockNumber,
        proposedEvent.args.meta as any as BlockMetadata
    );

    const { args } = provedEvent;
    const { blockHash, id: blockId, parentHash } = args;

    const proposedBlock = await taikoL1.getProposedBlock(
        proposedEvent.args.id.toNumber()
    );

    const forkChoice = await taikoL1.getForkChoice(
        blockId.toNumber(),
        parentHash
    );

    expect(forkChoice.blockHash).to.be.eq(blockHash);

    expect(forkChoice.prover).to.be.eq(await prover.getSigner().getAddress());

    console.log("verifying", blockNumber);
    const verifyEvent = await verifyBlocks(taikoL1, 1);
    expect(verifyEvent).not.to.be.eq(undefined);
    console.log("verified", blockNumber);

    return {
        verifyEvent,
        proposedEvent,
        provedEvent,
        proposedBlock,
        claimBlockBidEvent,
    };
}

<<<<<<< HEAD
export { verifyBlocks, verifyBlockAndAssert, commitProposeClaimProveAndVerify };
=======
export { verifyBlocks, verifyBlockAndAssert, proposeProveAndVerify };
>>>>>>> 18b4588f
<|MERGE_RESOLUTION|>--- conflicted
+++ resolved
@@ -87,11 +87,7 @@
     return { tokenReward, ethReward };
 }
 
-<<<<<<< HEAD
-async function commitProposeClaimProveAndVerify(
-=======
-async function proposeProveAndVerify(
->>>>>>> 18b4588f
+async function proposeClaimProveAndVerify(
     taikoL1: TaikoL1,
     l2Provider: ethersLib.providers.JsonRpcProvider,
     blockNumber: number,
@@ -159,8 +155,4 @@
     };
 }
 
-<<<<<<< HEAD
-export { verifyBlocks, verifyBlockAndAssert, commitProposeClaimProveAndVerify };
-=======
-export { verifyBlocks, verifyBlockAndAssert, proposeProveAndVerify };
->>>>>>> 18b4588f
+export { verifyBlocks, verifyBlockAndAssert, proposeClaimProveAndVerify };