import { BigNumber, ethers } from "ethers";
import { TaikoL1, TaikoToken } from "../../typechain";
import { BlockProposedEvent } from "../../typechain/LibProposing";
import Proposer from "./proposer";

// onNewL2Block should be called from a tokenomics test case when a new block
// is generated from the l2Provider.
// It will propose the block to the TaikoL1 contract,
// and then return the latest fee information and the proposal event,
// which can then be asserted on depending on your test case.
async function onNewL2Block(
    l2Provider: ethers.providers.JsonRpcProvider,
    blockNumber: number,
    proposer: Proposer,
    taikoL1: TaikoL1,
    proposerSigner: any,
    taikoTokenL1: TaikoToken
): Promise<{
    proposedEvent: BlockProposedEvent;
    newProposerBalance: BigNumber;
    newBlockFee: BigNumber;
    newProofReward: BigNumber;
}> {
    // const config = await taikoL1.getConfig();

    const block = await l2Provider.getBlock(blockNumber);
    const { proposedEvent } = await proposer.proposeBlock(block);
    const { id, meta } = proposedEvent.args;

    const { enableTokenomics } = await taikoL1.getConfig();

    const newProofReward = await taikoL1.getProofReward(
        new Date().getTime(),
        meta.timestamp
    );

    const newProposerBalance = enableTokenomics
        ? await taikoTokenL1.balanceOf(await proposerSigner.getAddress())
        : BigNumber.from(0);

<<<<<<< HEAD
    const newBlockFee = await taikoL1.getProverFee();
=======
    const newBlockFee = await taikoL1.getBlockFee();
>>>>>>> e18bf920

    console.log("-------------------proposed----------", id);

    return {
        proposedEvent,
        newProposerBalance,
        newBlockFee,
        newProofReward,
    };
}

export { onNewL2Block };<|MERGE_RESOLUTION|>--- conflicted
+++ resolved
@@ -38,11 +38,8 @@
         ? await taikoTokenL1.balanceOf(await proposerSigner.getAddress())
         : BigNumber.from(0);
 
-<<<<<<< HEAD
     const newBlockFee = await taikoL1.getProverFee();
-=======
-    const newBlockFee = await taikoL1.getBlockFee();
->>>>>>> e18bf920
+
 
     console.log("-------------------proposed----------", id);
 
