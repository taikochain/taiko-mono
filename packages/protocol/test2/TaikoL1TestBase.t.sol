--- conflicted
+++ resolved
@@ -83,20 +83,6 @@
         tko.mint(address(this), 1E9 * 1E8);
 
         // register all addresses
-<<<<<<< HEAD
-        _registerAddress("taiko_token", address(tko));
-        _registerAddress("proto_broker", address(L1));
-        _registerAddress("signal_service", address(ss));
-        _registerAddress("ether_vault", address(L1EthVault));
-        _registerL2Address("treasure", L2Treasure);
-        _registerL2Address("signal_service", address(L2SS));
-        _registerL2Address("taiko_l2", address(L2TaikoL2));
-        // TODO(daniel): update string key generation using bytes.concat
-        _registerAddress(
-            string(abi.encodePacked("verifier_", uint16(100))),
-            address(new Verifier())
-        );
-=======
         registerAddress("taiko_token", address(tko));
         registerAddress("proto_broker", address(L1));
         registerAddress("signal_service", address(ss));
@@ -104,7 +90,6 @@
         registerL2Address("signal_service", address(L2SS));
         registerL2Address("taiko_l2", address(L2TaikoL2));
         registerAddress(L1.getVerifierName(100), address(new Verifier()));
->>>>>>> 60eb6d9c
 
         printVariables("init  ");
     }
@@ -244,7 +229,6 @@
             Strings.toString(vars.numBlocks),
             "]",
             " fee:",
-<<<<<<< HEAD
             Strings.toString(fee)
         );
 
@@ -254,11 +238,6 @@
             Strings.toString(vars.nextEthDepositToProcess),
             " numEthDeposits:",
             Strings.toString(vars.numEthDeposits),
-=======
-            Strings.toString(fee),
-            " lastProposedAt:",
-            Strings.toString(vars.lastProposedAt),
->>>>>>> 60eb6d9c
             " // ",
             comment
         );
