--- conflicted
+++ resolved
@@ -61,7 +61,6 @@
         addressManager = new AddressManager();
         addressManager.init();
 
-<<<<<<< HEAD
         ss = new SignalService();
         ss.init(address(addressManager));
 
@@ -70,16 +69,11 @@
         _registerL2Address("treasure", L2Treasure);
         _registerL2Address("taiko", address(TaikoL2));
         _registerL2Address("signal_service", address(L2SS));
-=======
-        L1 = deployTaikoL1();
-        L1.init(
-            address(addressManager),
-            GENESIS_BLOCK_HASH,
-            feeBase,
-            initProofTimeIssued
-        );
-        conf = L1.getConfig();
->>>>>>> 82860e87
+
+        _registerAddress(
+            string(abi.encodePacked("verifier_", uint16(100))), // TODO
+            address(new Verifier())
+        );
 
         tko = new TaikoToken();
         _registerAddress("taiko_token", address(tko));
@@ -97,22 +91,14 @@
         _registerAddress("proto_broker", address(this));
         tko.mint(address(this), 1E9 * 1E8);
         _registerAddress("proto_broker", address(L1));
-<<<<<<< HEAD
-=======
-        _registerAddress("signal_service", address(ss));
-        _registerAddress("ether_vault", address(L1EthVault));
-        _registerL2Address("treasure", L2Treasure);
-        _registerL2Address("signal_service", address(L2SS));
-        _registerL2Address("taiko_l2", address(L2TaikoL2));
-        // TODO(daniel): update string key generation using bytes.concat
-        _registerAddress(
-            string(abi.encodePacked("verifier_", uint16(100))),
-            address(new Verifier())
-        );
->>>>>>> 82860e87
 
         // Lastly, init L1
-        L1.init(address(addressManager), feeBase, GENESIS_BLOCK_HASH);
+        L1.init(
+            address(addressManager),
+            GENESIS_BLOCK_HASH,
+            feeBase,
+            initProofTimeIssued
+        );
         printVariables("init  ");
     }
 
