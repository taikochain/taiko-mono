// SPDX-License-Identifier: MIT
pragma solidity ^0.8.18;

import {Test} from "forge-std/Test.sol";
import {console2} from "forge-std/console2.sol";
import {FoundryRandom} from "foundry-random/FoundryRandom.sol";
import {TaikoConfig} from "../contracts/L1/TaikoConfig.sol";
import {TaikoData} from "../contracts/L1/TaikoData.sol";
import {TaikoL1} from "../contracts/L1/TaikoL1.sol";
import {Strings} from "@openzeppelin/contracts/utils/Strings.sol";
import {TaikoL1TestBase} from "./TaikoL1TestBase.t.sol";
import {LibLn} from "./LibLn.sol";

/// @dev Warning: this test will take 7-10 minutes and require 1GB memory.
///      `pnpm test:sim`
contract TaikoL1_b is TaikoL1 {
    function getConfig()
        public
        pure
        override
        returns (TaikoData.Config memory config)
    {
        config = TaikoConfig.getConfig();

        config.enableTokenomics = true;
        config.txListCacheExpiry = 0;
        config.enableSoloProposer = false;
        config.enableOracleProver = false;
        config.maxNumProposedBlocks = 36;
        config.ringBufferSize = 40;
        config.proofTimeTarget = 200;
    }
}

contract Verifier {
    fallback(bytes calldata) external returns (bytes memory) {
        return bytes.concat(keccak256("taiko"));
    }
}

contract TaikoL1Simulation is TaikoL1TestBase, FoundryRandom {
    function deployTaikoL1() internal override returns (TaikoL1 taikoL1) {
        taikoL1 = new TaikoL1_b();
    }

    function setUp() public override {
        uint16 proofTimeTarget = 200; // Approx. value which close to what is in the simulation

        initProofTimeIssued = LibLn.calcInitProofTimeIssued(
            feeBase,
            proofTimeTarget,
            ADJUSTMENT_QUOTIENT
        );

        TaikoL1TestBase.setUp();
        // TODO(daniel): update string key generation using bytes.concat
        _registerAddress(
            string(abi.encodePacked("verifier_", uint16(100))),
            address(new Verifier())
        );
    }

    function testGeneratingManyRandomBlocks() external {
        uint256 time = block.timestamp;
        assertEq(time, 1);

        _depositTaikoToken(Alice, 1E6 * 1E8, 10000 ether);

        bytes32 parentHash = GENESIS_BLOCK_HASH;
        uint32 parentGasUsed;

        printVariableHeaders();
        printVariables();

        // Every 1000 blocks take about 40 seconds
        // TODO(daniel|dani): change this to 10000
        uint256 blocksToSimulate = 100;
        uint256 avgBlockTime = 10 seconds;

        for (uint256 blockId = 1; blockId < blocksToSimulate; blockId++) {
            time += randomNumber(avgBlockTime * 2);

            while ((time / 12) * 12 > block.timestamp) {
                vm.warp(block.timestamp + 12);
                vm.roll(block.number + 1);
            }

            uint32 gasLimit = uint32(randomNumber(100E3, 30E6)); // 100K to 30M
            uint32 gasUsed = uint32(randomNumber(gasLimit / 2, gasLimit));
            uint24 txListSize = uint24(randomNumber(1, conf.maxBytesPerTxList));
            bytes32 blockHash = bytes32(randomNumber(type(uint256).max));
            bytes32 signalRoot = bytes32(randomNumber(type(uint256).max));

            TaikoData.BlockMetadata memory meta = proposeBlock(
                Alice,
                gasLimit,
                txListSize
            );
            // Here we need to have some time elapsed between propose and prove
            // Realistically lets make it somewhere 160-240 sec, it is realistic
            // for a testnet. Created this function because randomNumber seems to
            // be non-working properly.
            uint8 proveTimeCnt = pickRandomProveTime(
                uint256(
                    keccak256(
                        abi.encodePacked(time, msg.sender, block.timestamp)
                    )
                )
            );

            mine(proveTimeCnt);

            proveBlock(
                Bob,
                meta,
                parentHash,
                parentGasUsed,
                gasUsed,
                blockHash,
                signalRoot
            );
            printVariables();

            parentHash = blockHash;
            parentGasUsed = gasUsed;
        }
        console2.log("-----------------------------");
        console2.log("avgBlockTime:", avgBlockTime);
    }

    // TODO(daniel|dani): log enough state variables for analysis.
    function printVariableHeaders() internal view {
        string memory str = string.concat(
            "\nlogCount,",
            "time,",
            "lastVerifiedBlockId,",
            "numBlocks,",
            "baseFee,",
<<<<<<< HEAD
            "accProposedAt"
=======
            "accProposedAt,",
            "lastProposedAt"
>>>>>>> d75f3b3e
        );
        console2.log(str);
    }

    // TODO(daniel|dani): log enough state variables for analysis.
    function printVariables() internal {
        TaikoData.StateVariables memory vars = L1.getStateVariables();
        string memory str = string.concat(
            Strings.toString(logCount++),
            ",",
            Strings.toString(block.timestamp),
            ",",
            Strings.toString(vars.lastVerifiedBlockId),
            ",",
            Strings.toString(vars.numBlocks),
            ",",
            Strings.toString(vars.basefee),
            ",",
            Strings.toString(vars.accProposedAt)
        );
        console2.log(str);
    }

    function pickRandomProveTime(
        uint256 randomNum
    ) internal view returns (uint8) {
        // Result shall be between 8-12 (inclusive)
        // so that it will result in a 160-240s proof time
        // while the proof time target is 200s
        return uint8(8 + (randomNum % 5));
    }
}<|MERGE_RESOLUTION|>--- conflicted
+++ resolved
@@ -136,12 +136,7 @@
             "lastVerifiedBlockId,",
             "numBlocks,",
             "baseFee,",
-<<<<<<< HEAD
             "accProposedAt"
-=======
-            "accProposedAt,",
-            "lastProposedAt"
->>>>>>> d75f3b3e
         );
         console2.log(str);
     }
