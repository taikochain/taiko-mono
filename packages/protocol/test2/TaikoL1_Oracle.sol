--- conflicted
+++ resolved
@@ -44,13 +44,8 @@
 
     function setUp() public override {
         TaikoL1TestBase.setUp();
-<<<<<<< HEAD
-        _registerAddress(
-            string(bytes.concat(bytes("verifier_"), bytes2(uint16(100)))),
-=======
         registerAddress(
             string(abi.encodePacked("verifier_", uint16(100))),
->>>>>>> e4ec4656
             address(new Verifier())
         );
         registerAddress("oracle_prover", Alice);
