--- conflicted
+++ resolved
@@ -30,6 +30,12 @@
     }
 }
 
+contract Verifier {
+    fallback(bytes calldata) external returns (bytes memory) {
+        return bytes.concat(keccak256("taiko"));
+    }
+}
+
 contract TaikoL1Test is TaikoL1TestBase {
     function deployTaikoL1() internal override returns (TaikoL1 taikoL1) {
         taikoL1 = new TaikoL1_NoCooldown();
@@ -37,14 +43,11 @@
 
     function setUp() public override {
         TaikoL1TestBase.setUp();
-<<<<<<< HEAD
 
         _registerAddress(
             string(bytes.concat(bytes("verifier_"), bytes2(uint16(100)))),
             address(new Verifier())
         );
-=======
->>>>>>> 82860e87
     }
 
     /// @dev Test we can propose, prove, then verify more blocks than 'maxNumProposedBlocks'
