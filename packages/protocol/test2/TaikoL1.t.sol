// SPDX-License-Identifier: MIT
pragma solidity ^0.8.18;

import {Test} from "forge-std/Test.sol";
import {console2} from "forge-std/console2.sol";
import {AddressManager} from "../contracts/thirdparty/AddressManager.sol";
import {TaikoConfig} from "../contracts/L1/TaikoConfig.sol";
import {TaikoData} from "../contracts/L1/TaikoData.sol";
import {TaikoL1} from "../contracts/L1/TaikoL1.sol";
import {TaikoToken} from "../contracts/L1/TaikoToken.sol";
import {SignalService} from "../contracts/signal/SignalService.sol";
import {Strings} from "@openzeppelin/contracts/utils/Strings.sol";
import {TaikoL1TestBase} from "./TaikoL1TestBase.t.sol";

contract TaikoL1_NoCooldown is TaikoL1 {
    function getConfig()
        public
        pure
        override
        returns (TaikoData.Config memory config)
    {
        config = TaikoConfig.getConfig();

        config.enableTokenomics = true;
        config.txListCacheExpiry = 5 minutes;
        config.maxVerificationsPerTx = 0;
        config.enableSoloProposer = false;
        config.maxNumProposedBlocks = 10;
        config.ringBufferSize = 12;
        // this value must be changed if `maxNumProposedBlocks` is changed.
<<<<<<< HEAD
        config.slotSmoothingFactor = 4160;

        config.proposingConfig = TaikoData.FeeConfig({
            avgTimeMAF: 64,
            dampingFactorBips: 5000
        });

        config.provingConfig = TaikoData.FeeConfig({
            avgTimeMAF: 64,
            dampingFactorBips: 5000
        });

        config.proofCooldownPeriod = 0;
    }
}

contract Verifier {
    fallback(bytes calldata) external returns (bytes memory) {
        return bytes.concat(keccak256("taiko"));
=======
>>>>>>> cea6d0e1
    }
}

contract TaikoL1Test is TaikoL1TestBase {
    function deployTaikoL1() internal override returns (TaikoL1 taikoL1) {
        taikoL1 = new TaikoL1_NoCooldown();
    }

    function setUp() public override {
        TaikoL1TestBase.setUp();
    }

    /// @dev Test we can propose, prove, then verify more blocks than 'maxNumProposedBlocks'
    function test_more_blocks_than_ring_buffer_size() external {
        _depositTaikoToken(Alice, 1E6 * 1E8, 100 ether);
        _depositTaikoToken(Bob, 1E6 * 1E8, 100 ether);
        _depositTaikoToken(Carol, 1E6 * 1E8, 100 ether);

        bytes32 parentHash = GENESIS_BLOCK_HASH;
        uint32 parentGasUsed = 0;
        uint32 gasUsed = 1000000;

        for (
            uint256 blockId = 1;
            blockId < conf.maxNumProposedBlocks * 10;
            blockId++
        ) {
            printVariables("before propose");
            TaikoData.BlockMetadata memory meta = proposeBlock(
                Alice,
                1000000,
                1024
            );
            printVariables("after propose");
            mine(1);

            bytes32 blockHash = bytes32(1E10 + blockId);
            bytes32 signalRoot = bytes32(1E9 + blockId);
            proveBlock(
                Bob,
                meta,
                parentHash,
                parentGasUsed,
                gasUsed,
                blockHash,
                signalRoot,
                false
            );

            verifyBlock(Carol, 1);
            parentHash = blockHash;
            parentGasUsed = gasUsed;
        }
        printVariables("");
    }

    /// @dev Test more than one block can be proposed, proven, & verified in the
    ///      same L1 block.
    function test_multiple_blocks_in_one_L1_block() external {
        _depositTaikoToken(Alice, 1000 * 1E8, 1000 ether);

        bytes32 parentHash = GENESIS_BLOCK_HASH;
        uint32 parentGasUsed = 0;
        uint32 gasUsed = 1000000;

        for (uint256 blockId = 1; blockId <= 2; blockId++) {
            printVariables("before propose");
            TaikoData.BlockMetadata memory meta = proposeBlock(
                Alice,
                1000000,
                1024
            );
            printVariables("after propose");

            bytes32 blockHash = bytes32(1E10 + blockId);
            bytes32 signalRoot = bytes32(1E9 + blockId);
            proveBlock(
                Alice,
                meta,
                parentHash,
                parentGasUsed,
                gasUsed,
                blockHash,
                signalRoot,
                false
            );
            verifyBlock(Alice, 2);
            parentHash = blockHash;
            parentGasUsed = gasUsed;
        }
        printVariables("");
    }

    /// @dev Test verifying multiple blocks in one transaction
    function test_verifying_multiple_blocks_once() external {
        _depositTaikoToken(Alice, 1E6 * 1E8, 1000 ether);

        bytes32 parentHash = GENESIS_BLOCK_HASH;
        uint32 parentGasUsed = 0;
        uint32 gasUsed = 1000000;

        for (
            uint256 blockId = 1;
            blockId <= conf.maxNumProposedBlocks;
            blockId++
        ) {
            printVariables("before propose");
            TaikoData.BlockMetadata memory meta = proposeBlock(
                Alice,
                1000000,
                1024
            );
            printVariables("after propose");

            bytes32 blockHash = bytes32(1E10 + blockId);
            bytes32 signalRoot = bytes32(1E9 + blockId);
            proveBlock(
                Alice,
                meta,
                parentHash,
                parentGasUsed,
                gasUsed,
                blockHash,
                signalRoot,
                false
            );
            parentHash = blockHash;
            parentGasUsed = gasUsed;
        }

        verifyBlock(Alice, conf.maxNumProposedBlocks - 1);
        printVariables("after verify");
        verifyBlock(Alice, conf.maxNumProposedBlocks);
        printVariables("after verify");
    }
<<<<<<< HEAD

    /// @dev Test block time increases and fee decreases.
    function test_block_time_increases_and_fee_decreases() external {
        _depositTaikoToken(Alice, 1E6 * 1E8, 100 ether);
        _depositTaikoToken(Bob, 1E6 * 1E8, 100 ether);
        _depositTaikoToken(Carol, 1E6 * 1E8, 100 ether);

        bytes32 parentHash = GENESIS_BLOCK_HASH;
        uint32 parentGasUsed = 0;
        uint32 gasUsed = 1000000;

        for (
            uint256 blockId = 1;
            blockId < conf.maxNumProposedBlocks * 10;
            blockId++
        ) {
            printVariables("before propose");
            TaikoData.BlockMetadata memory meta = proposeBlock(
                Alice,
                1000000,
                1024
            );
            mine(1);

            bytes32 blockHash = bytes32(1E10 + blockId);
            bytes32 signalRoot = bytes32(1E9 + blockId);
            proveBlock(
                Bob,
                meta,
                parentHash,
                parentGasUsed,
                gasUsed,
                blockHash,
                signalRoot,
                false
            );
            parentHash = blockHash;
            parentGasUsed = gasUsed;

            verifyBlock(Carol, 1);
            mine(blockId);
            parentHash = blockHash;
        }
        printVariables("");
    }

    /// @dev Test block time decreases and the fee increases
    function test_block_time_decreases_but_fee_remains() external {
        _depositTaikoToken(Alice, 1E6 * 1E8, 100 ether);
        _depositTaikoToken(Bob, 1E6 * 1E8, 100 ether);
        _depositTaikoToken(Carol, 1E6 * 1E8, 100 ether);

        bytes32 parentHash = GENESIS_BLOCK_HASH;
        uint32 parentGasUsed = 0;
        uint32 gasUsed = 1000000;

        uint256 total = conf.maxNumProposedBlocks * 10;

        for (uint256 blockId = 1; blockId < total; blockId++) {
            printVariables("before propose");
            TaikoData.BlockMetadata memory meta = proposeBlock(
                Alice,
                1000000,
                1024
            );
            mine(1);

            bytes32 blockHash = bytes32(1E10 + blockId);
            bytes32 signalRoot = bytes32(1E9 + blockId);
            proveBlock(
                Bob,
                meta,
                parentHash,
                parentGasUsed,
                gasUsed,
                blockHash,
                signalRoot,
                false
            );
            parentHash = blockHash;
            parentGasUsed = gasUsed;

            verifyBlock(Carol, 1);
            mine(total + 1 - blockId);
            parentHash = blockHash;
        }
        printVariables("");
    }

    function testEthDepositsToL2Reverts() external {
        uint96 minAmount = conf.minEthDepositAmount;
        uint96 maxAmount = conf.maxEthDepositAmount;

        _depositTaikoToken(Alice, 0, maxAmount + 1 ether);

        vm.prank(Alice, Alice);
        vm.expectRevert();
        L1.depositEtherToL2{value: minAmount - 1}();

        vm.prank(Alice, Alice);
        vm.expectRevert();
        L1.depositEtherToL2{value: maxAmount + 1}();

        assertEq(L1.getStateVariables().nextEthDepositToProcess, 0);
        assertEq(L1.getStateVariables().numEthDeposits, 0);
    }

    function testEthDepositsToL2Gas() external {
        bytes32 emptyDepositsRoot = 0xc5d2460186f7233c927e7db2dcc703c0e500b653ca82273b7bfad8045d85a470;
        _depositTaikoToken(Alice, 1E6 * 1E8, 100000 ether);

        proposeBlock(Alice, 1000000, 1024);
        TaikoData.BlockMetadata memory meta = proposeBlock(
            Alice,
            1000000,
            1024
        );
        assertEq(meta.depositsRoot, emptyDepositsRoot);
        assertEq(meta.depositsProcessed.length, 0);

        uint256 count = conf.maxEthDepositsPerBlock;

        printVariables("before sending ethers");
        for (uint256 i; i < count; ++i) {
            vm.prank(Alice, Alice);
            L1.depositEtherToL2{value: (i + 1) * 1 ether}();
        }
        printVariables("after sending ethers");

        uint gas = gasleft();
        meta = proposeBlock(Alice, 1000000, 1024);
        uint gasUsedWithDeposits = gas - gasleft();
        console2.log("gas used with eth deposits:", gasUsedWithDeposits);

        printVariables("after processing send-ethers");
        assertTrue(meta.depositsRoot != emptyDepositsRoot);
        assertEq(meta.depositsProcessed.length, count + 1);

        gas = gasleft();
        meta = proposeBlock(Alice, 1000000, 1024);
        uint gasUsedWithoutDeposits = gas - gasleft();

        console2.log("gas used without eth deposits:", gasUsedWithoutDeposits);

        uint gasPerEthDeposit = (gasUsedWithDeposits - gasUsedWithoutDeposits) /
            count;

        console2.log("gas per eth deposit:", gasPerEthDeposit);
        console2.log("maxEthDepositsPerBlock:", count);
    }
=======
>>>>>>> cea6d0e1
}<|MERGE_RESOLUTION|>--- conflicted
+++ resolved
@@ -27,29 +27,7 @@
         config.enableSoloProposer = false;
         config.maxNumProposedBlocks = 10;
         config.ringBufferSize = 12;
-        // this value must be changed if `maxNumProposedBlocks` is changed.
-<<<<<<< HEAD
-        config.slotSmoothingFactor = 4160;
-
-        config.proposingConfig = TaikoData.FeeConfig({
-            avgTimeMAF: 64,
-            dampingFactorBips: 5000
-        });
-
-        config.provingConfig = TaikoData.FeeConfig({
-            avgTimeMAF: 64,
-            dampingFactorBips: 5000
-        });
-
         config.proofCooldownPeriod = 0;
-    }
-}
-
-contract Verifier {
-    fallback(bytes calldata) external returns (bytes memory) {
-        return bytes.concat(keccak256("taiko"));
-=======
->>>>>>> cea6d0e1
     }
 }
 
@@ -185,95 +163,6 @@
         verifyBlock(Alice, conf.maxNumProposedBlocks);
         printVariables("after verify");
     }
-<<<<<<< HEAD
-
-    /// @dev Test block time increases and fee decreases.
-    function test_block_time_increases_and_fee_decreases() external {
-        _depositTaikoToken(Alice, 1E6 * 1E8, 100 ether);
-        _depositTaikoToken(Bob, 1E6 * 1E8, 100 ether);
-        _depositTaikoToken(Carol, 1E6 * 1E8, 100 ether);
-
-        bytes32 parentHash = GENESIS_BLOCK_HASH;
-        uint32 parentGasUsed = 0;
-        uint32 gasUsed = 1000000;
-
-        for (
-            uint256 blockId = 1;
-            blockId < conf.maxNumProposedBlocks * 10;
-            blockId++
-        ) {
-            printVariables("before propose");
-            TaikoData.BlockMetadata memory meta = proposeBlock(
-                Alice,
-                1000000,
-                1024
-            );
-            mine(1);
-
-            bytes32 blockHash = bytes32(1E10 + blockId);
-            bytes32 signalRoot = bytes32(1E9 + blockId);
-            proveBlock(
-                Bob,
-                meta,
-                parentHash,
-                parentGasUsed,
-                gasUsed,
-                blockHash,
-                signalRoot,
-                false
-            );
-            parentHash = blockHash;
-            parentGasUsed = gasUsed;
-
-            verifyBlock(Carol, 1);
-            mine(blockId);
-            parentHash = blockHash;
-        }
-        printVariables("");
-    }
-
-    /// @dev Test block time decreases and the fee increases
-    function test_block_time_decreases_but_fee_remains() external {
-        _depositTaikoToken(Alice, 1E6 * 1E8, 100 ether);
-        _depositTaikoToken(Bob, 1E6 * 1E8, 100 ether);
-        _depositTaikoToken(Carol, 1E6 * 1E8, 100 ether);
-
-        bytes32 parentHash = GENESIS_BLOCK_HASH;
-        uint32 parentGasUsed = 0;
-        uint32 gasUsed = 1000000;
-
-        uint256 total = conf.maxNumProposedBlocks * 10;
-
-        for (uint256 blockId = 1; blockId < total; blockId++) {
-            printVariables("before propose");
-            TaikoData.BlockMetadata memory meta = proposeBlock(
-                Alice,
-                1000000,
-                1024
-            );
-            mine(1);
-
-            bytes32 blockHash = bytes32(1E10 + blockId);
-            bytes32 signalRoot = bytes32(1E9 + blockId);
-            proveBlock(
-                Bob,
-                meta,
-                parentHash,
-                parentGasUsed,
-                gasUsed,
-                blockHash,
-                signalRoot,
-                false
-            );
-            parentHash = blockHash;
-            parentGasUsed = gasUsed;
-
-            verifyBlock(Carol, 1);
-            mine(total + 1 - blockId);
-            parentHash = blockHash;
-        }
-        printVariables("");
-    }
 
     function testEthDepositsToL2Reverts() external {
         uint96 minAmount = conf.minEthDepositAmount;
@@ -336,6 +225,4 @@
         console2.log("gas per eth deposit:", gasPerEthDeposit);
         console2.log("maxEthDepositsPerBlock:", count);
     }
-=======
->>>>>>> cea6d0e1
 }