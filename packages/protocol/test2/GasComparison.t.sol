--- conflicted
+++ resolved
@@ -86,11 +86,7 @@
             txListByteStart: 0,
             txListByteEnd: 1000,
             gasLimit: 1,
-<<<<<<< HEAD
-            basefee: 1000000,
-=======
             l2Basefee: 1000000,
->>>>>>> 97330afa
             mixHash: bytes32(uint256(1)),
             timestamp: 1
         });
@@ -107,11 +103,7 @@
             txListByteStart: 0,
             txListByteEnd: 1000,
             gasLimit: 1,
-<<<<<<< HEAD
-            basefee: 1000000,
-=======
             l2Basefee: 1000000,
->>>>>>> 97330afa
             mixHash: bytes32(uint256(1)),
             timestamp: 1
         });
