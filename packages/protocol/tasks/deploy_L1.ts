import * as ethers from "ethers"
import { task } from "hardhat/config"
import * as types from "hardhat/internal/core/params/argumentTypes"
import * as config from "./config"
import * as log from "./log"
import * as utils from "./utils"

task("deploy_L1")
    .addParam("daoVault", "The DAO vault address")
    .addParam("teamVault", "The team vault address")
    .addOptionalParam(
        "v1TaikoL2",
        "The V1TaikoL2 address",
        ethers.constants.AddressZero
    )
    .addOptionalParam(
        "l2GenesisBlockHash",
        "L2 genesis block hash",
        ethers.constants.HashZero
    )
    .addOptionalParam("l2ChainId", "L2 chain id", config.K_CHAIN_ID, types.int)
    .addOptionalParam(
        "confirmations",
        "Number of confirmations to wait for deploy transaction.",
        config.K_DEPLOY_CONFIRMATIONS,
        types.int
    )
    .setAction(async (args, hre: any) => {
        if (
            hre.network.name === "localhost" ||
            hre.network.name === "hardhat"
        ) {
            args.confirmations = 1
        } else if (
            hre.network.name === "ropsten" ||
            hre.network.name === "goerli"
        ) {
            args.confirmations = 6
        }

        hre.args = args
        await deployContracts(hre)
    })

export async function deployContracts(hre: any) {
    const network = hre.network.name
    const { chainId } = await hre.ethers.provider.getNetwork()
    const deployer = await utils.getDeployer(hre)
    const daoVault = hre.args.daoVault
    const teamVault = hre.args.teamVault
    const l2GenesisBlockHash = hre.args.l2GenesisBlockHash
    const v1TaikoL2Address = hre.args.v1TaikoL2
    const l2ChainId = hre.args.l2ChainId

    log.debug(`network: ${network}`)
    log.debug(`chainId: ${chainId}`)
    log.debug(`deployer: ${deployer}`)
    log.debug(`daoVault: ${daoVault}`)
    log.debug(`l2GenesisBlockHash: ${l2GenesisBlockHash}`)
    log.debug(`v1TaikoL2Address: ${v1TaikoL2Address}`)
    log.debug(`l2ChainId: ${l2ChainId}`)
    log.debug(`confirmations: ${hre.args.confirmations}`)
    log.debug()

    // AddressManager
    const AddressManager = await utils.deployContract(hre, "AddressManager")
    await utils.waitTx(hre, await AddressManager.init())
    await utils.waitTx(
        hre,
        await AddressManager.setAddress(`${chainId}.dao_vault`, daoVault)
    )
    await utils.waitTx(
        hre,
        await AddressManager.setAddress(`${chainId}.team_vault`, teamVault)
    )
    // Used by V1Proving
    await utils.waitTx(
        hre,
        await AddressManager.setAddress(`${l2ChainId}.taiko`, v1TaikoL2Address)
    )

    // TkoToken
    const TkoToken = await utils.deployContract(hre, "TkoToken")
    await utils.waitTx(hre, await TkoToken.init(AddressManager.address))
    await utils.waitTx(
        hre,
        await AddressManager.setAddress(
            `${chainId}.tko_token`,
            TkoToken.address
        )
    )

    // Config manager
    const ConfigManager = await utils.deployContract(hre, "ConfigManager")
    await utils.waitTx(hre, await ConfigManager.init())
    await utils.waitTx(
        hre,
        await AddressManager.setAddress(
            `${chainId}.config_manager`,
            ConfigManager.address
        )
    )

    // TaikoL1
    const TaikoL1 = await utils.deployContract(
        hre,
        "TaikoL1",
        await deployBaseLibs(hre)
    )
<<<<<<< HEAD
    const feeBase = hre.ethers.BigNumber.from(10).pow(18)
=======
>>>>>>> 80b99a4a

    await utils.waitTx(
        hre,
        await TaikoL1.init(AddressManager.address, l2GenesisBlockHash, feeBase)
    )

    // Used by LibBridgeRead
    await utils.waitTx(
        hre,
        await AddressManager.setAddress(`${chainId}.taiko`, TaikoL1.address)
    )

    // Bridge
    const Bridge = await deployBridge(hre, AddressManager.address)

    // TokenVault
    const TokenVault = await deployTokenVault(hre, AddressManager.address)

    // Used by TokenVault
    await utils.waitTx(
        hre,
        await AddressManager.setAddress(`${chainId}.bridge`, Bridge.address)
    )

    // save deployments
    const deployments = {
        network,
        chainId,
        deployer,
        l2GenesisBlockHash,
        contracts: Object.assign(
            { AddressManager: AddressManager.address },
            { TkoToken: TkoToken.address },
            { TaikoL1: TaikoL1.address },
            { Bridge: Bridge.address },
            { TokenVault: TokenVault.address }
        ),
    }

    utils.saveDeployments(`${network}_L1`, deployments)

    return deployments
}

async function deployBaseLibs(hre: any) {
    const libZKP = await utils.deployContract(hre, "LibZKP")
    const libReceiptDecoder = await utils.deployContract(
        hre,
        "LibReceiptDecoder"
    )
    const libTxDecoder = await utils.deployContract(hre, "LibTxDecoder")

    const v1Verifying = await utils.deployContract(hre, "V1Verifying", {})
    const v1Proposing = await utils.deployContract(hre, "V1Proposing", {})

    const v1Proving = await utils.deployContract(hre, "V1Proving", {
        LibZKP: libZKP.address,
        LibReceiptDecoder: libReceiptDecoder.address,
        LibTxDecoder: libTxDecoder.address,
    })

    return {
        V1Verifying: v1Verifying.address,
        V1Proposing: v1Proposing.address,
        V1Proving: v1Proving.address,
    }
}

async function deployBridge(hre: any, addressManager: string): Promise<any> {
    const libTrieProof = await utils.deployContract(hre, "LibTrieProof")
    const libBridgeRetry = await utils.deployContract(hre, "LibBridgeRetry")
    const libBridgeProcess = await utils.deployContract(
        hre,
        "LibBridgeProcess",
        {
            LibTrieProof: libTrieProof.address,
        }
    )

    const Bridge = await utils.deployContract(hre, "Bridge", {
        LibTrieProof: libTrieProof.address,
        LibBridgeRetry: libBridgeRetry.address,
        LibBridgeProcess: libBridgeProcess.address,
    })

    await utils.waitTx(hre, await Bridge.init(addressManager))

    return Bridge
}

async function deployTokenVault(
    hre: any,
    addressManager: string
): Promise<any> {
    const TokenVault = await utils.deployContract(hre, "TokenVault")

    await utils.waitTx(hre, await TokenVault.init(addressManager))

    return TokenVault
}<|MERGE_RESOLUTION|>--- conflicted
+++ resolved
@@ -107,10 +107,8 @@
         "TaikoL1",
         await deployBaseLibs(hre)
     )
-<<<<<<< HEAD
+
     const feeBase = hre.ethers.BigNumber.from(10).pow(18)
-=======
->>>>>>> 80b99a4a
 
     await utils.waitTx(
         hre,
