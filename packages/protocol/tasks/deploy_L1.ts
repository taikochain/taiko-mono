--- conflicted
+++ resolved
@@ -73,31 +73,20 @@
     await utils.waitTx(
         hre,
         await AddressManager.setAddress(`${chainId}.dao_vault`, daoVault)
-<<<<<<< HEAD
-=======
     )
     await utils.waitTx(
         hre,
         await AddressManager.setAddress(`${chainId}.team_vault`, teamVault)
->>>>>>> 100d8fbd
     )
     // Used by V1Proving
     await utils.waitTx(
         hre,
-<<<<<<< HEAD
-        await AddressManager.setAddress(`${chainId}.team_vault`, teamVault)
-=======
         await AddressManager.setAddress(`${l2ChainId}.taiko`, v1TaikoL2Address)
->>>>>>> 100d8fbd
     )
     // Used by LibBridgeRead
     await utils.waitTx(
         hre,
-<<<<<<< HEAD
-        await AddressManager.setAddress("1337.taiko", v1TaikoL2Address)
-=======
         await AddressManager.setAddress(`${chainId}.taiko`, v1TaikoL2Address)
->>>>>>> 100d8fbd
     )
 
     // TkoToken
