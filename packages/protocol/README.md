--- conflicted
+++ resolved
@@ -2,42 +2,18 @@
 
 This package contains rollup contracts on both L1 and L2, along with other assisting code. Taiko L2's chain ID is [167](https://github.com/ethereum-lists/chains/pull/1611).
 
-<<<<<<< HEAD
 ## Getting Started
 
 Before compiling smart contracts, ensure all necessary dependencies are installed:
 
-=======
-## Compile
-
-To compile smart contracts, run:
-
->>>>>>> b0ce57e6
 ```sh
 pnpm install
 ```
 
-<<<<<<< HEAD
-Then, compile the smart contracts using both Foundry and Hardhat:
-=======
-If you run into `Error: Unknown version provided`, you should upgrade your foundry installation by running `curl -L https://foundry.paradigm.xyz | bash`.
-
-## Deploy
-
-Deploy TaikoL1 on foundry network:
+Then, compile the smart contracts:
 
 ```sh
-pnpm deploy:foundry
-```
-
-## Test
-
-Run test cases on foundry network:
->>>>>>> b0ce57e6
-
-```sh
-pnpm compile          # Compiles using Foundry
-pnpm compile:hardhat  # Compiles using Hardhat
+pnpm compile
 ```
 
 If you run into `Error: Unknown version provided`, you should upgrade your foundry installation by running `curl -L https://foundry.paradigm.xyz | bash`.
@@ -133,22 +109,24 @@
 
 ## Deploying the L1 Contracts
 
-To deploy L1 contracts locally, follow these steps:
+To deploy L1 contracts for Taiko Protocol, you can use any Ethereum network. This guide illustrates the process using a Hardhat local network, but it's adaptable to others. The deployment relies on `script/test_deploy_on_l1.sh`, which targets a node at `http://localhost:8545` by default.
+
+Here’s how you can proceed:
 
 1. **Ensure Sufficient ETH:** Check that the address associated with the private key in `script/test_deploy_on_l1.sh` has enough ETH for deploying contracts on the Hardhat network.
 
 2. **Update Contract Addresses:** After running the genesis block generation script (`pnpm test:genesis`), you will receive a list of pre-computed contract addresses. These addresses need to be added to the `test_deploy_on_l1.sh` file. Make sure to update this file with the correct contract addresses before proceeding with the deployment.
 
-3. **Start a Local Development Network:** Launch a local Ethereum network for development and testing using Hardhat:
+3. **Start a Local Development Network:** While this guide uses Hardhat as an example, you can use any Ethereum network. If you choose to use Hardhat, start a local Ethereum network for development and testing:
 
-   ```sh
-   pnpm hardhat node
-   ```
+```sh
+pnpm hardhat node
+```
 
-4. **Deploy Contracts Using Foundry:** In a new terminal window, run:
+4. **Deploy Contracts Using Foundry:** Once your network is running, open a new terminal window and execute the deployment scripts using Foundry:
 
-   ```sh
-   pnpm deploy:foundry
-   ```
+```sh
+pnpm deploy:foundry
+```
 
-   This step will execute the deployment scripts on the local network started by Hardhat.+This command will deploy the L1 contracts using the settings and addresses you’ve provided in the `test_deploy_on_l1.sh` script.