{
    "name": "@taiko/proto",
    "version": "1.0.0",
    "description": "Taiko L2 Protocol",
    "scripts": {
        "compile": "npx hardhat compile",
        "export:abi": "npx hardhat clear-abi && npx hardhat export-abi",
        "clean": "rm -rf abis cache && npx hardhat clean",
        "lint:sol": "npx prettier '**/*.sol' --write && npx solhint 'contracts/**/*.sol' --fix",
        "eslint": "npx eslint --ignore-path .eslintignore --ext .js,.ts .",
        "eslint:fix": "npx eslint --ignore-path .eslintignore --ext .js,.ts . --fix",
        "test": "npx hardhat test --grep '^[^integration]'",
        "coverage": "npx hardhat coverage --solcoverjs ./.solcover.js --show-stack-traces",
        "test:coverage": "npm run test && npm run coverage",
        "generate:genesis": "ts-node ./utils/generate_genesis/main.ts",
        "test:genesis": "./test/genesis/generate_genesis.test.sh",
        "test:integration": "./test/test_integration.sh",
        "deploy:hardhat": "LOG_LEVEL=debug npx hardhat deploy_L1 --network hardhat --dao-vault 0xdf08f82de32b8d460adbe8d72043e3a7e25a3b39 --team-vault 0xdf08f82de32b8d460adbe8d72043e3a7e25a3b39 --l2-genesis-block-hash 0xee1950562d42f0da28bd4550d88886bc90894c77c9c9eaefef775d4c8223f259 --confirmations 1"
    },
    "lint-staged": {
        "*.sol": "yarn lint:sol",
        "*.md": "npx prettier '**/*.md' --write",
        "*.json": "npx prettier '**/*.json' --write",
        "*.ts": "yarn eslint:fix"
    },
    "husky": {
        "hooks": {
            "pre-commit": "lint-staged"
        }
    },
    "keywords": [
        "Ethereum",
        "ZKP",
        "zkRollup",
        "Layer2"
    ],
    "author": "Taiko Labs",
    "license": "MIT",
    "devDependencies": {
<<<<<<< HEAD
        "@defi-wonderland/smock": "git+https://git@github.com/taikochain/smock.git#taiko",
        "@ethereumjs/block": "^4.0.1",
=======
        "@defi-wonderland/smock": "^2.3.3",
>>>>>>> 7a37fcda
        "@nomiclabs/hardhat-ethers": "^2.0.0",
        "@nomiclabs/hardhat-etherscan": "^3.1.0",
        "@nomiclabs/hardhat-waffle": "^2.0.0",
        "@openzeppelin/hardhat-upgrades": "^1.14.0",
        "@primitivefi/hardhat-dodoc": "^0.2.3",
        "@typechain/ethers-v5": "^7.2.0",
        "@typechain/hardhat": "^2.3.1",
        "@types/chai": "^4.3.0",
        "@types/mocha": "^9.1.0",
        "@types/node": "^12.20.45",
        "@typescript-eslint/eslint-plugin": "^4.33.0",
        "@typescript-eslint/parser": "^4.33.0",
        "chai": "^4.2.0",
        "chalk": "4.1.2",
        "dotenv": "^10.0.0",
        "eslint": "^7.32.0",
        "eslint-config-prettier": "^8.3.0",
        "eslint-config-standard": "^16.0.3",
        "eslint-plugin-import": "^2.25.4",
        "eslint-plugin-node": "^11.1.0",
        "eslint-plugin-prettier": "^3.4.1",
        "eslint-plugin-promise": "^5.2.0",
        "ethereum-waffle": "^3.0.0",
        "ethers": "^5.0.0",
        "hardhat": "^2.8.3",
        "hardhat-abi-exporter": "^2.10.0",
        "hardhat-docgen": "^1.3.0",
        "hardhat-gas-reporter": "^1.0.7",
        "husky": "^4.3.8",
        "lint-staged": "^12.3.4",
        "merkle-patricia-tree": "^4.2.4",
        "prettier": "^2.5.1",
        "prettier-plugin-solidity": "^1.0.0-beta.19",
        "rlp": "^3.0.0",
        "solhint": "^3.3.7",
        "solidity-coverage": "^0.8.2",
        "ts-node": "^10.5.0",
        "typechain": "^5.2.0",
        "typescript": "^4.5.5"
    },
    "dependencies": {
        "@gnosis.pm/zodiac": "^1.0.7",
        "@openzeppelin/contracts": "^4.5.0",
        "@openzeppelin/contracts-upgradeable": "^4.5.1"
    }
}<|MERGE_RESOLUTION|>--- conflicted
+++ resolved
@@ -37,12 +37,7 @@
     "author": "Taiko Labs",
     "license": "MIT",
     "devDependencies": {
-<<<<<<< HEAD
-        "@defi-wonderland/smock": "git+https://git@github.com/taikochain/smock.git#taiko",
-        "@ethereumjs/block": "^4.0.1",
-=======
         "@defi-wonderland/smock": "^2.3.3",
->>>>>>> 7a37fcda
         "@nomiclabs/hardhat-ethers": "^2.0.0",
         "@nomiclabs/hardhat-etherscan": "^3.1.0",
         "@nomiclabs/hardhat-waffle": "^2.0.0",
