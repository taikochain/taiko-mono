{
  "name": "@taiko/protocol",
  "version": "1.8.0",
  "private": true,
  "scripts": {
    "buildMerkle": "ts-node ./utils/airdrop/buildMerkleTree.ts ./utils/airdrop/airdrop_db/example_claimList.json",
    "clean": "rm -rf out abis cache* && forge clean",
    "compile:l1": "FOUNDRY_PROFILE=layer1 forge build --build-info --extra-output storage-layout",
    "compile:l2": "FOUNDRY_PROFILE=layer2 forge build --build-info --extra-output storage-layout",
    "compile:genesis": "FOUNDRY_PROFILE=genesis forge build --build-info --extra-output storage-layout",
    "compile": "pnpm compile:l1 && pnpm compile:l2",
    "test:l1": "FOUNDRY_PROFILE=layer1 forge test -vvv --extra-output storage-layout",
    "test:l2": "FOUNDRY_PROFILE=layer2 forge test -vvv --extra-output storage-layout",
    "test": "pnpm test:l1 && pnpm test:l2",
    "layout:l1": "./script/gen-layouts.sh layer1",
    "layout:l2": "./script/gen-layouts.sh layer2",
    "layout": "pnpm layout:l1 && pnpm layout:l2",
    "test:deploy:l1": "./script/download_solc.sh && ./script/layer1/test_deploy_on_l1.sh",
    "eslint": "pnpm exec eslint --fix --ignore-path .eslintignore --ext .js,.ts .",
    "fmt:sol": "forge fmt",
    "lint:sol": "forge fmt && pnpm solhint 'contracts/**/*.sol'",
    "test:coverage": "mkdir -p coverage && forge coverage --report lcov && lcov --remove ./lcov.info -o ./coverage/lcov.info 'test/' 'script/' 'contracts/thirdparty/' && genhtml coverage/lcov.info --branch-coverage --output-dir coverage --ignore-errors category && open coverage/index.html",
<<<<<<< HEAD
    "test:genesis": "pnpm compile && FOUNDRY_PROFILE=genesis ./test/genesis/generate_genesis.test.sh",
=======
    "genesis:gen": "pnpm compile:l2 && ts-node ./test/genesis/generate/generate.ts",
    "genesis:test": "./test/genesis/genesis.test.sh",
>>>>>>> f81f7e6a
    "export:simconf": "mkdir -p simulation/out && FOUNDRY_PROFILE=layer2 forge test --match-test 'test_L2_NoFeeCheck_simulation' -vv > simulation/out/simconf_$(date +%s).txt"
  },
  "devDependencies": {
    "@types/node": "^20.11.30",
    "@typescript-eslint/eslint-plugin": "^7.4.0",
    "@typescript-eslint/parser": "^7.7.0",
    "eslint": "^8.51.0",
    "eslint-config-prettier": "^9.1.0",
    "eslint-config-standard": "^17.1.0",
    "eslint-plugin-import": "^2.28.1",
    "eslint-plugin-node": "^11.1.0",
    "eslint-plugin-prettier": "^5.1.3",
    "eslint-plugin-promise": "^6.1.1",
    "ethers": "^5.7.2",
    "solc": "0.8.27",
    "solhint": "^5.0.3",
    "ts-node": "^10.9.2",
    "typescript": "^5.2.2"
  },
  "dependencies": {
    "@openzeppelin/contracts": "4.9.6",
    "@openzeppelin/contracts-upgradeable": "4.9.6",
    "ds-test": "github:dapphub/ds-test#e282159d5170298eb2455a6c05280ab5a73a4ef0",
    "forge-std": "github:foundry-rs/forge-std#v1.7.5",
    "merkletreejs": "^0.4.0",
    "optimism": "github:ethereum-optimism/optimism#v1.8.0",
    "p256-verifier": "github:taikoxyz/p256-verifier#v0.1.0",
    "risc0-ethereum": "github:risc0/risc0-ethereum#v1.0.0",
    "solady": "github:Vectorized/solady#v0.0.231",
    "sp1-contracts": "github:succinctlabs/sp1-contracts#v1.2.0-rc1"
  }
}<|MERGE_RESOLUTION|>--- conflicted
+++ resolved
@@ -20,12 +20,8 @@
     "fmt:sol": "forge fmt",
     "lint:sol": "forge fmt && pnpm solhint 'contracts/**/*.sol'",
     "test:coverage": "mkdir -p coverage && forge coverage --report lcov && lcov --remove ./lcov.info -o ./coverage/lcov.info 'test/' 'script/' 'contracts/thirdparty/' && genhtml coverage/lcov.info --branch-coverage --output-dir coverage --ignore-errors category && open coverage/index.html",
-<<<<<<< HEAD
-    "test:genesis": "pnpm compile && FOUNDRY_PROFILE=genesis ./test/genesis/generate_genesis.test.sh",
-=======
     "genesis:gen": "pnpm compile:l2 && ts-node ./test/genesis/generate/generate.ts",
     "genesis:test": "./test/genesis/genesis.test.sh",
->>>>>>> f81f7e6a
     "export:simconf": "mkdir -p simulation/out && FOUNDRY_PROFILE=layer2 forge test --match-test 'test_L2_NoFeeCheck_simulation' -vv > simulation/out/simconf_$(date +%s).txt"
   },
   "devDependencies": {
@@ -40,7 +36,7 @@
     "eslint-plugin-prettier": "^5.1.3",
     "eslint-plugin-promise": "^6.1.1",
     "ethers": "^5.7.2",
-    "solc": "0.8.27",
+    "solc": "0.8.24",
     "solhint": "^5.0.3",
     "ts-node": "^10.9.2",
     "typescript": "^5.2.2"
