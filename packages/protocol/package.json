{
  "name": "@taiko/protocol",
  "version": "1.8.0",
  "private": true,
  "scripts": {
    "buildMerkle": "ts-node ./utils/airdrop/buildMerkleTree.ts ./utils/airdrop/airdrop_db/example_claimList.json",
    "clean": "rm -rf abis cache* && forge clean",
    "compile": "forge build --build-info --extra-output storage-layout",
    "layout": "./deployments/gen-layouts.sh",
    "test:deploy": "./script/download_solc.sh && ./script/test_deploy_on_l1.sh",
    "eslint": "pnpm exec eslint --fix --ignore-path .eslintignore --ext .js,.ts .",
    "fmt:sol": "forge fmt",
    "generate:genesis": "ts-node ./utils/generate_genesis/main.ts",
    "lint:sol": "forge fmt && pnpm solhint 'contracts/**/*.sol'",
    "snapshot": "forge snapshot --match-path 'test/**/*.t.sol'",
    "test": "forge test -vvv --match-path test/*.t.sol",
    "test:coverage": "mkdir -p coverage && forge coverage --report lcov && lcov --remove ./lcov.info -o ./coverage/lcov.info 'test/' 'script/' 'contracts/thirdparty/' && genhtml coverage/lcov.info --branch-coverage --output-dir coverage --ignore-errors category && open coverage/index.html",
    "test:genesis": "pnpm compile && FOUNDRY_PROFILE=genesis ./genesis/generate_genesis.test.sh",
    "export:simconf": "mkdir -p simulation/out && forge test --match-test 'test_L2_NoFeeCheck_simulation' -vv > simulation/out/simconf_$(date +%s).txt"
  },
  "devDependencies": {
    "@types/node": "^20.11.30",
    "@typescript-eslint/eslint-plugin": "^7.4.0",
    "@typescript-eslint/parser": "^7.7.0",
    "eslint": "^8.51.0",
    "eslint-config-prettier": "^9.1.0",
    "eslint-config-standard": "^17.1.0",
    "eslint-plugin-import": "^2.28.1",
    "eslint-plugin-node": "^11.1.0",
    "eslint-plugin-prettier": "^5.1.3",
    "eslint-plugin-promise": "^6.1.1",
    "ethers": "^5.7.2",
    "solc": "0.8.24",
    "solhint": "^5.0.1",
    "ts-node": "^10.9.2",
    "typescript": "^5.2.2"
  },
  "dependencies": {
    "@openzeppelin/contracts": "4.9.6",
    "@openzeppelin/contracts-upgradeable": "4.9.6",
    "ds-test": "github:dapphub/ds-test#e282159d5170298eb2455a6c05280ab5a73a4ef0",
    "forge-std": "github:foundry-rs/forge-std#v1.7.5",
    "merkletreejs": "^0.3.11",
    "optimism": "github:ethereum-optimism/optimism#v1.8.0",
    "p256-verifier": "github:taikoxyz/p256-verifier#v0.1.0",
<<<<<<< HEAD
    "risc0-ethereum": "github:risc0/risc0-ethereum#v1.0.0",
    "solady": "github:Vectorized/solady#v0.0.167"
=======
    "solady": "github:Vectorized/solady#v0.0.231",
    "sp1-contracts": "github:succinctlabs/sp1-contracts#v1.1.0"
>>>>>>> d524e693
  }
}<|MERGE_RESOLUTION|>--- conflicted
+++ resolved
@@ -43,12 +43,8 @@
     "merkletreejs": "^0.3.11",
     "optimism": "github:ethereum-optimism/optimism#v1.8.0",
     "p256-verifier": "github:taikoxyz/p256-verifier#v0.1.0",
-<<<<<<< HEAD
     "risc0-ethereum": "github:risc0/risc0-ethereum#v1.0.0",
-    "solady": "github:Vectorized/solady#v0.0.167"
-=======
     "solady": "github:Vectorized/solady#v0.0.231",
     "sp1-contracts": "github:succinctlabs/sp1-contracts#v1.1.0"
->>>>>>> d524e693
   }
 }