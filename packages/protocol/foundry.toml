--- conflicted
+++ resolved
@@ -11,11 +11,7 @@
 ffi = true
 gas_limit = '18446744073709551615'
 memory_limit = 2073741824
-<<<<<<< HEAD
-evm_version = "cancun"
-=======
 evm_version = 'cancun'
->>>>>>> 6c7e4dee
 
 # Do not change the block_gas_limit value, TaikoL2.t.sol depends on it.
 block_gas_limit = 80000000 #80M
