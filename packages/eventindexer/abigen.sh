#/bin/sh

if [ ! -d "../protocol/out" ]; then
    echo "ABI not generated in protocol package yet. Please run npm install && pnpm run compile in ../protocol"
    exit 1
fi

<<<<<<< HEAD
paths=("TaikoL1.sol" "ProverPool.sol")

names=("TaikoL1" "ProverPool")
=======
paths=("TaikoL1.sol" "Bridge.sol")

names=("TaikoL1" "Bridge")
>>>>>>> d51161d4

for (( i = 0; i < ${#paths[@]}; ++i ));
do
    jq .abi ../protocol/out/${paths[i]}/${names[i]}.json > ${names[i]}.json
    lower=$(echo "${names[i]}" | tr '[:upper:]' '[:lower:]')
    abigen --abi ${names[i]}.json \
    --pkg $lower \
    --type ${names[i]} \
    --out contracts/$lower/${names[i]}.go
done

exit 0<|MERGE_RESOLUTION|>--- conflicted
+++ resolved
@@ -5,15 +5,10 @@
     exit 1
 fi
 
-<<<<<<< HEAD
-paths=("TaikoL1.sol" "ProverPool.sol")
+paths=("TaikoL1.sol" "ProverPool.sol" "Bridge.sol")
 
-names=("TaikoL1" "ProverPool")
-=======
-paths=("TaikoL1.sol" "Bridge.sol")
+names=("TaikoL1" "ProverPool" "Bridge")
 
-names=("TaikoL1" "Bridge")
->>>>>>> d51161d4
 
 for (( i = 0; i < ${#paths[@]}; ++i ));
 do
