--- conflicted
+++ resolved
@@ -168,7 +168,6 @@
 
 	for _, s := range svc.swaps {
 		swap := s
-<<<<<<< HEAD
 
 		wg.Go(func() error {
 			swaps, err := swap.FilterSwap(filterOpts, nil, nil)
@@ -212,24 +211,7 @@
 		}
 
 		return err
-=======
-
-		wg.Go(func() error {
-			swaps, err := swap.FilterSwap(filterOpts, nil, nil)
-			if err != nil {
-				return errors.Wrap(err, "svc.bridge.FilterSwap")
-			}
-
-			// only save ones above 0.01 ETH, this is only for Galaxe
-			// and we dont care about the rest
-			err = svc.saveSwapEvents(ctx, chainID, swaps)
-			if err != nil {
-				return errors.Wrap(err, "svc.saveSwapEvents")
-			}
-
-			return nil
-		})
->>>>>>> e269dbf7
+
 	}
 
 	return nil
