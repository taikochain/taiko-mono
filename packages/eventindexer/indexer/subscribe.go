--- conflicted
+++ resolved
@@ -9,12 +9,9 @@
 	"github.com/pkg/errors"
 	log "github.com/sirupsen/logrus"
 	"github.com/taikoxyz/taiko-mono/packages/eventindexer"
-<<<<<<< HEAD
+	"github.com/taikoxyz/taiko-mono/packages/eventindexer/contracts/bridge"
 	"github.com/taikoxyz/taiko-mono/packages/eventindexer/contracts/proverpool"
-=======
-	"github.com/taikoxyz/taiko-mono/packages/eventindexer/contracts/bridge"
 	"github.com/taikoxyz/taiko-mono/packages/eventindexer/contracts/swap"
->>>>>>> d51161d4
 	"github.com/taikoxyz/taiko-mono/packages/eventindexer/contracts/taikol1"
 )
 
@@ -24,18 +21,16 @@
 
 	errChan := make(chan error)
 
-<<<<<<< HEAD
-	go svc.subscribeSlashed(ctx, chainID, errChan)
-	go svc.subscribeBlockProven(ctx, chainID, errChan)
-	go svc.subscribeBlockProposed(ctx, chainID, errChan)
-	go svc.subscribeBlockVerified(ctx, chainID, errChan)
-=======
 	if svc.taikol1 != nil {
 		go svc.subscribeBlockProven(ctx, chainID, errChan)
 		go svc.subscribeBlockProposed(ctx, chainID, errChan)
 		go svc.subscribeBlockVerified(ctx, chainID, errChan)
 	}
 
+	if svc.proverPool != nil {
+		go svc.subscribeSlashed(ctx, chainID, errChan)
+	}
+
 	if svc.bridge != nil {
 		go svc.subscribeMessageSent(ctx, chainID, errChan)
 	}
@@ -45,7 +40,6 @@
 			go svc.subscribeSwap(ctx, swap, chainID, errChan)
 		}
 	}
->>>>>>> d51161d4
 
 	// nolint: gosimple
 	for {
