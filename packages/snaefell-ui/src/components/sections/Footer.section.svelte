--- conflicted
+++ resolved
@@ -1,13 +1,6 @@
 <script lang="ts">
-<<<<<<< HEAD
-  import { ResponsiveController } from '@taiko/ui-lib';
-  import { Footer } from '@taiko/ui-lib';
-  import { t } from 'svelte-i18n';
-
-=======
   import { Footer, ResponsiveController } from '@taiko/ui-lib';
   import { t } from 'svelte-i18n';
->>>>>>> 51f90c31
   import { classNames } from '$lib/util/classNames';
   import { Section } from '$ui/Section';
 
