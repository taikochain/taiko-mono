# Frequently Asked Questions

## What is Taiko?

Taiko is a decentralized Ethereum-equivalent ZK-EVM and general-purpose ZK-Rollup. Its purpose is to allow developers and users of dApps developed for Ethereum L1 to be used on Taiko without any changes. As a result, dApps can be easily deployed to L2, inheriting Ethereum's security while incurring lower transaction fees than on L1.

## How does Taiko differ from other ZK-EVMs?

Currently, only the Privacy and Scaling Explorations (PSE) team and Taiko are working on a Type 1 ZK-EVM. This means it aims to be Ethereum-equivalent.

You can read more about the difference between a Type 1 ZK-EVM and others from our blog post, [The Type 1 ZK-EVM](https://mirror.xyz/labs.taiko.eth/w7NSKDeKfJoEy0p89I9feixKfdK-20JgWF9HZzxfeBo).

## Where can I learn more about Taiko?

Here are the official links to our social media and public documentation:

- Website: https://taiko.xyz/
- Twitter: https://twitter.com/taikoxyz
- Discord: https://discord.gg/taikoxyz
- Reddit: https://www.reddit.com/r/taiko_xyz/
- Blog: https://mirror.xyz/labs.taiko.eth
- GitHub: https://github.com/taikoxyz/
- Discussions: https://github.com/taikoxyz/taiko-mono/discussions
- Whitepaper: https://taikoxyz.github.io/taiko-mono/taiko-whitepaper.pdf

## What is Layer 2 (L2)?

Although security and decentralization are built into Ethereum L1, its popularity has led to spikes in network traffic and data congestion. Gas prices go up as a result, and apps run more slowly.

L2 refers to an off-chain solution built on top of Ethereum L1 that aids in the reduction of data bottlenecks and improves scaling. L2 differentiates itself by offering lower fees and higher throughput. L2 transactions combine multiple off-chain transactions into a single L1 transaction, reducing data load while also maintaining security and decentralization by settling transactions on the mainnet.

[Learn more about Layer 2](https://ethereum.org/en/layer-2/)

## What is a rollup?

Rollups conduct transactions on L2, which is quicker and allows for batching, and then send the transaction data back to Ethereum L1 at a far cheaper cost. Users can benefit from the rollup's efficiency and accessibility as well as the safety of the Ethereum blockchain as a result. Rollups are a fundamental piece to Ethereum's scaling solution.

[Learn more about scaling](https://ethereum.org/en/developers/docs/scaling/)

## What is a ZK-Rollup?

ZK-Rollups generate cryptographic proofs to validate transaction authenticity. These proofs which are posted to L1 are known as validity proofs. ZK-Rollups are more efficient because they maintain the state of all L2 transfers, which are only updated via validity proofs. There are 2 types of validity proof: SNARKs (short non-interactive argument of knowledge), and STARKs (scalable transparent argument of knowledge).

Every batch, which can have thousands of transactions submitted to Ethereum, includes a cryptographic proof with minimal data verified by a contract that is deployed on the Ethereum mainnet. Since ZK-Rollups do not require the entire transaction data, it is simpler to validate blocks and transfer data to L1.

[Learn more about ZK-Rollups](https://ethereum.org/en/developers/docs/scaling/zk-rollups/)

## What is an EVM?

Developers utilize an Ethereum virtual machine, often known as a "virtual computer," as a software platform to build decentralized applications (dApps) and to run and deploy smart contracts on the Ethereum network. All Ethereum accounts and smart contracts exist on this virtual machine. The EVM's purpose is to determine what the overall state of Ethereum for each block in the blockchain will be.

[Learn more about the EVM](https://ethereum.org/en/developers/docs/evm/)

## What is a ZK-EVM?

The ZK-EVM proves the correctness of the EVM computations on the rollup with validity proofs.

Taiko implements a ZK-EVM that supports every EVM opcode, producing a validity proof of the ZK-EVM circuit. Besides perfect compatibility with Ethereum L1 smart contracts and dapps, this also means that all Ethereum and solidity tooling works seamlessly with Taiko, no need to disrupt developers’ workflow whatsoever.

## What are Zero-Knowledge Proofs (ZKPs)?

A zero-knowledge proof is a method by which one party (the prover) can prove to another party (the verifier) that something is true, without revealing any information apart from the fact that this specific statement is true.

There are 2 types of zero-knowledge proofs: ZK-SNARKs and ZK-STARKs. Taiko uses ZK-SNARKs in its design.

## What does "Taiko" mean?

<<<<<<< HEAD
It comes from an old Chinese saying 一鼓作气 (Yīgǔzuòqì). The literal meaning is that the first drum beat arouses courage. The implied meaning of the idiom is to accomplish a task or goal in one intense effort. 
Taiko (太鼓) is the Japanese term for a drum. For us, Taiko is the "drum" that arouses courage and leads to accomplishing goals.
=======
It comes from an old Chinese saying 一鼓作气 (Yīgǔzuòqì) meaning "Do it all at once".

The first drum beat cheers people up, the second weakens them, and the third devitalizes them. The first is the most powerful.
Taiko is the "drum".
>>>>>>> e9fda8bb
<|MERGE_RESOLUTION|>--- conflicted
+++ resolved
@@ -65,12 +65,6 @@
 
 ## What does "Taiko" mean?
 
-<<<<<<< HEAD
 It comes from an old Chinese saying 一鼓作气 (Yīgǔzuòqì). The literal meaning is that the first drum beat arouses courage. The implied meaning of the idiom is to accomplish a task or goal in one intense effort. 
+
 Taiko (太鼓) is the Japanese term for a drum. For us, Taiko is the "drum" that arouses courage and leads to accomplishing goals.
-=======
-It comes from an old Chinese saying 一鼓作气 (Yīgǔzuòqì) meaning "Do it all at once".
-
-The first drum beat cheers people up, the second weakens them, and the third devitalizes them. The first is the most powerful.
-Taiko is the "drum".
->>>>>>> e9fda8bb
