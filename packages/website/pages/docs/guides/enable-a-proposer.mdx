--- conflicted
+++ resolved
@@ -2,13 +2,10 @@
 
 # Enable a proposer
 
-<<<<<<< HEAD
-=======
 <Callout type="info">
 TTKO has been distributed to all proposers and provers from the alpha-1 and alpha-2 testnets. Check your address balance on Sepolia. Currently, the only other way to receive TTKO is by successfully generating proofs on alpha-3 testnet, for which the protocol rewards you in TTKO.
 </Callout>
 
->>>>>>> a5085a16
 ## Overview
 
 This guide will help you enable your Taiko node as a proposer.
