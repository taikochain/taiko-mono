import { Callout, Steps, Tab, Tabs } from "nextra-theme-docs";
import Image from "next/image";

# Run a Taiko node

This guide will help you start up a Taiko L2/L3 RPC node using [simple-taiko-node](https://github.com/taikoxyz/simple-taiko-node).

## Prerequisites

- [Docker](https://docs.docker.com/engine/install/) is installed and **running**.
- [Git](https://github.com/git-guides/install-git/) is installed.
- Meet the [Geth minimum hardware requirements](https://github.com/ethereum/go-ethereum#hardware-requirements) except for the storage requirement because Taiko nodes will require less storage. As of `2023-07-27` an L2 sync takes **55 GB** and an L3 sync takes **4 GB**.

## Steps

<Steps>
### Clone simple-taiko-node

<Tabs items={["Mac/Linux", "Windows"]} defaultIndex="0">
  <Tab>

```sh
git clone https://github.com/taikoxyz/simple-taiko-node.git
cd simple-taiko-node
```

  </Tab>
  <Tab>

```sh
git clone https://github.com/taikoxyz/simple-taiko-node.git
cd simple-taiko-node
git config core.autocrlf false
```

  </Tab>
</Tabs>

### Copy the sample .env files

```sh
cp .env.sample .env && cp .env.sample.l3 .env.l3
```

### Set the required values in the .env file

**First**, open the `.env` or `.env.l3` file in your preferred text editor:

<Tabs items={["Mac/Linux", "Windows"]} defaultIndex="0">
  <Tab>

```sh
nano .env
```

  </Tab>
  <Tab>

```sh
notepad .env
```

  </Tab>
</Tabs>

**Next**, you will retrieve the base layer endpoints.

<Callout>
You can get a base layer endpoint from a few places, but it **must point to an archive node** to access the state trie beyond the last 128 blocks.

**Recommended**:
Run your own Sepolia archive node, see: [Run a Sepolia node](/docs/guides/run-a-sepolia-node). This is recommended because you will eventually be rate-limited by public RPC providers. If you are running an Eldfell L3 node, you will need to have a fully synced Grimsvotn L2 node.

**Alternative**:
[Alchemy](https://www.alchemy.com/) and [Infura](https://www.infura.io/) are two popular RPC providers. Make sure you select the RPC as Sepolia testnet, and not Ethereum mainnet.

</Callout>

<Tabs items={["Local", "Alchemy", "Infura"]} defaultIndex="0">
  <Tab>
  If you are running a local Sepolia node, you cannot reference the L1 endpoints as `http://127.0.0.1:8545` and `ws://127.0.0.1:8546` because that is local to inside the simple-taiko-node Docker image. Depending on your firewall setup, you can do a few things. You can try:
  - Using `host.docker.internal` (see: [stack overflow](https://stackoverflow.com/questions/24319662))
  - Using the private ip address of your machine (use something like `ip addr show` to get this ip address)
  </Tab>
  <Tab>
  First, sign in to [Alchemy's dashboard](https://www.alchemy.com/).
  ![Alchemy dashboard sign in](/images/guides/alchemy/sign-in.png)
  
  Then, go to "Create App".
  ![dashboard click create app](/images/guides/alchemy/dashboard.png)

Next, configure your app:

- for "name", enter "Taiko A3 Node", or your preferred name.
- for "chain", select "Ethereum".
- for "network", select "Ethereum Sepolia".

Then, click the "Create app" button.
![create an Alchemy app](/images/guides/alchemy/create-app.png)

After, go to "Dashboard", and click "view key".

You should see `https://eth-sepolia...` and `wss://eth-sepolia...`. Copy both endpoints.

These are your `L1_ENDPOINT_HTTP` and `L1_ENDPOINT_WS` on your `.env`.
![view Alchemy app key](/images/guides/alchemy/view-key.png)

  </Tab>
  <Tab>
  First, sign in to [Infura's dashboard](https://www.infura.io/).
  ![Infura dashboard sign in](/images/guides/infura/sign-in.png)

Next, go to "API Keys", and click the "create new API key" button:

- for "network", select "Web3 API".
- for "name", enter "Taiko A3 Node", or your preferred name.

Then, click the "create" button.
![create API key](/images/guides/infura/create-key.png)

You should be redirected to your app's page.

Then go to "Endpoints", and select "Sepolia". Copy the `https://sepolia.infura...` endpoint.

This is your `L1_ENDPOINT_HTTP` on your `.env`.
![get HTTPS endpoints](/images/guides/infura/https-endpoints.png)

Next, go to "WebSockets", and copy the `wss://sepolia.infura...` endpoint.

This is your `L1_ENDPOINT_WS` on your `.env`.
![get WSS endpoints](/images/guides/infura/wss-endpoints.png)

  </Tab>
</Tabs>

**Finally**, set the base layer endpoints.

For a Grimsvotn L2 node this would be:

- `L1_ENDPOINT_HTTP`
- `L1_ENDPOINT_WS`

For an Eldfell L3 node this would be:

- `L2_ENDPOINT_HTTP`
- `L2_ENDPOINT_WS`

Take a look at the comments above these values in the `.env.sample` and `.env.sample.l3` to see how to set them up.

### Start a node

Make sure Docker is running and then run the following command to start the node.

For a Grimsvotn L2 node:

```sh
sudo docker compose up -d --remove-orphans
```

For an Eldfell L3 node:

```sh
sudo docker compose -f ./docker-compose.l3.yml --env-file .env.l3 up -d
```

### Verify node is running

<<<<<<< HEAD
A node dashboard will be running on `localhost` on the `GRAFANA_PORT` you set in your `.env` or `.env.l3` file.
- For a Grimsvotn L2 node that would default to: [http://localhost:3001/d/L2ExecutionEngine/l2-execution-engine-overview](http://localhost:3001/d/L2ExecutionEngine/l2-execution-engine-overview).
- For a Eldfell L3 node that would default to: [http://localhost:3002/d/L2ExecutionEngine/l2-execution-engine-overview](http://localhost:3002/d/L2ExecutionEngine/l2-execution-engine-overview).
=======
#### Check with curl commands

1. Check if the Execution Layer client is connected to Taiko L2 / L3:

```bash
curl http://localhost:8547 \
  -X POST \
  -H "Content-Type: application/json" \
  --data '{"method":"eth_chainId","params":[],"id":1,"jsonrpc":"2.0"}'
```

which should return the chainId as `0x28c5d` (167005):

```json
{"jsonrpc":"2.0","id":0,"result":"0x28c5d"}
```

For Taiko L3, use port 8549 for the `eth_chainId` curl request and you should get chainId `0x28c5e` (167006).

2. Check if the Execution Layer client is synced by requesting the latest Taiko L2 / L3 block from the Execution Layer client:

```bash
curl http://localhost:8547 \
  -X POST \
  -H "Content-Type: application/json" \
  --data '{"method":"eth_blockNumber","params":[],"id":1,"jsonrpc":"2.0"}'
```

3. If the blockNumber response value is `0` or not growing, check the Taiko L2 logs here:
```bash
sudo docker compose logs -f
```
or the Taiko L3 logs here
```bash
sudo docker compose -f ./docker-compose.l3.yml --env-file .env.l3 logs -f
```
If you find an error, check the [Node troubleshooting](/docs/reference/node-troubleshooting) page.

#### Check with the node dashboard

A node dashboard will be running on `localhost` on the `GRAFANA_PORT` you set in your `.env` or `.env.l3` file. For a Grimsvotn L2 node that would default to: [http://localhost:3001/d/L2ExecutionEngine/l2-execution-engine-overview](http://localhost:3001/d/L2ExecutionEngine/l2-execution-engine-overview).
>>>>>>> 6aa42296

You can verify that your node is syncing by checking the **chain head** on the dashboard and seeing that it is increasing. Once the chain head matches what's on the block explorer, you are fully synced.

<br />

<Image
  src="/images/guides/node-dashboard.png"
  alt="taiko node dashboard"
  width={2539}
  height={1106}
/>

If you find an error, check the [Node troubleshooting](/docs/reference/node-troubleshooting) page.

### Operate the node

You can find all node operations (eg. stop node, update node, remove node, view logs) in the [Node runner manual](/docs/manuals/node-runner-manual).

</Steps>

## Videos

- [Run a Taiko L2 node (YouTube)](https://www.youtube.com/watch?v=l_tVvDcuK5o)
- [Run a Taiko L3 node (YouTube)](https://www.youtube.com/watch?v=FCerB2PhLZI)

## Troubleshooting

- View the [Node troubleshooting reference](/docs/reference/node-troubleshooting) for help on any common error codes / issues.
- View the logs of the node (see all log commands in the [Node runner manual](/docs/manuals/node-runner-manual)).<|MERGE_RESOLUTION|>--- conflicted
+++ resolved
@@ -165,11 +165,6 @@
 
 ### Verify node is running
 
-<<<<<<< HEAD
-A node dashboard will be running on `localhost` on the `GRAFANA_PORT` you set in your `.env` or `.env.l3` file.
-- For a Grimsvotn L2 node that would default to: [http://localhost:3001/d/L2ExecutionEngine/l2-execution-engine-overview](http://localhost:3001/d/L2ExecutionEngine/l2-execution-engine-overview).
-- For a Eldfell L3 node that would default to: [http://localhost:3002/d/L2ExecutionEngine/l2-execution-engine-overview](http://localhost:3002/d/L2ExecutionEngine/l2-execution-engine-overview).
-=======
 #### Check with curl commands
 
 1. Check if the Execution Layer client is connected to Taiko L2 / L3:
@@ -210,8 +205,9 @@
 
 #### Check with the node dashboard
 
-A node dashboard will be running on `localhost` on the `GRAFANA_PORT` you set in your `.env` or `.env.l3` file. For a Grimsvotn L2 node that would default to: [http://localhost:3001/d/L2ExecutionEngine/l2-execution-engine-overview](http://localhost:3001/d/L2ExecutionEngine/l2-execution-engine-overview).
->>>>>>> 6aa42296
+A node dashboard will be running on `localhost` on the `GRAFANA_PORT` you set in your `.env` or `.env.l3` file.
+- For a Grimsvotn L2 node that would default to: [http://localhost:3001/d/L2ExecutionEngine/l2-execution-engine-overview](http://localhost:3001/d/L2ExecutionEngine/l2-execution-engine-overview).
+- For a Eldfell L3 node that would default to: [http://localhost:3002/d/L2ExecutionEngine/l2-execution-engine-overview](http://localhost:3002/d/L2ExecutionEngine/l2-execution-engine-overview).
 
 You can verify that your node is syncing by checking the **chain head** on the dashboard and seeing that it is increasing. Once the chain head matches what's on the block explorer, you are fully synced.
 
