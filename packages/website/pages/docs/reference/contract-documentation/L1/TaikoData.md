---
title: TaikoData
---

## TaikoData

### Config

```solidity
struct Config {
  uint256 chainId;
  uint256 maxNumProposedBlocks;
  uint256 blockRingBufferSize;
  uint256 auctionRingBufferSize;
  uint256 maxVerificationsPerTx;
  uint64 blockMaxGasLimit;
  uint64 maxTransactionsPerBlock;
  uint64 maxBytesPerTxList;
  uint256 txListCacheExpiry;
  uint256 proofCooldownPeriod;
  uint256 systemProofCooldownPeriod;
  uint256 realProofSkipSize;
  uint256 ethDepositGas;
  uint256 ethDepositMaxFee;
  uint64 minEthDepositsPerBlock;
  uint64 maxEthDepositsPerBlock;
  uint96 maxEthDepositAmount;
  uint96 minEthDepositAmount;
  uint16 auctionWindowInSec;
  uint16 worstCaseProofWindowInSec;
  uint16 auctionBatchSize;
  uint16 maxFeePerGas;
  uint16 batchAllowanceToProposedBlocks;
  bool relaySignalRoot;
}
```

### StateVariables

```solidity
struct StateVariables {
  uint64 blockFee;
  uint64 genesisHeight;
  uint64 genesisTimestamp;
  uint64 numBlocks;
  uint64 lastVerifiedBlockId;
  uint64 nextEthDepositToProcess;
  uint64 numEthDeposits;
}
```

### BlockMetadataInput

```solidity
struct BlockMetadataInput {
  bytes32 txListHash;
  address beneficiary;
  uint32 gasLimit;
  uint24 txListByteStart;
  uint24 txListByteEnd;
  uint8 cacheTxListInfo;
}
```

### BlockMetadata

```solidity
struct BlockMetadata {
  uint64 id;
  uint64 timestamp;
  uint64 l1Height;
  bytes32 l1Hash;
  bytes32 mixHash;
  bytes32 txListHash;
  uint24 txListByteStart;
  uint24 txListByteEnd;
  uint32 gasLimit;
  address beneficiary;
  address treasury;
  struct TaikoData.EthDeposit[] depositsProcessed;
}
```

### BlockEvidence

```solidity
struct BlockEvidence {
  bytes32 metaHash;
  bytes32 parentHash;
  bytes32 blockHash;
  bytes32 signalRoot;
  bytes32 graffiti;
  address prover;
  uint32 parentGasUsed;
  uint32 gasUsed;
  uint16 verifierId;
  bytes proof;
}
```

### ForkChoice

```solidity
struct ForkChoice {
  bytes32 key;
  bytes32 blockHash;
  bytes32 signalRoot;
  uint64 provenAt;
  address prover;
  uint32 gasUsed;
}
```

### Block

```solidity
struct Block {
  mapping(uint256 => struct TaikoData.ForkChoice) forkChoices;
  uint64 blockId;
  uint64 proposedAt;
  uint32 gasLimit;
  uint24 nextForkChoiceId;
  uint24 verifiedForkChoiceId;
  bytes32 metaHash;
  address proposer;
}
```

### TxListInfo

```solidity
struct TxListInfo {
  uint64 validSince;
  uint24 size;
}
```

### EthDeposit

```solidity
struct EthDeposit {
  address recipient;
  uint96 amount;
  uint64 id;
}
```

### Bid

```solidity
struct Bid {
  address prover;
  uint64 deposit;
  uint64 feePerGas;
  uint32 gasLimit;
  uint16 committedProofWindow;
}
```

### Auction

```solidity
struct Auction {
  struct TaikoData.Bid bid;
  uint64 batchId;
  uint64 startedAt;
}
```

### State

```solidity
struct State {
  mapping(uint256 => struct TaikoData.Block) blocks;
  mapping(uint256 => mapping(bytes32 => mapping(uint32 => uint256))) forkChoiceIds;
  mapping(address => uint256) taikoTokenBalances;
  mapping(bytes32 => struct TaikoData.TxListInfo) txListInfo;
  mapping(uint256 => struct TaikoData.Auction) auctions;
  struct TaikoData.EthDeposit[] ethDeposits;
  uint64 genesisHeight;
  uint64 genesisTimestamp;
  uint16 __reserved70;
  uint48 __reserved71;
  uint64 __reserved72;
  uint64 __reserved80;
  uint64 __reserved81;
  uint64 numBlocks;
  uint64 nextEthDepositToProcess;
  uint64 blockFee;
<<<<<<< HEAD
  uint64 avgFeePerGas;
  uint64 lastVerifiedBlockId;
  uint64 numOfAuctions;
=======
  uint64 __reserved90;
  uint64 lastVerifiedBlockId;
  uint64 __reserved91;
>>>>>>> 35221be5
  uint256[42] __gap;
}
```<|MERGE_RESOLUTION|>--- conflicted
+++ resolved
@@ -187,15 +187,9 @@
   uint64 numBlocks;
   uint64 nextEthDepositToProcess;
   uint64 blockFee;
-<<<<<<< HEAD
   uint64 avgFeePerGas;
   uint64 lastVerifiedBlockId;
   uint64 numOfAuctions;
-=======
-  uint64 __reserved90;
-  uint64 lastVerifiedBlockId;
-  uint64 __reserved91;
->>>>>>> 35221be5
   uint256[42] __gap;
 }
 ```