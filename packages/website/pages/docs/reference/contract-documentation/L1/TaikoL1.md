--- conflicted
+++ resolved
@@ -98,11 +98,7 @@
 ### getBlock
 
 ```solidity
-<<<<<<< HEAD
-function getBlock(uint256 blockId) public view returns (bytes32 _metaHash, address _proposer, uint64 _proposedAt, address _assignedProver)
-=======
-function getBlock(uint256 blockId) public view returns (bytes32 _metaHash, address _proposer, uint64 _proposedAt, address _prover)
->>>>>>> f45966fd
+
 ```
 
 ### getForkChoice
