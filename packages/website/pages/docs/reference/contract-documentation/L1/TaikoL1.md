---
title: TaikoL1
---

## TaikoL1

### state

```solidity
struct TaikoData.State state
```

### receive

```solidity
receive() external payable
```

### init

```solidity
function init(address _addressManager, bytes32 _genesisBlockHash, uint32 _initFeePerGas, uint16 _initAvgProofDelay) external
```

Initialize the rollup.

#### Parameters

| Name                | Type    | Description                           |
| ------------------- | ------- | ------------------------------------- |
| \_addressManager    | address | The AddressManager address.           |
| \_genesisBlockHash  | bytes32 | The block hash of the genesis block.  |
| \_initFeePerGas     | uint32  | Initial (reasonable) block fee value, |
| \_initAvgProofDelay | uint16  | Initial (reasonable) proof window.    |

### proposeBlock

```solidity
function proposeBlock(bytes input, bytes txList) external returns (struct TaikoData.BlockMetadata meta)
```

Propose a Taiko L2 block.

#### Parameters

| Name   | Type  | Description                                                                                                                                                                                                                                                                 |
| ------ | ----- | --------------------------------------------------------------------------------------------------------------------------------------------------------------------------------------------------------------------------------------------------------------------------- |
| input  | bytes | An abi-encoded BlockMetadataInput that the actual L2 block header must satisfy.                                                                                                                                                                                             |
| txList | bytes | A list of transactions in this block, encoded with RLP. Note, in the corresponding L2 block an _anchor transaction_ will be the first transaction in the block -- if there are `n` transactions in `txList`, then there will be up to `n + 1` transactions in the L2 block. |

### proveBlock

```solidity
function proveBlock(uint256 blockId, bytes input) external
```

Prove a block with a zero-knowledge proof.

#### Parameters

| Name    | Type    | Description                                                                                    |
| ------- | ------- | ---------------------------------------------------------------------------------------------- |
| blockId | uint256 | The index of the block to prove. This is also used to select the right implementation version. |
| input   | bytes   | An abi-encoded TaikoData.BlockEvidence object.                                                 |

### verifyBlocks

```solidity
function verifyBlocks(uint256 maxBlocks) external
```

Verify up to N blocks.

#### Parameters

| Name      | Type    | Description                     |
| --------- | ------- | ------------------------------- |
| maxBlocks | uint256 | Max number of blocks to verify. |

### depositEtherToL2

```solidity
function depositEtherToL2(address recipient) public payable
<<<<<<< HEAD
=======
```

### canDepositEthToL2

```solidity
function canDepositEthToL2(uint256 amount) public view returns (bool)
>>>>>>> 725b8aa6
```

### canDepositEthToL2

```solidity
function canDepositEthToL2(uint256 amount) public view returns (bool)
```

### getBlockFee

```solidity
function getBlockFee(uint32 gasLimit) public view returns (uint64)
```

### getBlock

```solidity
function getBlock(uint256 blockId) public view returns (bytes32 _metaHash, address _proposer, uint64 _proposedAt, address _assignedProver)
```

### getForkChoice

```solidity
function getForkChoice(uint256 blockId, bytes32 parentHash, uint32 parentGasUsed) public view returns (struct TaikoData.ForkChoice)
```

### getCrossChainBlockHash

```solidity
function getCrossChainBlockHash(uint256 blockId) public view returns (bytes32)
```

### getCrossChainSignalRoot

```solidity
function getCrossChainSignalRoot(uint256 blockId) public view returns (bytes32)
```

### getStateVariables

```solidity
function getStateVariables() public view returns (struct TaikoData.StateVariables)
```

### getConfig

```solidity
function getConfig() public pure virtual returns (struct TaikoData.Config)
```

### getVerifierName

```solidity
function getVerifierName(uint16 id) public pure returns (bytes32)
```

---

## title: ProxiedTaikoL1

## ProxiedTaikoL1<|MERGE_RESOLUTION|>--- conflicted
+++ resolved
@@ -81,15 +81,13 @@
 
 ```solidity
 function depositEtherToL2(address recipient) public payable
-<<<<<<< HEAD
-=======
+
 ```
 
 ### canDepositEthToL2
 
 ```solidity
 function canDepositEthToL2(uint256 amount) public view returns (bool)
->>>>>>> 725b8aa6
 ```
 
 ### canDepositEthToL2
