--- conflicted
+++ resolved
@@ -4,10 +4,7 @@
 
 Edit this page by opening a pull request and modifying the table below to add your prover to the prover market table. Proposers can also use this page to find the endpoints of provers offering their service to the open market.
 
-You can edit the page [here](https://github.com/taikoxyz/taiko-mono/edit/main/packages/website/pages/docs/reference/prover-market-page.mdx).
-
-> Inspired by MEV Boost market:
-> https://github.com/eth-educators/ethstaker-guides/blob/main/MEV-relay-list.md
+You can edit the page by clicking [here](https://github.com/taikoxyz/taiko-mono/edit/main/packages/website/pages/docs/reference/prover-market-page.mdx).
 
 ## Prover market table
 
@@ -19,25 +16,11 @@
   list.
 </Callout>
 
-<<<<<<< HEAD
 | Name           | API Endpoint                            | Minimum fee |
 | -------------- | --------------------------------------- | ----------- |
 | ZKPool (HTTP)  | http://taiko-a5-prover-simple.zkpool.io | 10 wei      |
 | ZKPool (HTTPS) | https://taiko-a5-prover.zkpool.io       | 10 wei      |
+| Davaymne       | http://pool-1.taikopool.xyz             | 10 wei      |
 | Web3Cript      | http://taiko.web3cript.xyz:9876         | 10 wei      |
-| Davaymne       | http://pool-1.taikopool.xyz             | 10 wei      |
-| Karma Nodes    | http://karmanodes.xyz                   | 10 wei      |
-=======
-| Name           | API Endpoint                           | Minimum fee |
-| -------------- | -------------------------------------- | ----------- |
-| Davaymne       | http://pool-1.taikopool.xyz            | 10 wei      |
-| Karma Nodes    | http://94.131.118.170:9876             | 10 wei      |
-| Web3Cript      | http://taiko.web3cript.xyz:9876        | 10 wei      |
-| Purethereal    | http://purethereal.xyz:9876            | 10 wei      |
-| ZKPool         | https://taiko-a5-prover.zkpool.io (use a relative new taiko-client image which supports https), http://taiko-a5-prover-simple.zkpool.io | 10 wei    |
-
-
-## Other options
-
-You can also use proving pool service providers like [ZKPool](https://zkpool.io).
->>>>>>> 2b8890b0
+| Purethereal    | http://purethereal.xyz:9876             | 10 wei      |
+| Karma Nodes    | http://karmanodes.xyz                   | 10 wei      |