--- conflicted
+++ resolved
@@ -34,16 +34,11 @@
 | FTP Crypto     | http://161.97.133.1:9876                | 10 wei      |
 | snowleopard    | http://161.97.146.121:9876              | 10 wei      |
 | Elsass Node    | http://90.11.209.115:9876               | 10 wei      |
-<<<<<<< HEAD
-| flechemano     | http://137.184.187.19:9876              | 10 wei      |
+| flechemano     | http://137.184.187.19:9876              | 100 wei     |
 | CherryNodes    | http://161.97.160.96:9876               | 10 wei      |
 | Cryptobike     | http://161.97.122.170:9876              | 10 wei      |
-=======
-| flechemano     | http://137.184.187.19:9876              | 100 wei     |
-| CherryNodes    | http://161.97.160.96:9876               | 10 wei      |
 | DON KAMOTE     | http://184.174.33.54:9876               | 10 wei      |
 | Jayjay         | http://65.108.2.41:9876                 | 10 wei      |
 | Mahamb Nodes   | http://taiko-a5-prover.mahamb.xyz:9876  | 10 wei      |
 | Baka Node      | http://38.242.226.172:9876              | 10 wei      |
-| Arthas Node    | http://65.108.215.87:9876               | 10 wei      |
->>>>>>> 071ba209
+| Arthas Node    | http://65.108.215.87:9876               | 10 wei      |