--- conflicted
+++ resolved
@@ -23,12 +23,9 @@
 | -------------- | -------------------------------------- | ----------- |
 | Davaymne       | http://pool-1.taikopool.xyz            | 10 wei      |
 | Karma Nodes    | http://karmanodes.xyz                  | 10 wei      |
-<<<<<<< HEAD
 | Web3Cript      | http://taiko.web3cript.xyz:9876        | 10 wei      |
-=======
 | ZKPool         | https://taiko-a5-prover.zkpool.io (use a relative new taiko-client image which support https) | 10 wei      |
 
->>>>>>> 63b2e59c
 
 ## Other options
 
