--- conflicted
+++ resolved
@@ -24,12 +24,8 @@
 | Davaymne       | http://pool-1.taikopool.xyz            | 10 wei      |
 | Karma Nodes    | http://94.131.118.170:9876             | 10 wei      |
 | Web3Cript      | http://taiko.web3cript.xyz:9876        | 10 wei      |
-<<<<<<< HEAD
-| Purethereal    | http://144.91.71.192:9876             | 10 wei      |
+| Purethereal    | http://purethereal.xyz:9876            | 10 wei      |
 | Cryptic Node   | http://65.21.90.249:9876               | 10 wei      |
-=======
-| Purethereal    | http://purethereal.xyz:9876            | 10 wei      |
->>>>>>> 2b8890b0
 | ZKPool         | https://taiko-a5-prover.zkpool.io (use a relative new taiko-client image which supports https), http://taiko-a5-prover-simple.zkpool.io | 10 wei    |
 
 
