import { Callout } from "nextra-theme-docs";
import { ProverEndpointsTable } from "components/ProverEndpointsTable";

# Prover market page

<Callout type="info">
  These endpoints are community controlled endpoints. \
  **Taiko has not audited them for security**.
</Callout>

<<<<<<< HEAD
<ProverEndpointsTable/>
=======
| Name           | API Endpoint                            | Minimum fee |
| -------------- | --------------------------------------- | ----------- |
| ZKPool (HTTP)  | http://taiko-a5-prover-simple.zkpool.io | 10 wei      |
| ZKPool (HTTPS) | https://taiko-a5-prover.zkpool.io       | 10 wei      |
| Davaymne       | http://pool-1.taikopool.xyz             | 10 wei      |
| Web3Cript      | http://ttko.web3cript.xyz:9876          | 10 wei      |
| Purethereal    | http://purethereal.xyz:9876             | 10 wei      |
| Karma Nodes    | http://karmanodes.xyz                   | 10 wei      |
| Cryptic Node   | http://taiko.crypticnode.xyz:9876       | 10 wei      |
| dannyletra     | http://158.220.89.198:9876              | 10 wei      |
| AlexIT         | http://62.183.54.219:9876               | 10 wei      |
| ZK Nodes       | http://45.144.28.60:9876                | 10 wei      |     
| RexCloud       | http://185.173.38.221:9876              | 10 wei      |
| RZF Node       | http://45.142.214.132:9876              | 10 wei      |
| Vitek73        | http://65.21.14.11:9876                 | 10 wei      |
| FTP Crypto     | http://161.97.133.1:9876                | 10 wei      |
| snowleopard    | http://161.97.146.121:9876              | 10 wei      |
| Elsass Node    | http://90.11.209.115:9876               | 10 wei      |
| flechemano     | http://137.184.187.19:9876              | 10 wei      |
| CherryNodes    | http://161.97.160.96:9876               | 10 wei      |
>>>>>>> 49741c56
<|MERGE_RESOLUTION|>--- conflicted
+++ resolved
@@ -8,27 +8,6 @@
   **Taiko has not audited them for security**.
 </Callout>
 
-<<<<<<< HEAD
+
 <ProverEndpointsTable/>
-=======
-| Name           | API Endpoint                            | Minimum fee |
-| -------------- | --------------------------------------- | ----------- |
-| ZKPool (HTTP)  | http://taiko-a5-prover-simple.zkpool.io | 10 wei      |
-| ZKPool (HTTPS) | https://taiko-a5-prover.zkpool.io       | 10 wei      |
-| Davaymne       | http://pool-1.taikopool.xyz             | 10 wei      |
-| Web3Cript      | http://ttko.web3cript.xyz:9876          | 10 wei      |
-| Purethereal    | http://purethereal.xyz:9876             | 10 wei      |
-| Karma Nodes    | http://karmanodes.xyz                   | 10 wei      |
-| Cryptic Node   | http://taiko.crypticnode.xyz:9876       | 10 wei      |
-| dannyletra     | http://158.220.89.198:9876              | 10 wei      |
-| AlexIT         | http://62.183.54.219:9876               | 10 wei      |
-| ZK Nodes       | http://45.144.28.60:9876                | 10 wei      |     
-| RexCloud       | http://185.173.38.221:9876              | 10 wei      |
-| RZF Node       | http://45.142.214.132:9876              | 10 wei      |
-| Vitek73        | http://65.21.14.11:9876                 | 10 wei      |
-| FTP Crypto     | http://161.97.133.1:9876                | 10 wei      |
-| snowleopard    | http://161.97.146.121:9876              | 10 wei      |
-| Elsass Node    | http://90.11.209.115:9876               | 10 wei      |
-| flechemano     | http://137.184.187.19:9876              | 10 wei      |
-| CherryNodes    | http://161.97.160.96:9876               | 10 wei      |
->>>>>>> 49741c56
+
