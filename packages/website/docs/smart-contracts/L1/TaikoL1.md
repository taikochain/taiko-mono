--- conflicted
+++ resolved
@@ -171,15 +171,6 @@
 function getBlockProvers(uint256 id, bytes32 parentHash) public view returns (address[])
 ```
 
-<<<<<<< HEAD
-### getUncleProofDelay
-
-```solidity
-function getUncleProofDelay(uint256 blockId) public view returns (uint64)
-```
-
-=======
->>>>>>> 10176dbd
 ### getConfig
 
 ```solidity
