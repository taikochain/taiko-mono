import { BigNumber, Contract, ethers } from "ethers";
import TaikoL1 from "../constants/abi/TaikoL1";

export const getNextBlockId = async (
  provider: ethers.providers.JsonRpcProvider,
  contractAddress: string
): Promise<BigNumber> => {
  const contract: Contract = new Contract(contractAddress, TaikoL1, provider);
  const stateVariables = await contract.getStateVariables();
<<<<<<< HEAD
  const nextBlockId = stateVariables[4];
  return nextBlockId;
=======
  const nextBlockId = stateVariables.nextBlockId;
  return BigNumber.from(nextBlockId).toNumber();
>>>>>>> 0bffeb0f
};<|MERGE_RESOLUTION|>--- conflicted
+++ resolved
@@ -7,11 +7,6 @@
 ): Promise<BigNumber> => {
   const contract: Contract = new Contract(contractAddress, TaikoL1, provider);
   const stateVariables = await contract.getStateVariables();
-<<<<<<< HEAD
-  const nextBlockId = stateVariables[4];
-  return nextBlockId;
-=======
   const nextBlockId = stateVariables.nextBlockId;
   return BigNumber.from(nextBlockId).toNumber();
->>>>>>> 0bffeb0f
 };