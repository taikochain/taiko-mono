--- conflicted
+++ resolved
@@ -25,11 +25,7 @@
 
 Join the Discord ([`#errors-faq` channel](https://discord.com/channels/984015101017346058/1193975550256107660)) to see the node logs that can be ignored and which are errors.
 
-<<<<<<< HEAD
 ## Where can I find the deployed contract addresses for Hekla?
-=======
-### Where can I find the deployed contract addresses?
->>>>>>> 0c3c0e1b
 
 See [deployed contracts](/network-reference/testnet-addresses) for a list of deployed contract addresses.
 
@@ -51,10 +47,6 @@
 
 ## Developer FAQs
 
-<<<<<<< HEAD
 ## How can I get the L1 block number from L2 on Testnet?
-=======
-### How can I get the L1 block number from L2
->>>>>>> 0c3c0e1b
 
 You can check the last synced L1 block height in the TaikoL2 contract [here](/network-reference/testnet-addresses#taiko-hekla-contracts). You can do the same for [Mainnet](/network-reference/mainnet-addresses#taiko-mainnet-contracts).