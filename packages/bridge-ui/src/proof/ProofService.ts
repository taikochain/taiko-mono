import { Contract, ethers } from 'ethers';
import { RLP } from 'ethers/lib/utils.js';
import { crossChainSyncABI } from '../constants/abi';
import type { Block } from '../domain/block';
import type {
  Prover,
  GenerateProofOpts,
  EthGetProofResponse,
  GenerateReleaseProofOpts,
} from '../domain/proof';
import { getLogger } from '../utils/logger';

const log = getLogger('ProofService');

export class ProofService implements Prover {
  private readonly providers: Record<
    number,
    ethers.providers.StaticJsonRpcProvider
  >;

  constructor(
    providers: Record<number, ethers.providers.StaticJsonRpcProvider>,
  ) {
    this.providers = providers;
  }

  private static getKey(opts: GenerateProofOpts | GenerateReleaseProofOpts) {
    const key = ethers.utils.keccak256(
      ethers.utils.solidityPack(
        ['address', 'bytes32'],
        [opts.sender, opts.msgHash],
      ),
    );

    return key;
  }

  private static async getBlock(
    contract: ethers.Contract,
    provider: ethers.providers.StaticJsonRpcProvider,
  ): Promise<Block> {
    const latestBlockHash = await contract.getCrossChainBlockHash(0);

    const block: Block = await provider.send('eth_getBlockByHash', [
      latestBlockHash,
      false,
    ]);

    return block;
  }

  private static getSignalProof(
    proof: EthGetProofResponse,
    blockHeight: number,
  ) {
    // RLP encode the proof together for LibTrieProof to decode
    const encodedProof = RLP.encode(proof.storageProof[0].proof);

    // Encode the SignalProof struct:
    // struct SignalProof {
    //   uint256 height;
    //   bytes proof;
    // }
    const signalProof = ethers.utils.defaultAbiCoder.encode(
      ['tuple(uint256 height, bytes proof)'],
<<<<<<< HEAD
      [{ height: blockHeader.height, proof: encodedProof }],
=======
      [{ height: blockHeight, proof: encodedProof }],
>>>>>>> 945dabc0
    );

    return signalProof;
  }

  async generateProof(opts: GenerateProofOpts): Promise<string> {
    const key = ProofService.getKey(opts);

    const provider = this.providers[opts.srcChain];

    const contract = new Contract(
      opts.destCrossChainSyncAddress,
      crossChainSyncABI,
      this.providers[opts.destChain],
    );

    const block = await ProofService.getBlock(contract, provider);

    // rpc call to get the merkle proof what value is at key on the SignalService contract
    const proof: EthGetProofResponse = await provider.send('eth_getProof', [
      opts.srcSignalServiceAddress,
      [key],
      block.hash,
    ]);

    log('Proof from eth_getProof', proof);

    if (proof.storageProof[0].value !== '0x1') {
      throw Error('invalid proof');
    }

<<<<<<< HEAD
    const signalProof = ProofService.getSignalProof(proof, blockHeader);
=======
    const signalProof = ProofService.getSignalProof(proof, block.number);
>>>>>>> 945dabc0

    return signalProof;
  }

  async generateReleaseProof(opts: GenerateReleaseProofOpts): Promise<string> {
    const key = ProofService.getKey(opts);

    const provider = this.providers[opts.destChain];

    const contract = new Contract(
      opts.srcCrossChainSyncAddress,
      crossChainSyncABI,
      this.providers[opts.srcChain],
    );

    const block = await ProofService.getBlock(contract, provider);

    // rpc call to get the merkle proof what value is at key on the SignalService contract
    const proof: EthGetProofResponse = await provider.send('eth_getProof', [
      opts.destBridgeAddress,
      [key],
      block.hash,
    ]);

    log('Proof from eth_getProof', proof);

    if (proof.storageProof[0].value !== '0x3') {
      throw Error('invalid proof');
    }

<<<<<<< HEAD
    const signalProof = ProofService.getSignalProof(proof, blockHeader);
=======
    const signalProof = ProofService.getSignalProof(proof, block.number);
>>>>>>> 945dabc0

    return signalProof;
  }
}<|MERGE_RESOLUTION|>--- conflicted
+++ resolved
@@ -63,11 +63,7 @@
     // }
     const signalProof = ethers.utils.defaultAbiCoder.encode(
       ['tuple(uint256 height, bytes proof)'],
-<<<<<<< HEAD
-      [{ height: blockHeader.height, proof: encodedProof }],
-=======
       [{ height: blockHeight, proof: encodedProof }],
->>>>>>> 945dabc0
     );
 
     return signalProof;
@@ -99,11 +95,7 @@
       throw Error('invalid proof');
     }
 
-<<<<<<< HEAD
-    const signalProof = ProofService.getSignalProof(proof, blockHeader);
-=======
     const signalProof = ProofService.getSignalProof(proof, block.number);
->>>>>>> 945dabc0
 
     return signalProof;
   }
@@ -134,11 +126,7 @@
       throw Error('invalid proof');
     }
 
-<<<<<<< HEAD
-    const signalProof = ProofService.getSignalProof(proof, blockHeader);
-=======
     const signalProof = ProofService.getSignalProof(proof, block.number);
->>>>>>> 945dabc0
 
     return signalProof;
   }
