<script lang="ts">
  import { getProvider } from '@wagmi/core';
  import { Trash } from 'svelte-heros-v2';
  import type { Token, TokenDetails } from '../../domain/token';
  import { signer } from '../../store/signer';
  import { selectedToken, userTokens } from '../../store/token';
  import Erc20 from '../icons/ERC20.svelte';
  import Modal from '../modals/Modal.svelte';
  import { LottiePlayer } from '@lottiefiles/svelte-lottie-player';
  import { ethers } from 'ethers';
  import ERC20 from '../../constants/abi/ERC20';
  import { ETHToken } from '../../token/tokens';
  import { errorToast } from '../Toast.svelte';
  import { tokenService } from '../../storage/services';

  export let showAddressField: boolean = false;
  export let addERC20: (event: SubmitEvent) => Promise<void>;
  export let loading: boolean = false;
  export let loadingTokenDetails: boolean = false;
  let tokenDetails: TokenDetails = null;
  let showError: boolean = false;
  let tokenAddress: string;

  let customTokens: Token[] = [];
  userTokens.subscribe((tokens) => (customTokens = tokens));

  async function remove(token) {
    const address = await $signer.getAddress();
<<<<<<< HEAD
    const updatedTokensList = tokenService.RemoveToken(token, address);
=======
    const updatedTokensList = $tokenService.removeToken(token, address);
>>>>>>> 8ef5ce2c
    userTokens.set(updatedTokensList);
    selectedToken.set(ETHToken);
  }

  $: onAddressChange(tokenAddress);

  async function onAddressChange(tokenAddress: string) {
    showError = false;
    if (ethers.utils.isAddress(tokenAddress)) {
      loadingTokenDetails = true;
      try {
        const provider = getProvider();
        const contract = new ethers.Contract(tokenAddress, ERC20, provider);
        const userAddress = await $signer.getAddress();
        const [symbol, decimals, userBalance] = await Promise.all([
          contract.symbol(),
          contract.decimals(),
          contract.balanceOf(userAddress),
        ]);
        const userTokenBalance = ethers.utils.formatUnits(
          userBalance,
          decimals,
        );
        tokenDetails = {
          address: tokenAddress,
          decimals,
          symbol,
          userTokenBalance,
        };
      } catch (error) {
        showError = true;
        errorToast("Couldn't fetch token details");
        console.error(error);
      } finally {
        loadingTokenDetails = false;
      }
    } else {
      tokenDetails = null;
    }
  }
</script>

<Modal title="Add custom ERC20" bind:isOpen={showAddressField}>
  <form
    class="flex h-full min-h-tooltip-modal w-full flex-col justify-between"
    on:submit|preventDefault={addERC20}>
    <div class="mt-4 mb-2">
      <input
        type="text"
        placeholder="Enter valid ERC20 Address"
        class="input input-primary bg-dark-2 input-md md:input-lg w-full focus:ring-0"
        name="customTokenAddress"
        bind:value={tokenAddress} />
      {#if tokenDetails}
        <div class="bg-dark-2 w-full flex items-center justify-between">
          <span class="bg-dark-2">{tokenDetails.symbol}</span>
          <span class="bg-dark-2"
            >Balance: {tokenDetails.userTokenBalance}</span>
        </div>
      {:else if loadingTokenDetails}
        <LottiePlayer
          src="/lottie/loader.json"
          autoplay={true}
          loop={true}
          controls={false}
          renderer="svg"
          background="transparent"
          height={26}
          width={26}
          controlsLayout={[]} />
      {:else if showError}
        <div class="min-h-[25px] text-error text-sm">
          Couldn't fetch token details
        </div>
      {:else}
        <div class="min-h-[25px]" />
      {/if}
    </div>
    {#if loading}
      <button class="btn" disabled={true}>
        <LottiePlayer
          src="/lottie/loader.json"
          autoplay={true}
          loop={true}
          controls={false}
          renderer="svg"
          background="transparent"
          height={26}
          width={26}
          controlsLayout={[]} />
      </button>
    {:else}
      <button class="btn" type="submit">Add</button>
    {/if}
  </form>
  {#if customTokens.length > 0}
    <div class="flex h-full w-full flex-col justify-between bg-none mt-6">
      <h3>Tokens already added</h3>
      {#each customTokens as t}
        <div class="flex items-center justify-between">
          <div class="flex items-center">
            <Erc20 />
            <span class="bg-transparent">{t.symbol}</span>
          </div>
          <button class="btn btn-sm" on:click={() => remove(t)}>
            <Trash />
          </button>
        </div>
      {/each}
    </div>
  {/if}
</Modal><|MERGE_RESOLUTION|>--- conflicted
+++ resolved
@@ -26,11 +26,7 @@
 
   async function remove(token) {
     const address = await $signer.getAddress();
-<<<<<<< HEAD
-    const updatedTokensList = tokenService.RemoveToken(token, address);
-=======
-    const updatedTokensList = $tokenService.removeToken(token, address);
->>>>>>> 8ef5ce2c
+    const updatedTokensList = tokenService.removeToken(token, address);
     userTokens.set(updatedTokensList);
     selectedToken.set(ETHToken);
   }
