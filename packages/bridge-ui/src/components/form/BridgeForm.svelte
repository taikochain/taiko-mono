--- conflicted
+++ resolved
@@ -23,28 +23,14 @@
   } from '../../store/transactions';
   import { ProcessingFeeMethod } from '../../domain/fee';
   import Memo from './Memo.svelte';
-<<<<<<< HEAD
-  import ERC20 from '../../constants/abi/ERC20';
-  import TokenVault from '../../constants/abi/TokenVault';
-=======
-  import { errorToast, successToast } from '../../utils/toast';
   import ERC20_ABI from '../../constants/abi/ERC20';
   import TokenVaultABI from '../../constants/abi/TokenVault';
->>>>>>> 5da46e61
   import type { BridgeTransaction } from '../../domain/transactions';
   import { MessageStatus } from '../../domain/message';
   import { Funnel } from 'svelte-heros-v2';
   import FaucetModal from '../modals/FaucetModal.svelte';
-<<<<<<< HEAD
-  import { fetchFeeData, mainnet } from '@wagmi/core';
-  import { providers } from '../../store/providers';
-  import { checkIfTokenIsDeployedCrossChain } from '../../utils/checkIfTokenIsDeployedCrossChain';
-  import To from './To.svelte';
-  import { ETHToken } from '../../token/tokens';
-  import { chainsRecord } from '../../chain/chains';
   import { errorToast, successToast } from '../Toast.svelte';
   import { L1_CHAIN_ID } from '../../constants/envVars';
-=======
   import { fetchFeeData } from '@wagmi/core';
   import { checkIfTokenIsDeployedCrossChain } from '../../utils/checkIfTokenIsDeployedCrossChain';
   import To from './To.svelte';
@@ -52,7 +38,6 @@
   import { chains } from '../../chain/chains';
   import { providers } from '../../provider/providers';
   import { tokenVaults } from '../../vault/tokenVaults';
->>>>>>> 5da46e61
 
   let amount: string;
   let amountInput: HTMLInputElement;
@@ -147,16 +132,14 @@
   ) {
     if (!signer) return true;
     if (!tokenBalance) return true;
-<<<<<<< HEAD
+
     const chainId = $fromChain.id;
-    if (!chainId || !chainsRecord[chainId.toString()]) return true;
-=======
-    const chainId = await signer.getChainId();
+
     if (!chainId || !chains[chainId.toString()]) return true;
->>>>>>> 5da46e61
     if (!amount || ethers.utils.parseUnits(amount).eq(BigNumber.from(0)))
       return true;
     if (isNaN(parseFloat(amount))) return true;
+
     if (
       BigNumber.from(ethers.utils.parseUnits(tokenBalance, token.decimals)).lt(
         ethers.utils.parseUnits(amount, token.decimals),
@@ -253,12 +236,8 @@
         tokenAddress: await addrForToken(),
         fromChainId: $fromChain.id,
         toChainId: $toChain.id,
-<<<<<<< HEAD
-        tokenVaultAddress: $chainIdToTokenVaultAddress.get($fromChain.id),
-        bridgeAddress: chainsRecord[$fromChain.id].bridgeAddress,
-=======
         tokenVaultAddress: tokenVaults[$fromChain.id],
->>>>>>> 5da46e61
+        bridgeAddress: chains[$fromChain.id].bridgeAddress,
         processingFeeInWei: getProcessingFee(),
         memo: memo,
         isBridgedTokenAlreadyDeployed,
@@ -449,13 +428,7 @@
   </label>
 </div>
 
-<<<<<<< HEAD
 {#if showFaucet}
-=======
-{#if $token.symbol !== ETHToken.symbol && $signer && tokenBalance && ethers.utils
-    .parseUnits(tokenBalance, $token.decimals)
-    .eq(BigNumber.from(0))}
->>>>>>> 5da46e61
   <div class="flex" style="flex-direction:row-reverse">
     <div class="flex items-start">
       <button class="btn" on:click={() => (isFaucetModalOpen = true)}>
