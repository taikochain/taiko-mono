--- conflicted
+++ resolved
@@ -74,15 +74,11 @@
       if (!wrongChain) {
         // We only want to capture and inform the user there is a problem here if
         // they are in the right network. Otherwise, the error is expected.
-<<<<<<< HEAD
-        Sentry.captureException(error);
-=======
         Sentry.captureException(error, {
           extra: {
             token: _token.symbol,
           },
         });
->>>>>>> d58ff034
 
         errorToast(
           `There seems to be a problem with minting ${_token.symbol} tokens.`,
