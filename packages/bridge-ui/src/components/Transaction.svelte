<script lang="ts">
  import type { BridgeTransaction } from '../domain/transactions';
  import type { Chain } from '../domain/chain';
  import { ArrowTopRightOnSquare } from 'svelte-heros-v2';
  import { MessageStatus } from '../domain/message';
  import { Contract, ethers } from 'ethers';
<<<<<<< HEAD
  import {
    activeBridge,
    bridges,
    chainIdToTokenVaultAddress,
  } from '../store/bridge';
=======
>>>>>>> 5da46e61
  import { signer } from '../store/signer';
  import { pendingTransactions } from '../store/transactions';
  import { _ } from 'svelte-i18n';
  import {
    fromChain as fromChainStore,
    toChain as toChainStore,
  } from '../store/chain';
  import { BridgeType } from '../domain/bridge';
  import { onDestroy, onMount } from 'svelte';

  import { LottiePlayer } from '@lottiefiles/svelte-lottie-player';
<<<<<<< HEAD
  import HeaderSync from '../constants/abi/HeaderSync';
  import { providers } from '../store/providers';
  import { fetchFeeData, fetchSigner, switchNetwork } from '@wagmi/core';
  import Bridge from '../constants/abi/Bridge';
  import ButtonWithTooltip from './ButtonWithTooltip.svelte';
  import TokenVault from '../constants/abi/TokenVault';
  import { chainsRecord, mainnetChain, taikoChain } from '../chain/chains';
  import { errorToast, successToast } from './Toast.svelte';
=======
  import HeaderSyncABI from '../constants/abi/HeaderSync';
  import { fetchSigner, switchNetwork } from '@wagmi/core';
  import BridgeABI from '../constants/abi/Bridge';
  import ButtonWithTooltip from './ButtonWithTooltip.svelte';
  import TokenVaultABI from '../constants/abi/TokenVault';
  import { chains, mainnetChain, taikoChain } from '../chain/chains';
  import { providers } from '../provider/providers';
  import { bridges } from '../bridge/bridges';
  import { tokenVaults } from '../vault/tokenVaults';
>>>>>>> 5da46e61

  export let transaction: BridgeTransaction;
  export let fromChain: Chain;
  export let toChain: Chain;

  export let onTooltipClick: (showInsufficientBalanceMessage: boolean) => void;
  export let onShowTransactionDetailsClick: () => void;

  let loading: boolean;

  let processable: boolean = false;
<<<<<<< HEAD
  let interval;
=======
  let interval: ReturnType<typeof setInterval>;
>>>>>>> 5da46e61

  onMount(async () => {
    processable = await isProcessable();
    interval = startInterval();
  });

  onDestroy(() => {
    if (interval) {
      clearInterval(interval);
    }
  });

  async function switchChainAndSetSigner(chain: Chain) {
    await switchNetwork({
      chainId: chain.id,
    });
    const provider = new ethers.providers.Web3Provider(window.ethereum);
    await provider.send('eth_requestAccounts', []);

    fromChainStore.set(chain);
    if (chain === mainnetChain) {
      toChainStore.set(taikoChain);
    } else {
      toChainStore.set(mainnetChain);
    }
    const wagmiSigner = await fetchSigner();
    signer.set(wagmiSigner);
  }

  async function claim(bridgeTx: BridgeTransaction) {
    try {
      loading = true;
      // if the current "from chain", ie, the chain youre connected to, is not the destination
      // of the bridge transaction, we need to change chains so your wallet is pointed
      // to the right network.
      if ($fromChainStore.id !== bridgeTx.toChainId) {
<<<<<<< HEAD
        const chain = chainsRecord[bridgeTx.toChainId];
=======
        const chain = chains[bridgeTx.toChainId];
>>>>>>> 5da46e61
        await switchChainAndSetSigner(chain);
      }

      // For now just handling this case for when the user has near 0 balance during their first bridge transaction to L2
      // TODO: estimate Claim transaction
      const userBalance = await $signer.getBalance('latest');
      if (!userBalance.gt(ethers.utils.parseEther('0.0001'))) {
        onTooltipClick(true);
        return;
      }

<<<<<<< HEAD
      const tx = await $bridges
        .get(
          bridgeTx.message?.data === '0x' || !bridgeTx.message?.data
            ? BridgeType.ETH
            : BridgeType.ERC20,
        )
        .Claim({
          signer: $signer,
          message: bridgeTx.message,
          msgHash: bridgeTx.msgHash,
          destBridgeAddress: chainsRecord[bridgeTx.toChainId].bridgeAddress,
          srcBridgeAddress: chainsRecord[bridgeTx.fromChainId].bridgeAddress,
        });
=======
      const tx = await bridges[
        bridgeTx.message?.data === '0x' || !bridgeTx.message?.data
          ? BridgeType.ETH
          : BridgeType.ERC20
      ].Claim({
        signer: $signer,
        message: bridgeTx.message,
        msgHash: bridgeTx.msgHash,
        destBridgeAddress: chains[bridgeTx.toChainId].bridgeAddress,
        srcBridgeAddress: chains[bridgeTx.fromChainId].bridgeAddress,
      });
>>>>>>> 5da46e61

      pendingTransactions.update((store) => {
        store.push(tx);
        return store;
      });

      successToast($_('toast.transactionSent'));
      transaction.status = MessageStatus.ClaimInProgress;
    } catch (e) {
      console.error(e);
      errorToast($_('toast.errorSendingTransaction'));
    } finally {
      loading = false;
    }
  }

  async function releaseTokens(bridgeTx: BridgeTransaction) {
    try {
      loading = true;
      if (fromChain.id !== bridgeTx.fromChainId) {
<<<<<<< HEAD
        const chain = chainsRecord[bridgeTx.fromChainId];
        await switchChainAndSetSigner(chain);
      }
      const tx = await $bridges
        .get(
          bridgeTx.message?.data === '0x' || !bridgeTx.message?.data
            ? BridgeType.ETH
            : BridgeType.ERC20,
        )
        .ReleaseTokens({
          signer: $signer,
          message: bridgeTx.message,
          msgHash: bridgeTx.msgHash,
          destBridgeAddress: chainsRecord[bridgeTx.toChainId].bridgeAddress,
          srcBridgeAddress: chainsRecord[bridgeTx.fromChainId].bridgeAddress,
          destProvider: $providers.get(bridgeTx.toChainId),
          srcTokenVaultAddress: $chainIdToTokenVaultAddress.get(
            bridgeTx.fromChainId,
          ),
        });
=======
        const chain = chains[bridgeTx.fromChainId];
        await switchChainAndSetSigner(chain);
      }

      const tx = await bridges[
        bridgeTx.message?.data === '0x' || !bridgeTx.message?.data
          ? BridgeType.ETH
          : BridgeType.ERC20
      ].ReleaseTokens({
        signer: $signer,
        message: bridgeTx.message,
        msgHash: bridgeTx.msgHash,
        destBridgeAddress: chains[bridgeTx.toChainId].bridgeAddress,
        srcBridgeAddress: chains[bridgeTx.fromChainId].bridgeAddress,
        destProvider: providers[bridgeTx.toChainId],
        srcTokenVaultAddress: tokenVaults[bridgeTx.fromChainId],
      });
>>>>>>> 5da46e61

      pendingTransactions.update((store) => {
        store.push(tx);
        return store;
      });

      successToast($_('toast.transactionSent'));
    } catch (e) {
      console.log(e);
      errorToast($_('toast.errorSendingTransaction'));
    } finally {
      loading = false;
    }
  }

  async function isProcessable() {
    if (!transaction.receipt) return false;
    if (!transaction.message) return false;
    if (transaction.status !== MessageStatus.New) return true;

    const contract = new Contract(
<<<<<<< HEAD
      chainsRecord[transaction.toChainId].headerSyncAddress,
      HeaderSync,
      $providers.get(chainsRecord[transaction.toChainId].id),
    );

    const latestSyncedHeader = await contract.getLatestSyncedHeader();
    const srcBlock = await $providers
      .get(chainsRecord[transaction.fromChainId].id)
      .getBlock(latestSyncedHeader);
=======
      chains[transaction.toChainId].headerSyncAddress,
      HeaderSyncABI,
      providers[chains[transaction.toChainId].id],
    );

    const latestSyncedHeader = await contract.getLatestSyncedHeader();
    const srcBlock = await providers[
      chains[transaction.fromChainId].id
    ].getBlock(latestSyncedHeader);

>>>>>>> 5da46e61
    return transaction.receipt.blockNumber <= srcBlock.number;
  }

  function startInterval() {
    return setInterval(async () => {
      processable = await isProcessable();
      const contract = new ethers.Contract(
<<<<<<< HEAD
        chainsRecord[transaction.toChainId].bridgeAddress,
        Bridge,
        $providers.get(chainsRecord[transaction.toChainId].id),
=======
        chains[transaction.toChainId].bridgeAddress,
        BridgeABI,
        providers[chains[transaction.toChainId].id],
>>>>>>> 5da46e61
      );

      transaction.status = await contract.getMessageStatus(transaction.msgHash);

<<<<<<< HEAD
      if (transaction.receipt && transaction.receipt.status !== 1) {
        clearInterval(interval);
        return;
      }

      if (transaction.status === MessageStatus.Failed) {
        if (transaction.message?.data !== '0x') {
          const srcTokenVaultContract = new ethers.Contract(
            $chainIdToTokenVaultAddress.get(transaction.fromChainId),
            TokenVault,
            $providers.get(chainsRecord[transaction.fromChainId].id),
=======
      if (transaction.status === MessageStatus.Failed) {
        if (transaction.message?.data !== '0x') {
          const srcTokenVaultContract = new ethers.Contract(
            tokenVaults[transaction.fromChainId],
            TokenVaultABI,
            providers[chains[transaction.fromChainId].id],
>>>>>>> 5da46e61
          );
          const { token, amount } = await srcTokenVaultContract.messageDeposits(
            transaction.msgHash,
          );
          if (token === ethers.constants.AddressZero && amount.eq(0)) {
            transaction.status = MessageStatus.FailedReleased;
          }
        } else {
          const srcBridgeContract = new ethers.Contract(
<<<<<<< HEAD
            chainsRecord[transaction.fromChainId].bridgeAddress,
            Bridge,
            $providers.get(chainsRecord[transaction.fromChainId].id),
=======
            chains[transaction.fromChainId].bridgeAddress,
            BridgeABI,
            providers[chains[transaction.fromChainId].id],
>>>>>>> 5da46e61
          );
          const isFailedMessageResolved =
            await srcBridgeContract.isEtherReleased(transaction.msgHash);
          if (isFailedMessageResolved) {
            transaction.status = MessageStatus.FailedReleased;
          }
        }
      }
      if (
        [MessageStatus.Done, MessageStatus.FailedReleased].includes(
          transaction.status,
        )
      )
        clearInterval(interval);
    }, 20 * 1000);
  }
</script>

<tr class="text-transaction-table">
  <td>
    <svelte:component this={fromChain.icon} height={18} width={18} />
    <span class="ml-2 hidden md:inline-block">{fromChain.name}</span>
  </td>
  <td>
    <svelte:component this={toChain.icon} height={18} width={18} />
    <span class="ml-2 hidden md:inline-block">{toChain.name}</span>
  </td>
  <td>
    {transaction.message &&
    (transaction.message?.data === '0x' || !transaction.message?.data)
<<<<<<< HEAD
      ? ethers.utils.formatEther(
          transaction.message?.depositValue.eq(0)
            ? transaction.message?.callValue.toString()
            : transaction.message?.depositValue,
        )
=======
      ? ethers.utils.formatEther(transaction.message?.depositValue)
>>>>>>> 5da46e61
      : ethers.utils.formatUnits(transaction.amountInWei)}
    {transaction.symbol ?? 'ETH'}
  </td>

  <td>
    <ButtonWithTooltip onClick={() => onTooltipClick(false)}>
      <span slot="buttonText">
        {#if transaction.receipt && transaction.receipt.status !== 1}
          <span class="border border-transparent p-0">Failed</span>
        {:else if !processable}
          Pending
        {:else if (!transaction.receipt && transaction.status === MessageStatus.New) || loading}
          <div class="inline-block">
            <LottiePlayer
              src="/lottie/loader.json"
              autoplay={true}
              loop={true}
              controls={false}
              renderer="svg"
              background="transparent"
              height={26}
              width={26}
              controlsLayout={[]} />
          </div>
        {:else if transaction.receipt && [MessageStatus.New, MessageStatus.ClaimInProgress].includes(transaction.status)}
          <button
            class="cursor-pointer border rounded p-1 btn btn-sm border-white disabled:border-gray-800"
            on:click={async () => await claim(transaction)}
            disabled={transaction.status === MessageStatus.ClaimInProgress}>
            Claim
          </button>
        {:else if transaction.status === MessageStatus.Retriable}
          <button
            class="cursor-pointer border rounded p-1 btn btn-sm border-white"
            on:click={async () => await claim(transaction)}>
            Retry
          </button>
        {:else if transaction.status === MessageStatus.Failed}
          <!-- todo: releaseTokens() on src bridge with proof from destBridge-->
          <button
            class="cursor-pointer border rounded p-1 btn btn-sm border-white"
            on:click={async () => await releaseTokens(transaction)}>
            Release
          </button>
        {:else if transaction.status === MessageStatus.Done}
          <span class="border border-transparent p-0">Claimed</span>
        {:else if transaction.status === MessageStatus.FailedReleased}
          <span class="border border-transparent p-0">Released</span>
        {/if}
      </span>
    </ButtonWithTooltip>
  </td>

  <td>
    <button
      class="cursor-pointer inline-block"
      on:click={onShowTransactionDetailsClick}>
      <ArrowTopRightOnSquare />
    </button>
  </td>
</tr>

<style>
  td {
    padding: 1rem;
  }
</style><|MERGE_RESOLUTION|>--- conflicted
+++ resolved
@@ -4,14 +4,6 @@
   import { ArrowTopRightOnSquare } from 'svelte-heros-v2';
   import { MessageStatus } from '../domain/message';
   import { Contract, ethers } from 'ethers';
-<<<<<<< HEAD
-  import {
-    activeBridge,
-    bridges,
-    chainIdToTokenVaultAddress,
-  } from '../store/bridge';
-=======
->>>>>>> 5da46e61
   import { signer } from '../store/signer';
   import { pendingTransactions } from '../store/transactions';
   import { _ } from 'svelte-i18n';
@@ -23,16 +15,7 @@
   import { onDestroy, onMount } from 'svelte';
 
   import { LottiePlayer } from '@lottiefiles/svelte-lottie-player';
-<<<<<<< HEAD
-  import HeaderSync from '../constants/abi/HeaderSync';
-  import { providers } from '../store/providers';
-  import { fetchFeeData, fetchSigner, switchNetwork } from '@wagmi/core';
-  import Bridge from '../constants/abi/Bridge';
-  import ButtonWithTooltip from './ButtonWithTooltip.svelte';
-  import TokenVault from '../constants/abi/TokenVault';
-  import { chainsRecord, mainnetChain, taikoChain } from '../chain/chains';
   import { errorToast, successToast } from './Toast.svelte';
-=======
   import HeaderSyncABI from '../constants/abi/HeaderSync';
   import { fetchSigner, switchNetwork } from '@wagmi/core';
   import BridgeABI from '../constants/abi/Bridge';
@@ -42,7 +25,6 @@
   import { providers } from '../provider/providers';
   import { bridges } from '../bridge/bridges';
   import { tokenVaults } from '../vault/tokenVaults';
->>>>>>> 5da46e61
 
   export let transaction: BridgeTransaction;
   export let fromChain: Chain;
@@ -54,11 +36,7 @@
   let loading: boolean;
 
   let processable: boolean = false;
-<<<<<<< HEAD
-  let interval;
-=======
   let interval: ReturnType<typeof setInterval>;
->>>>>>> 5da46e61
 
   onMount(async () => {
     processable = await isProcessable();
@@ -95,11 +73,7 @@
       // of the bridge transaction, we need to change chains so your wallet is pointed
       // to the right network.
       if ($fromChainStore.id !== bridgeTx.toChainId) {
-<<<<<<< HEAD
-        const chain = chainsRecord[bridgeTx.toChainId];
-=======
         const chain = chains[bridgeTx.toChainId];
->>>>>>> 5da46e61
         await switchChainAndSetSigner(chain);
       }
 
@@ -111,21 +85,6 @@
         return;
       }
 
-<<<<<<< HEAD
-      const tx = await $bridges
-        .get(
-          bridgeTx.message?.data === '0x' || !bridgeTx.message?.data
-            ? BridgeType.ETH
-            : BridgeType.ERC20,
-        )
-        .Claim({
-          signer: $signer,
-          message: bridgeTx.message,
-          msgHash: bridgeTx.msgHash,
-          destBridgeAddress: chainsRecord[bridgeTx.toChainId].bridgeAddress,
-          srcBridgeAddress: chainsRecord[bridgeTx.fromChainId].bridgeAddress,
-        });
-=======
       const tx = await bridges[
         bridgeTx.message?.data === '0x' || !bridgeTx.message?.data
           ? BridgeType.ETH
@@ -137,7 +96,6 @@
         destBridgeAddress: chains[bridgeTx.toChainId].bridgeAddress,
         srcBridgeAddress: chains[bridgeTx.fromChainId].bridgeAddress,
       });
->>>>>>> 5da46e61
 
       pendingTransactions.update((store) => {
         store.push(tx);
@@ -158,28 +116,6 @@
     try {
       loading = true;
       if (fromChain.id !== bridgeTx.fromChainId) {
-<<<<<<< HEAD
-        const chain = chainsRecord[bridgeTx.fromChainId];
-        await switchChainAndSetSigner(chain);
-      }
-      const tx = await $bridges
-        .get(
-          bridgeTx.message?.data === '0x' || !bridgeTx.message?.data
-            ? BridgeType.ETH
-            : BridgeType.ERC20,
-        )
-        .ReleaseTokens({
-          signer: $signer,
-          message: bridgeTx.message,
-          msgHash: bridgeTx.msgHash,
-          destBridgeAddress: chainsRecord[bridgeTx.toChainId].bridgeAddress,
-          srcBridgeAddress: chainsRecord[bridgeTx.fromChainId].bridgeAddress,
-          destProvider: $providers.get(bridgeTx.toChainId),
-          srcTokenVaultAddress: $chainIdToTokenVaultAddress.get(
-            bridgeTx.fromChainId,
-          ),
-        });
-=======
         const chain = chains[bridgeTx.fromChainId];
         await switchChainAndSetSigner(chain);
       }
@@ -197,7 +133,6 @@
         destProvider: providers[bridgeTx.toChainId],
         srcTokenVaultAddress: tokenVaults[bridgeTx.fromChainId],
       });
->>>>>>> 5da46e61
 
       pendingTransactions.update((store) => {
         store.push(tx);
@@ -219,17 +154,6 @@
     if (transaction.status !== MessageStatus.New) return true;
 
     const contract = new Contract(
-<<<<<<< HEAD
-      chainsRecord[transaction.toChainId].headerSyncAddress,
-      HeaderSync,
-      $providers.get(chainsRecord[transaction.toChainId].id),
-    );
-
-    const latestSyncedHeader = await contract.getLatestSyncedHeader();
-    const srcBlock = await $providers
-      .get(chainsRecord[transaction.fromChainId].id)
-      .getBlock(latestSyncedHeader);
-=======
       chains[transaction.toChainId].headerSyncAddress,
       HeaderSyncABI,
       providers[chains[transaction.toChainId].id],
@@ -240,7 +164,6 @@
       chains[transaction.fromChainId].id
     ].getBlock(latestSyncedHeader);
 
->>>>>>> 5da46e61
     return transaction.receipt.blockNumber <= srcBlock.number;
   }
 
@@ -248,39 +171,24 @@
     return setInterval(async () => {
       processable = await isProcessable();
       const contract = new ethers.Contract(
-<<<<<<< HEAD
-        chainsRecord[transaction.toChainId].bridgeAddress,
-        Bridge,
-        $providers.get(chainsRecord[transaction.toChainId].id),
-=======
         chains[transaction.toChainId].bridgeAddress,
         BridgeABI,
         providers[chains[transaction.toChainId].id],
->>>>>>> 5da46e61
       );
 
       transaction.status = await contract.getMessageStatus(transaction.msgHash);
 
-<<<<<<< HEAD
       if (transaction.receipt && transaction.receipt.status !== 1) {
         clearInterval(interval);
         return;
       }
 
-      if (transaction.status === MessageStatus.Failed) {
-        if (transaction.message?.data !== '0x') {
-          const srcTokenVaultContract = new ethers.Contract(
-            $chainIdToTokenVaultAddress.get(transaction.fromChainId),
-            TokenVault,
-            $providers.get(chainsRecord[transaction.fromChainId].id),
-=======
       if (transaction.status === MessageStatus.Failed) {
         if (transaction.message?.data !== '0x') {
           const srcTokenVaultContract = new ethers.Contract(
             tokenVaults[transaction.fromChainId],
             TokenVaultABI,
             providers[chains[transaction.fromChainId].id],
->>>>>>> 5da46e61
           );
           const { token, amount } = await srcTokenVaultContract.messageDeposits(
             transaction.msgHash,
@@ -290,15 +198,9 @@
           }
         } else {
           const srcBridgeContract = new ethers.Contract(
-<<<<<<< HEAD
-            chainsRecord[transaction.fromChainId].bridgeAddress,
-            Bridge,
-            $providers.get(chainsRecord[transaction.fromChainId].id),
-=======
             chains[transaction.fromChainId].bridgeAddress,
             BridgeABI,
             providers[chains[transaction.fromChainId].id],
->>>>>>> 5da46e61
           );
           const isFailedMessageResolved =
             await srcBridgeContract.isEtherReleased(transaction.msgHash);
@@ -329,15 +231,11 @@
   <td>
     {transaction.message &&
     (transaction.message?.data === '0x' || !transaction.message?.data)
-<<<<<<< HEAD
       ? ethers.utils.formatEther(
           transaction.message?.depositValue.eq(0)
             ? transaction.message?.callValue.toString()
             : transaction.message?.depositValue,
         )
-=======
-      ? ethers.utils.formatEther(transaction.message?.depositValue)
->>>>>>> 5da46e61
       : ethers.utils.formatUnits(transaction.amountInWei)}
     {transaction.symbol ?? 'ETH'}
   </td>
