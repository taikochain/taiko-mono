--- conflicted
+++ resolved
@@ -26,9 +26,6 @@
     })
     .catch((error) => {
       console.error(error);
-<<<<<<< HEAD
-      Sentry.captureException(error);
-=======
       Sentry.captureException(error, {
         extra: {
           token: $token?.symbol,
@@ -36,7 +33,6 @@
           method,
         },
       });
->>>>>>> d58ff034
 
       amount = '0';
       cannotCompute = true;
