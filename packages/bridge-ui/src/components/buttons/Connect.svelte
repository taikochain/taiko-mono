<script lang="ts">
  import { onDestroy } from "svelte";
  import { BigNumber, ethers } from "ethers";
  import { signer } from "../../store/signer";
  import { _ } from "svelte-i18n";
  import {
    connect as wagmiConnect,
    Connector,
    fetchSigner,
    watchAccount,
    watchNetwork,
  } from "@wagmi/core";

  import { CHAIN_MAINNET, CHAIN_TKO } from "../../domain/chain";
  import { fromChain, toChain } from "../../store/chain";
  import {
    isSwitchEthereumChainModalOpen,
    isConnectWalletModalOpen,
  } from "../../store/modal";
  import { errorToast, successToast } from "../../utils/toast";
<<<<<<< HEAD
  import Modal from "../modals/Modal.svelte";
  import { wagmiClient } from "../../store/wagmi";
  import MetaMask from "../icons/MetaMask.svelte";
  import { transactioner, transactions } from "../../store/transactions";
  import WalletConnect from "../icons/WalletConnect.svelte";
  import CoinbaseWallet from "../icons/CoinbaseWallet.svelte";

  const changeChain = async (chainId: number) => {
    if (chainId === CHAIN_TKO.id) {
      fromChain.set(CHAIN_TKO);
      toChain.set(CHAIN_MAINNET);
    } else if (chainId === CHAIN_MAINNET.id) {
      fromChain.set(CHAIN_MAINNET);
      toChain.set(CHAIN_TKO);
    } else {
      isSwitchEthereumChainModalOpen.set(true);
=======
  import { transactioner, transactions } from "../../store/transactions";

  async function connect() {
    try {
      const getAccounts = async () => {
        ethereum.set(window.ethereum);
        const provider = new ethers.providers.Web3Provider(window.ethereum);
        await provider.send("eth_requestAccounts", []);

        const s = provider.getSigner();
        signer.set(s);
        transactions.set(
          await $transactioner.GetAllByAddress(await s.getAddress())
        );
      };

      const changeChain = async (chainId: number) => {
        if (chainId === CHAIN_TKO.id) {
          fromChain.set(CHAIN_TKO);
          toChain.set(CHAIN_MAINNET);
        } else if (chainId === CHAIN_MAINNET.id) {
          fromChain.set(CHAIN_MAINNET);
          toChain.set(CHAIN_TKO);
        } else {
          isSwitchEthereumChainModalOpen.set(true);
        }
      };

      await getAccounts();

      const { chainId } = await $signer.provider.getNetwork();

      await changeChain(chainId);

      window.ethereum.on("chainChanged", async (chainId) => {
        await changeChain(BigNumber.from(chainId).toNumber());
      });

      window.ethereum.on("accountsChanged", async (accounts) => {
        await getAccounts();
      });

      successToast("Connected");
    } catch (e) {
      console.log(e);
      errorToast("Error connecting to wallet");
>>>>>>> 7731e0f2
    }
  };

  let unwatchNetwork;
  let unwatchAccount;

  async function setSigner() {
    const wagmiSigner = await fetchSigner();
    signer.set(wagmiSigner);
    return wagmiSigner;
  }

  async function connectWithConnector(connector: Connector) {
    const { chain } = await wagmiConnect({ connector });
    await setSigner();
    await changeChain(chain.id);
    unwatchNetwork = watchNetwork(
      async (network) => await changeChain(network.chain.id)
    );
    unwatchAccount = watchAccount(async () => {
      const s = await setSigner();
      transactions.set(
        await $transactioner.GetAllByAddress(await s.getAddress())
      );
    });
    successToast("Connected");
  }

  const iconMap = {
    metamask: MetaMask,
    walletconnect: WalletConnect,
    "coinbase wallet": CoinbaseWallet,
  };

  onDestroy(() => {
    if (unwatchNetwork) {
      unwatchNetwork();
    }
    if (unwatchAccount) {
      unwatchAccount();
    }
  });
</script>

<button
  class="btn btn-md md:btn-wide"
  on:click={() => ($isConnectWalletModalOpen = true)}
  >{$_("nav.connect")}</button
>

<Modal
  title={$_("connectModal.title")}
  isOpen={$isConnectWalletModalOpen}
  onClose={() => ($isConnectWalletModalOpen = false)}
>
  <div class="flex flex-col items-center space-y-4 space-x-0 p-8">
    {#each $wagmiClient.connectors as connector}
      <button
        class="btn flex items-center justify-start md:pl-32 space-x-4 w-full"
        on:click={() => connectWithConnector(connector)}
      >
        <div class="h-7 w-7 flex items-center justify-center">
          <svelte:component this={iconMap[connector.name.toLowerCase()]} />
        </div>
        <span>{connector.name}</span>
      </button>
    {/each}
  </div>
</Modal><|MERGE_RESOLUTION|>--- conflicted
+++ resolved
@@ -18,13 +18,12 @@
     isConnectWalletModalOpen,
   } from "../../store/modal";
   import { errorToast, successToast } from "../../utils/toast";
-<<<<<<< HEAD
   import Modal from "../modals/Modal.svelte";
   import { wagmiClient } from "../../store/wagmi";
   import MetaMask from "../icons/MetaMask.svelte";
-  import { transactioner, transactions } from "../../store/transactions";
   import WalletConnect from "../icons/WalletConnect.svelte";
   import CoinbaseWallet from "../icons/CoinbaseWallet.svelte";
+  import { transactioner, transactions } from "../../store/transactions";
 
   const changeChain = async (chainId: number) => {
     if (chainId === CHAIN_TKO.id) {
@@ -35,54 +34,6 @@
       toChain.set(CHAIN_TKO);
     } else {
       isSwitchEthereumChainModalOpen.set(true);
-=======
-  import { transactioner, transactions } from "../../store/transactions";
-
-  async function connect() {
-    try {
-      const getAccounts = async () => {
-        ethereum.set(window.ethereum);
-        const provider = new ethers.providers.Web3Provider(window.ethereum);
-        await provider.send("eth_requestAccounts", []);
-
-        const s = provider.getSigner();
-        signer.set(s);
-        transactions.set(
-          await $transactioner.GetAllByAddress(await s.getAddress())
-        );
-      };
-
-      const changeChain = async (chainId: number) => {
-        if (chainId === CHAIN_TKO.id) {
-          fromChain.set(CHAIN_TKO);
-          toChain.set(CHAIN_MAINNET);
-        } else if (chainId === CHAIN_MAINNET.id) {
-          fromChain.set(CHAIN_MAINNET);
-          toChain.set(CHAIN_TKO);
-        } else {
-          isSwitchEthereumChainModalOpen.set(true);
-        }
-      };
-
-      await getAccounts();
-
-      const { chainId } = await $signer.provider.getNetwork();
-
-      await changeChain(chainId);
-
-      window.ethereum.on("chainChanged", async (chainId) => {
-        await changeChain(BigNumber.from(chainId).toNumber());
-      });
-
-      window.ethereum.on("accountsChanged", async (accounts) => {
-        await getAccounts();
-      });
-
-      successToast("Connected");
-    } catch (e) {
-      console.log(e);
-      errorToast("Error connecting to wallet");
->>>>>>> 7731e0f2
     }
   };
 
