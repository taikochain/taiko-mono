<script lang="ts">
  import { onMount } from 'svelte';
  import { signer } from '../../store/signer';
  import { _ } from 'svelte-i18n';
  import {
    connect as wagmiConnect,
    Connector,
    fetchSigner,
    watchAccount,
    watchNetwork,
    ConnectorNotFoundError,
    getNetwork,
    getAccount,
  } from '@wagmi/core';

  import { fromChain, toChain } from '../../store/chain';
  import { isSwitchEthereumChainModalOpen } from '../../store/modal';
  import Modal from '../modals/Modal.svelte';
  import MetaMask from '../icons/MetaMask.svelte';
  import WalletConnect from '../icons/WalletConnect.svelte';
  import CoinbaseWallet from '../icons/CoinbaseWallet.svelte';
  import { transactions } from '../../store/transaction';
  import { mainnetChain, taikoChain } from '../../chain/chains';
  import { errorToast, successToast } from '../Toast.svelte';
  import { storageService } from '../../storage/services';
  import { client as wagmiClient } from '../../wagmi/client';

  export let isConnectWalletModalOpen = false;

  const changeChain = (chainId: number) => {
    if (chainId === taikoChain.id) {
      fromChain.set(taikoChain);
      toChain.set(mainnetChain);
    } else if (chainId === mainnetChain.id) {
      fromChain.set(mainnetChain);
      toChain.set(taikoChain);
    } else {
      isSwitchEthereumChainModalOpen.set(true);
    }
  };

  async function setSigner() {
    const wagmiSigner = await fetchSigner();
    signer.set(wagmiSigner);
    return wagmiSigner;
  }

  async function onConnect() {
    const { chain } = getNetwork();
    await setSigner();

    changeChain(chain.id);

    watchNetwork((network) => {
      if (network.chain?.id) {
        changeChain(network.chain.id);
      }
    });

    watchAccount(async () => {
      const wagmiSigner = await setSigner();
      if (wagmiSigner) {
        const signerAddress = await wagmiSigner.getAddress();
<<<<<<< HEAD
        const signerTransactions = await storageService.GetAllByAddress(
=======
        const signerTransactions = await $transactioner.getAllByAddress(
>>>>>>> 8ef5ce2c
          signerAddress,
        );
        transactions.set(signerTransactions);
      }
    });
  }

  async function connectWithConnector(connector: Connector) {
    try {
      await wagmiConnect({ connector });
      await onConnect();
      successToast('Connected');
    } catch (error) {
      if (error instanceof ConnectorNotFoundError) {
        errorToast(`${connector.name} not installed`);
      } else {
        errorToast('Error while connecting to wallet');
      }
    }
  }

  const iconMap = {
    metamask: MetaMask,
    walletconnect: WalletConnect,
    'coinbase wallet': CoinbaseWallet,
  };

  onMount(() => {
    const account = getAccount();
    if (account.isConnected) {
      (async () => {
        await onConnect();
      })();
    }
  });
</script>

<button class="btn btn-md" on:click={() => (isConnectWalletModalOpen = true)}>
  {$_('nav.connect')}
</button>

<Modal
  title={$_('connectModal.title')}
  isOpen={isConnectWalletModalOpen}
  onClose={() => (isConnectWalletModalOpen = false)}>
  <div class="flex flex-col items-center space-y-4 space-x-0 p-8">
    <!-- TODO: list of connectors as prop? -->
    {#each wagmiClient.connectors as connector}
      <button
        class="btn flex items-center justify-start md:pl-32 space-x-4 w-full"
        on:click={() => connectWithConnector(connector)}>
        <div class="h-7 w-7 flex items-center justify-center">
          <svelte:component this={iconMap[connector.name.toLowerCase()]} />
        </div>
        <span>{connector.name}</span>
      </button>
    {/each}
  </div>
</Modal><|MERGE_RESOLUTION|>--- conflicted
+++ resolved
@@ -61,11 +61,7 @@
       const wagmiSigner = await setSigner();
       if (wagmiSigner) {
         const signerAddress = await wagmiSigner.getAddress();
-<<<<<<< HEAD
-        const signerTransactions = await storageService.GetAllByAddress(
-=======
-        const signerTransactions = await $transactioner.getAllByAddress(
->>>>>>> 8ef5ce2c
+        const signerTransactions = await storageService.getAllByAddress(
           signerAddress,
         );
         transactions.set(signerTransactions);
