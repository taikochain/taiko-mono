<script lang="ts">
  import { onMount } from 'svelte';
  import { signer } from '../../store/signer';
  import { _ } from 'svelte-i18n';
  import {
    connect as wagmiConnect,
    Connector,
    fetchSigner,
    watchAccount,
    watchNetwork,
    ConnectorNotFoundError,
    getNetwork,
    getAccount,
  } from '@wagmi/core';

  import { fromChain, toChain } from '../../store/chain';
  import { isSwitchEthereumChainModalOpen } from '../../store/modal';
  import Modal from '../modals/Modal.svelte';
  import { wagmiClient } from '../../store/wagmi';
  import MetaMask from '../icons/MetaMask.svelte';
  import WalletConnect from '../icons/WalletConnect.svelte';
  import CoinbaseWallet from '../icons/CoinbaseWallet.svelte';
  import { transactioner, transactions } from '../../store/transactions';
  import { mainnetChain, taikoChain } from '../../chain/chains';
  import { errorToast, successToast } from '../Toast.svelte';

  export let isConnectWalletModalOpen = false;

  const changeChain = (chainId: number) => {
    if (chainId === taikoChain.id) {
      fromChain.set(taikoChain);
      toChain.set(mainnetChain);
    } else if (chainId === mainnetChain.id) {
      fromChain.set(mainnetChain);
      toChain.set(taikoChain);
    } else {
      isSwitchEthereumChainModalOpen.set(true);
    }
  };

  async function setSigner() {
    const wagmiSigner = await fetchSigner();
    signer.set(wagmiSigner);
    return wagmiSigner;
  }

  async function onConnect() {
    const { chain } = getNetwork();
    await setSigner();

    changeChain(chain.id);

    watchNetwork((network) => {
      if (network.chain?.id) {
        changeChain(network.chain.id);
      }
    });

    watchAccount(async () => {
<<<<<<< HEAD
      const s = await setSigner();
      transactions.set(
        await $transactioner.getAllByAddress(await s.getAddress()),
      );
=======
      const wagmiSigner = await setSigner();
      if (wagmiSigner) {
        const signerAddress = await wagmiSigner.getAddress();
        const signerTransactions = await $transactioner.GetAllByAddress(
          signerAddress,
        );
        transactions.set(signerTransactions);
      }
>>>>>>> 408cf604
    });
  }

  async function connectWithConnector(connector: Connector) {
    try {
      await wagmiConnect({ connector });
      await onConnect();
      successToast('Connected');
    } catch (error) {
      if (error instanceof ConnectorNotFoundError) {
        errorToast(`${connector.name} not installed`);
      } else {
        errorToast('Error while connecting to wallet');
      }
    }
  }

  const iconMap = {
    metamask: MetaMask,
    walletconnect: WalletConnect,
    'coinbase wallet': CoinbaseWallet,
  };

  onMount(() => {
    const account = getAccount();
    if (account.isConnected) {
      (async () => {
        await onConnect();
      })();
    }
  });
</script>

<button class="btn btn-md" on:click={() => (isConnectWalletModalOpen = true)}>
  {$_('nav.connect')}
</button>

<Modal
  title={$_('connectModal.title')}
  isOpen={isConnectWalletModalOpen}
  onClose={() => (isConnectWalletModalOpen = false)}>
  <div class="flex flex-col items-center space-y-4 space-x-0 p-8">
    {#each $wagmiClient.connectors as connector}
      <button
        class="btn flex items-center justify-start md:pl-32 space-x-4 w-full"
        on:click={() => connectWithConnector(connector)}>
        <div class="h-7 w-7 flex items-center justify-center">
          <svelte:component this={iconMap[connector.name.toLowerCase()]} />
        </div>
        <span>{connector.name}</span>
      </button>
    {/each}
  </div>
</Modal><|MERGE_RESOLUTION|>--- conflicted
+++ resolved
@@ -57,21 +57,14 @@
     });
 
     watchAccount(async () => {
-<<<<<<< HEAD
-      const s = await setSigner();
-      transactions.set(
-        await $transactioner.getAllByAddress(await s.getAddress()),
-      );
-=======
       const wagmiSigner = await setSigner();
       if (wagmiSigner) {
         const signerAddress = await wagmiSigner.getAddress();
-        const signerTransactions = await $transactioner.GetAllByAddress(
+        const signerTransactions = await $transactioner.getAllByAddress(
           signerAddress,
         );
         transactions.set(signerTransactions);
       }
->>>>>>> 408cf604
     });
   }
 
