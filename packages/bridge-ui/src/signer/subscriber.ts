--- conflicted
+++ resolved
@@ -1,9 +1,5 @@
 import type { Address } from '@wagmi/core';
-<<<<<<< HEAD
-import { constants,type Signer } from 'ethers';
-=======
 import { constants, type Signer } from 'ethers';
->>>>>>> e48f17c1
 
 import type { PaginationInfo } from '../domain/relayerApi';
 import type { BridgeTransaction } from '../domain/transaction';
