--- conflicted
+++ resolved
@@ -1,18 +1,9 @@
 import { writable } from 'svelte/store';
-<<<<<<< HEAD
-
-import type { Transaction } from 'ethers';
+import type { Signer, Transaction, ethers } from 'ethers';
 import type { BridgeTransaction } from '../domain/transactions';
-
-export const pendingTransactions = writable<Transaction[]>([]);
-export const transactions = writable<BridgeTransaction[]>([]);
-=======
-import type { Signer, Transaction, ethers } from 'ethers';
-import type { BridgeTransaction, Transactioner } from '../domain/transactions';
 import { Deferred } from '../utils/Deferred';
 
 export const transactions = writable<BridgeTransaction[]>([]);
-export const transactioner = writable<Transactioner>();
 
 // Custom store: pendingTransactions
 const { subscribe, set, update } = writable<Transaction[]>([]);
@@ -74,5 +65,4 @@
 
     return deferred.promise;
   },
-};
->>>>>>> fac9b322
+};