import axios from 'axios';
import { BigNumber, Contract, ethers } from 'ethers';
import Bridge from '../constants/abi/Bridge';
import ERC20 from '../constants/abi/ERC20';
import TokenVault from '../constants/abi/TokenVault';
import { MessageStatus } from '../domain/message';

import type { BridgeTransaction } from '../domain/transactions';
import { chainIdToTokenVaultAddress } from '../store/bridge';
import { get } from 'svelte/store';
import type {
  APIRequestParams,
  APIResponse,
  APIResponseTransaction,
  RelayerAPI,
  RelayerBlockInfo,
} from '../domain/relayerApi';
import { chainsRecord } from '../chain/chains';

export class RelayerAPIService implements RelayerAPI {
  private readonly providerMap: Map<number, ethers.providers.JsonRpcProvider>;
  private readonly baseUrl: string;

  constructor(
    providerMap: Map<number, ethers.providers.JsonRpcProvider>,
    baseUrl: string,
  ) {
    this.providerMap = providerMap;
    this.baseUrl = baseUrl;
  }

  async getTransactionsFromAPI(params: APIRequestParams): Promise<APIResponse> {
    const requestURL = `${this.baseUrl}events`;

    const response = await axios.get<APIResponse>(requestURL, { params });

    return response.data;
  }

  async GetAllBridgeTransactionByAddress(
    address: string,
    chainID?: number,
  ): Promise<BridgeTransaction[]> {
    if (!address) {
      throw new Error('Address need to passed to fetch transactions');
    }

    const params = {
      address,
      chainID,
      event: 'MessageSent',
    };

    const apiTxs: APIResponse = await this.getTransactionsFromAPI(params);

    if (apiTxs?.items?.length === 0) {
      return [];
    }

    const txs = apiTxs.items.map((tx: APIResponseTransaction) => {
      return {
        status: tx.status,
        amountInWei: BigNumber.from(tx.amount),
        symbol: tx.canonicalTokenSymbol,
        hash: tx.data.Raw.transactionHash,
        from: tx.messageOwner,
        fromChainId: tx.data.Message.SrcChainId,
        toChainId: tx.data.Message.DestChainId,
        msgHash: tx.msgHash,
        canonicalTokenAddress: tx.canonicalTokenAddress,
        canonicalTokenSymbol: tx.canonicalTokenSymbol,
        canonicalTokenName: tx.canonicalTokenName,
        canonicalTokenDecimals: tx.canonicalTokenDecimals,
        message: {
          id: tx.data.id,
          to: tx.data.Message.To,
          data: tx.data.Message.Data,
          memo: tx.data.Message.Memo,
          owner: tx.data.Message.Owner,
          sender: tx.data.Message.Sender,
          gasLimit: BigNumber.from(tx.data.Message.GasLimit),
          callValue: tx.data.Message.CallValue,
          srcChainId: BigNumber.from(tx.data.Message.SrcChainId),
          destChainId: BigNumber.from(tx.data.Message.DestChainId),
          depositValue: BigNumber.from(`${tx.data.Message.DepositValue}`),
          processingFee: BigNumber.from(`${tx.data.Message.ProcessingFee}`),
          refundAddress: tx.data.Message.RefundAddress,
        },
      };
    });

    const bridgeTxs: BridgeTransaction[] = await Promise.all(
      (txs || []).map(async (tx) => {
        if (tx.from.toLowerCase() !== address.toLowerCase()) return;
        const destChainId = tx.toChainId;
        const destProvider = this.providerMap.get(destChainId);

        const srcProvider = this.providerMap.get(tx.fromChainId);

        const receipt = await srcProvider.getTransactionReceipt(tx.hash);

        if (!receipt) {
          return tx;
        }

        tx.receipt = receipt;

        const destBridgeAddress = chainsRecord[destChainId].bridgeAddress;

        const destContract: Contract = new Contract(
          destBridgeAddress,
          Bridge,
          destProvider,
        );

<<<<<<< HEAD
        const srcContract: Contract = new Contract(
          srcBridgeAddress,
          Bridge,
          srcProvider,
        );

        const events = await srcContract.queryFilter(
          'MessageSent',
          receipt.blockNumber,
          receipt.blockNumber,
        );

        const event = events.find((e) => e.transactionHash === tx.hash);

        if (!event) {
          return tx;
        }

        const msgHash = event.args.msgHash;
=======
        const msgHash = tx.msgHash;
>>>>>>> 16c7139c

        const messageStatus: number = await destContract.getMessageStatus(
          msgHash,
        );

        let amountInWei: BigNumber = tx.amountInWei;
        let symbol: string;
        if (tx.canonicalTokenAddress !== ethers.constants.AddressZero) {
          const tokenVaultContract = new Contract(
            get(chainIdToTokenVaultAddress).get(tx.fromChainId),
            TokenVault,
            srcProvider,
          );
          const filter = tokenVaultContract.filters.ERC20Sent(msgHash);
          const erc20Events = await tokenVaultContract.queryFilter(
            filter,
            receipt.blockNumber,
            receipt.blockNumber,
          );

          const erc20Event = erc20Events.find(
            (e) => e.args.msgHash.toLowerCase() === msgHash.toLowerCase(),
          );
          if (!erc20Event) return;

          const erc20Contract = new Contract(
            erc20Event.args.token,
            ERC20,
            srcProvider,
          );
          symbol = await erc20Contract.symbol();
          amountInWei = BigNumber.from(erc20Event.args.amount);
        }

        const bridgeTx: BridgeTransaction = {
          message: tx.message,
          receipt: receipt,
          msgHash: tx.msgHash,
          status: messageStatus,
          amountInWei: amountInWei,
          symbol: symbol,
          fromChainId: tx.fromChainId,
          toChainId: tx.toChainId,
          hash: tx.hash,
          from: tx.from,
        };

        return bridgeTx;
      }),
    );

    bridgeTxs.reverse();
    bridgeTxs.sort((tx) => (tx.status === MessageStatus.New ? -1 : 1));
    return bridgeTxs;
  }

  async GetBlockInfo(): Promise<Map<number, RelayerBlockInfo>> {
    const requestURL = `${this.baseUrl}blockInfo`;
    const { data } = await axios.get(requestURL);
    const blockInfoMap: Map<number, RelayerBlockInfo> = new Map();
    if (data?.data.length > 0) {
      data.data.forEach((blockInfoByChain) => {
        blockInfoMap.set(blockInfoByChain.chainID, blockInfoByChain);
      });
    }

    return blockInfoMap;
  }
}<|MERGE_RESOLUTION|>--- conflicted
+++ resolved
@@ -113,29 +113,7 @@
           destProvider,
         );
 
-<<<<<<< HEAD
-        const srcContract: Contract = new Contract(
-          srcBridgeAddress,
-          Bridge,
-          srcProvider,
-        );
-
-        const events = await srcContract.queryFilter(
-          'MessageSent',
-          receipt.blockNumber,
-          receipt.blockNumber,
-        );
-
-        const event = events.find((e) => e.transactionHash === tx.hash);
-
-        if (!event) {
-          return tx;
-        }
-
-        const msgHash = event.args.msgHash;
-=======
         const msgHash = tx.msgHash;
->>>>>>> 16c7139c
 
         const messageStatus: number = await destContract.getMessageStatus(
           msgHash,
