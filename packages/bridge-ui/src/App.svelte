<script lang="ts">
  import { wrap } from "svelte-spa-router/wrap";
  import QueryProvider from "./components/providers/QueryProvider.svelte";
  import Router from "svelte-spa-router";
  import { SvelteToast } from "@zerodevx/svelte-toast";
  import type { SvelteToastOptions } from "@zerodevx/svelte-toast";
  import {
    configureChains,
    createClient,
    InjectedConnector,
  } from "@wagmi/core";
  import { publicProvider } from "@wagmi/core/providers/public";
  import { jsonRpcProvider } from "@wagmi/core/providers/jsonRpc";
  import { CoinbaseWalletConnector } from "@wagmi/core/connectors/coinbaseWallet";
  import { WalletConnectConnector } from "@wagmi/core/connectors/walletConnect";

  import Home from "./pages/home/Home.svelte";
  import { setupI18n } from "./i18n";
  import { BridgeType } from "./domain/bridge";
  import ETHBridge from "./eth/bridge";
  import { bridges, chainIdToTokenVaultAddress } from "./store/bridge";
  import ERC20Bridge from "./erc20/bridge";
  import {
    pendingTransactions,
    transactioner,
    transactions,
  } from "./store/transactions";
  import Navbar from "./components/Navbar.svelte";
  import { signer } from "./store/signer";
  import type { Transactioner } from "./domain/transactions";
<<<<<<< HEAD
  import { wagmiClient } from "./store/wagmi";

  setupI18n({ withLocale: "en" });
  import {
    chains,
    CHAIN_MAINNET,
    CHAIN_TKO,
    mainnet,
    taiko,
  } from "./domain/chain";
=======

  setupI18n({ withLocale: "en" });
  import { chains, CHAIN_MAINNET, CHAIN_TKO } from "./domain/chain";
>>>>>>> 7731e0f2
  import SwitchEthereumChainModal from "./components/modals/SwitchEthereumChainModal.svelte";
  import { ProofService } from "./proof/service";
  import { ethers } from "ethers";
  import type { Prover } from "./domain/proof";
  import { successToast } from "./utils/toast";
  import { StorageService } from "./storage/service";
  import { MessageStatus } from "./domain/message";
  import BridgeABI from "./constants/abi/Bridge";
  import { providers } from "./store/providers";

  const providerMap: Map<number, ethers.providers.JsonRpcProvider> = new Map<
    number,
    ethers.providers.JsonRpcProvider
  >();
  providerMap.set(
    CHAIN_MAINNET.id,
    new ethers.providers.JsonRpcProvider(import.meta.env.VITE_L1_RPC_URL)
  );
  providerMap.set(
    CHAIN_TKO.id,
    new ethers.providers.JsonRpcProvider(import.meta.env.VITE_L2_RPC_URL)
  );
  providers.set(providerMap);

  const {
    chains: wagmiChains,
    provider,
    webSocketProvider,
  } = configureChains(
    [mainnet, taiko],
    [
      publicProvider(),
      jsonRpcProvider({
        rpc: (chain) => ({
          http: providerMap.get(chain.id).connection.url,
        }),
      }),
    ]
  );

  $wagmiClient = createClient({
    provider,
    connectors: [
      new InjectedConnector({
        chains: wagmiChains,
      }),
      new CoinbaseWalletConnector({
        chains: wagmiChains,
        options: {
          appName: "Taiko Bridge",
        },
      }),
      new WalletConnectConnector({
        chains: wagmiChains,
        options: {
          qrcode: true,
        },
      }),
    ],
  });

  providers.set(providerMap);

  const prover: Prover = new ProofService(providerMap);

  const ethBridge = new ETHBridge(prover);
  const erc20Bridge = new ERC20Bridge(prover);

  bridges.update((store) => {
    store.set(BridgeType.ETH, ethBridge);
    store.set(BridgeType.ERC20, erc20Bridge);
    return store;
  });

  chainIdToTokenVaultAddress.update((store) => {
    store.set(CHAIN_TKO.id, import.meta.env.VITE_TAIKO_TOKEN_VAULT_ADDRESS);
    store.set(
      CHAIN_MAINNET.id,
      import.meta.env.VITE_MAINNET_TOKEN_VAULT_ADDRESS
    );
    return store;
  });

  // const relayerURL = import.meta.env.VITE_RELAYER_URL;

  const storageTransactioner: Transactioner = new StorageService(
    window.localStorage,
    providerMap
  );

  transactioner.set(storageTransactioner);
<<<<<<< HEAD

  signer.subscribe(async (store) => {
    if (store) {
      const txs = await $transactioner.GetAllByAddress(
        await store.getAddress()
      );

=======

  signer.subscribe(async (store) => {
    if (store) {
      const txs = await $transactioner.GetAllByAddress(
        await store.getAddress()
      );

>>>>>>> 7731e0f2
      transactions.set(txs);
    }
    return store;
  });

  pendingTransactions.subscribe((store) => {
    store.forEach(async (tx) => {
      await $signer.provider.waitForTransaction(tx.hash, 1);
      successToast("Transaction completed!");
      const s = store;
      s.pop();
      pendingTransactions.set(s);

      transactions.set(
        await $transactioner.GetAllByAddress(await $signer.getAddress())
      );
    });
  });

  transactions.subscribe((store) => {
    if (store) {
      store.forEach(async (tx) => {
        if (tx.interval) clearInterval(tx.interval);

        if (tx.status === MessageStatus.New) {
          const provider = providerMap.get(tx.toChainId);

          const interval = setInterval(async () => {
            tx.interval = interval;
            const contract = new ethers.Contract(
              chains[tx.toChainId].bridgeAddress,
              BridgeABI,
              provider
            );

            const messageStatus: MessageStatus =
              await contract.getMessageStatus(tx.signal);

            if (messageStatus === MessageStatus.Done) {
              successToast("Bridge message processed successfully");
              clearInterval(tx.interval);
            }
          }, 30 * 1000);
        }
      });
    }
  });

  const toastOptions: SvelteToastOptions = {
    dismissable: false,
    duration: 4000,
    pausable: false,
  };

  const routes = {
    "/": wrap({
      component: Home,
      props: {},
      userData: {},
    }),
  };
</script>

<QueryProvider>
  <div class="lg:container lg:mx-auto lg:px-64">
    <main>
      <Navbar />
      <Router {routes} />
    </main>
    <SvelteToast options={toastOptions} />

    <SwitchEthereumChainModal />
  </div>
</QueryProvider>

<style global lang="postcss">
  @tailwind base;
  @tailwind components;
  @tailwind utilities;

  main {
    margin: 0;
    font-family: "Inter", sans-serif;
  }
</style><|MERGE_RESOLUTION|>--- conflicted
+++ resolved
@@ -28,7 +28,6 @@
   import Navbar from "./components/Navbar.svelte";
   import { signer } from "./store/signer";
   import type { Transactioner } from "./domain/transactions";
-<<<<<<< HEAD
   import { wagmiClient } from "./store/wagmi";
 
   setupI18n({ withLocale: "en" });
@@ -39,11 +38,6 @@
     mainnet,
     taiko,
   } from "./domain/chain";
-=======
-
-  setupI18n({ withLocale: "en" });
-  import { chains, CHAIN_MAINNET, CHAIN_TKO } from "./domain/chain";
->>>>>>> 7731e0f2
   import SwitchEthereumChainModal from "./components/modals/SwitchEthereumChainModal.svelte";
   import { ProofService } from "./proof/service";
   import { ethers } from "ethers";
@@ -135,7 +129,6 @@
   );
 
   transactioner.set(storageTransactioner);
-<<<<<<< HEAD
 
   signer.subscribe(async (store) => {
     if (store) {
@@ -143,15 +136,6 @@
         await store.getAddress()
       );
 
-=======
-
-  signer.subscribe(async (store) => {
-    if (store) {
-      const txs = await $transactioner.GetAllByAddress(
-        await store.getAddress()
-      );
-
->>>>>>> 7731e0f2
       transactions.set(txs);
     }
     return store;
