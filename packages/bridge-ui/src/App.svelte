<script lang="ts">
  import { wrap } from 'svelte-spa-router/wrap';
  import QueryProvider from './components/providers/QueryProvider.svelte';
  import Router from 'svelte-spa-router';
  import { SvelteToast } from '@zerodevx/svelte-toast';
  import type { SvelteToastOptions } from '@zerodevx/svelte-toast';
  import { configureChains, createClient } from '@wagmi/core';
  import { publicProvider } from '@wagmi/core/providers/public';
  import { jsonRpcProvider } from '@wagmi/core/providers/jsonRpc';
  import { CoinbaseWalletConnector } from '@wagmi/core/connectors/coinbaseWallet';
  import { WalletConnectConnector } from '@wagmi/core/connectors/walletConnect';
  import { MetaMaskConnector } from '@wagmi/core/connectors/metaMask';

  import Home from './pages/home/Home.svelte';
  import { setupI18n } from './i18n';
  import { BridgeType } from './domain/bridge';
  import { ETHBridge } from './bridge/ETHBridge';
  import { ERC20Bridge } from './bridge/ERC20Bridge';
  import { bridges, chainIdToTokenVaultAddress } from './store/bridge';
  import {
    pendingTransactions,
    transactioner,
    transactions,
  } from './store/transactions';
  import Navbar from './components/Navbar.svelte';
  import { signer } from './store/signer';
  import type { BridgeTransaction, Transactioner } from './domain/transactions';
  import { wagmiClient } from './store/wagmi';

  setupI18n({ withLocale: 'en' });
  import SwitchEthereumChainModal from './components/modals/SwitchEthereumChainModal.svelte';
  import { ProofService } from './proof/ProofService';
  import { ethers } from 'ethers';
  import type { Prover } from './domain/proof';
  import { successToast } from './utils/toast';
  import { StorageService } from './storage/StorageService';
  import { MessageStatus } from './domain/message';
  import BridgeABI from './constants/abi/Bridge';
  import { providers } from './store/providers';
  import HeaderAnnouncement from './components/HeaderAnnouncement.svelte';
  import type { TokenService } from './domain/token';
  import { CustomTokenService } from './storage/CustomTokenService';
  import { userTokens, tokenService } from './store/userToken';
  import { RelayerAPIService } from './relayer-api/RelayerAPIService';
  import type { RelayerAPI } from './domain/relayerApi';
  import { relayerApi, relayerBlockInfoMap } from './store/relayerApi';
  import {
    L1_CHAIN_ID,
    L1_TOKEN_VAULT_ADDRESS,
    L2_CHAIN_ID,
    L2_TOKEN_VAULT_ADDRESS,
  } from './constants/envVars';
  import {
    chainsRecord,
    mainnetWagmiChain,
    taikoWagmiChain,
  } from './chain/chains';

  const providerMap = new Map<number, ethers.providers.JsonRpcProvider>();

  providerMap.set(
    L1_CHAIN_ID,
    new ethers.providers.JsonRpcProvider(import.meta.env.VITE_L1_RPC_URL),
  );
  providerMap.set(
    L2_CHAIN_ID,
    new ethers.providers.JsonRpcProvider(import.meta.env.VITE_L2_RPC_URL),
  );
  providers.set(providerMap);

  const { chains: wagmiChains, provider } = configureChains(
    [mainnetWagmiChain, taikoWagmiChain],
    [
      publicProvider(),
      jsonRpcProvider({
        rpc: (chain) => ({
          http: providerMap.get(chain.id).connection.url,
        }),
      }),
    ],
  );

  $wagmiClient = createClient({
    autoConnect: true,
    provider,
    connectors: [
      new MetaMaskConnector({
        chains: wagmiChains,
      }),
      new CoinbaseWalletConnector({
        chains: wagmiChains,
        options: {
          appName: 'Taiko Bridge',
        },
      }),
      new WalletConnectConnector({
        chains: wagmiChains,
        options: {
          qrcode: true,
        },
      }),
    ],
  });

  const prover: Prover = new ProofService(providerMap);

  const ethBridge = new ETHBridge(prover);
  const erc20Bridge = new ERC20Bridge(prover);

  bridges.update((store) => {
    store.set(BridgeType.ETH, ethBridge);
    store.set(BridgeType.ERC20, erc20Bridge);
    return store;
  });

  chainIdToTokenVaultAddress.update((store) => {
    store.set(L2_CHAIN_ID, L2_TOKEN_VAULT_ADDRESS);
    store.set(L1_CHAIN_ID, L1_TOKEN_VAULT_ADDRESS);
    return store;
  });

  const storageTransactioner: Transactioner = new StorageService(
    window.localStorage,
    providerMap,
  );

  const relayerApiService: RelayerAPI = new RelayerAPIService(
    providerMap,
    import.meta.env.VITE_RELAYER_URL,
  );

  const tokenStore: TokenService = new CustomTokenService(window.localStorage);

  tokenService.set(tokenStore);

  transactioner.set(storageTransactioner);
  relayerApi.set(relayerApiService);

  signer.subscribe(async (store) => {
    if (store) {
      const userAddress = await store.getAddress();

<<<<<<< HEAD
      const apiTxs = await $relayerApi.GetAllByAddress(userAddress);
=======
      const apiTxs = await $relayerApi.GetAllBridgeTransactionByAddress(
        userAddress,
      );
>>>>>>> 16c7139c
      const blockInfoMap = await $relayerApi.GetBlockInfo();
      relayerBlockInfoMap.set(blockInfoMap);

      const txs = await $transactioner.GetAllByAddress(userAddress);
      // const hashToApiTxsMap = new Map(apiTxs.map((tx) => {
      //   return [tx.hash, tx];
      // }))

      // const updatedStorageTxs: BridgeTransaction[] = txs.filter((tx) => {
      //   if (apiTxs.find((apiTx) => apiTx.hash.toLowerCase() === tx.hash)) {
      //     return false;
      //   }
      //   return true;
      // });

      const updatedStorageTxs: BridgeTransaction[] = txs.filter((tx) => {
        const blockInfo = blockInfoMap.get(tx.fromChainId);
        if (blockInfo?.latestProcessedBlock >= tx.receipt.blockNumber) {
          return false;
        }
        return true;
      });

      $transactioner.UpdateStorageByAddress(userAddress, updatedStorageTxs);

      transactions.set([...updatedStorageTxs, ...apiTxs]);

      const tokens = await $tokenService.GetTokens(userAddress);
      userTokens.set(tokens);
    }
  });

  pendingTransactions.subscribe((store) => {
    (async () => {
      const confirmedPendingTxIndex = await Promise.race(
        store.map((tx, index) => {
          return new Promise<number>(async (resolve) => {
            await $signer.provider.waitForTransaction(tx.hash, 1);
            resolve(index);
          });
        }),
      );
      successToast('Transaction completed!');
      let s = store;
      s = s.slice(confirmedPendingTxIndex, 0);
      pendingTransactions.set(s);
    })();
  });

  const transactionToIntervalMap = new Map();

  transactions.subscribe((store) => {
    if (store) {
      store.forEach(async (tx) => {
        const txInterval = transactionToIntervalMap.get(tx.hash);
        if (txInterval) {
          clearInterval(txInterval);
          transactionToIntervalMap.delete(tx.hash);
        }

        if (tx.status === MessageStatus.New) {
          const provider = providerMap.get(tx.toChainId);

          const interval = setInterval(async () => {
            const txInterval = transactionToIntervalMap.get(tx.hash);
            if (txInterval !== interval) {
              clearInterval(txInterval);
              transactionToIntervalMap.delete(tx.hash);
            }

            transactionToIntervalMap.set(tx.hash, interval);
            if (!tx.msgHash) return;

            const contract = new ethers.Contract(
              chainsRecord[tx.toChainId].bridgeAddress,
              BridgeABI,
              provider,
            );

            const messageStatus: MessageStatus =
              await contract.getMessageStatus(tx.msgHash);

            if (messageStatus === MessageStatus.Done) {
              successToast('Bridge message processed successfully');
              const txOngoingInterval = transactionToIntervalMap.get(tx.hash);
              clearInterval(txOngoingInterval);
              transactionToIntervalMap.delete(tx.hash);
            }
          }, 20 * 1000);
        }
      });
    }
  });

  const toastOptions: SvelteToastOptions = {
    dismissable: false,
    duration: 4000,
    pausable: false,
  };

  const routes = {
    '/:tab?': wrap({
      component: Home,
      props: {},
      userData: {},
    }),
  };
</script>

<QueryProvider>
  <main>
    <HeaderAnnouncement />
    <Navbar />
    <Router {routes} />
  </main>
  <SvelteToast options={toastOptions} />
  <SwitchEthereumChainModal />
</QueryProvider>

<style global lang="postcss">
  main {
    font-family: 'Inter', sans-serif;
  }
</style><|MERGE_RESOLUTION|>--- conflicted
+++ resolved
@@ -140,13 +140,9 @@
     if (store) {
       const userAddress = await store.getAddress();
 
-<<<<<<< HEAD
-      const apiTxs = await $relayerApi.GetAllByAddress(userAddress);
-=======
       const apiTxs = await $relayerApi.GetAllBridgeTransactionByAddress(
         userAddress,
       );
->>>>>>> 16c7139c
       const blockInfoMap = await $relayerApi.GetBlockInfo();
       relayerBlockInfoMap.set(blockInfoMap);
 
