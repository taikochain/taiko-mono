<script lang="ts">
  import { wrap } from "svelte-spa-router/wrap";
  import QueryProvider from "./components/providers/QueryProvider.svelte";
  import Router from "svelte-spa-router";
  import { SvelteToast, toast } from "@zerodevx/svelte-toast";
  import type { SvelteToastOptions } from "@zerodevx/svelte-toast";

  import Home from "./pages/home/Home.svelte";
  import { setupI18n } from "./i18n";
  import { BridgeType } from "./domain/bridge";
  import ETHBridge from "./eth/bridge";
  import { bridges, chainIdToTokenVaultAddress } from "./store/bridge";
  import ERC20Bridge from "./erc20/bridge";
  import {
    pendingTransactions,
    transactioner,
    transactions,
  } from "./store/transactions";
  import Navbar from "./components/Navbar.svelte";
  import { signer } from "./store/signer";
  import type { Transactioner } from "./domain/transactions";

  setupI18n({ withLocale: "en" });
  import { chains, CHAIN_MAINNET, CHAIN_TKO } from "./domain/chain";
  import SwitchEthereumChainModal from "./components/modals/SwitchEthereumChainModal.svelte";
  import { ProofService } from "./proof/service";
  import { ethers } from "ethers";
  import type { Prover } from "./domain/proof";
  import { successToast } from "./utils/toast";
  import { StorageService } from "./storage/service";
  import { MessageStatus } from "./domain/message";
  import BridgeABI from "./constants/abi/Bridge";

  const providerMap: Map<number, ethers.providers.JsonRpcProvider> = new Map<
    number,
    ethers.providers.JsonRpcProvider
  >();
  providerMap.set(
    CHAIN_MAINNET.id,
    new ethers.providers.JsonRpcProvider(import.meta.env.VITE_L1_RPC_URL)
  );
  providerMap.set(
    CHAIN_TKO.id,
    new ethers.providers.JsonRpcProvider(import.meta.env.VITE_L2_RPC_URL)
  );

  const prover: Prover = new ProofService(providerMap);

  const ethBridge = new ETHBridge(prover);
  const erc20Bridge = new ERC20Bridge(prover);

  bridges.update((store) => {
    store.set(BridgeType.ETH, ethBridge);
    store.set(BridgeType.ERC20, erc20Bridge);
    return store;
  });

  chainIdToTokenVaultAddress.update((store) => {
    store.set(CHAIN_TKO.id, import.meta.env.VITE_TAIKO_BRIDGE_ADDRESS);
    store.set(CHAIN_MAINNET.id, import.meta.env.VITE_MAINNET_BRIDGE_ADDRESS);
    return store;
  });

  // const relayerURL = import.meta.env.VITE_RELAYER_URL;

  const storageTransactioner: Transactioner = new StorageService(
    window.localStorage,
    providerMap
  );

  transactioner.set(storageTransactioner);

  signer.subscribe(async (store) => {
    if (store) {
      const txs = await $transactioner.GetAllByAddress(
        await store.getAddress()
      );

      transactions.set(txs);
    }
    return store;
  });

  pendingTransactions.subscribe((store) => {
    store.forEach(async (tx) => {
      await $signer.provider.waitForTransaction(tx.hash, 1);
      successToast("Transaction completed!");
      const s = store;
      s.pop();
      pendingTransactions.set(s);

      transactions.set(
        await $transactioner.GetAllByAddress(await $signer.getAddress())
      );
    });
  });

  transactions.subscribe((store) => {
    if (store) {
      store.forEach(async (tx) => {
        if (tx.interval) clearInterval(tx.interval);

        if (tx.status === MessageStatus.New) {
          const provider = providerMap.get(tx.message.destChainId.toNumber());

          const interval = setInterval(async () => {
            tx.interval = interval;
            const contract = new ethers.Contract(
              chains[tx.message.destChainId.toNumber()].bridgeAddress,
              BridgeABI,
              provider
            );

            const messageStatus: MessageStatus =
              await contract.getMessageStatus(tx.signal);

            if (messageStatus === MessageStatus.Done) {
              successToast("Bridge message processed successfully");
              clearInterval(tx.interval);
            }
          }, 30 * 1000);
        }
      });
    }
  });

  const toastOptions: SvelteToastOptions = {
    dismissable: false,
    duration: 4000,
    pausable: false,
  };

  const routes = {
    "/": wrap({
      component: Home,
      props: {},
      userData: {},
    }),
  };
</script>

<QueryProvider>
<<<<<<< HEAD
  <main>
    <Navbar />
    <Router {routes} />
  </main>
  <SvelteToast options={toastOptions} />

  <SwitchEthereumChainModal />
=======
  <div class="lg:container lg:mx-auto lg:px-64">
    <main>
      <Navbar {transactioner} />
      <Router {routes} />
    </main>
    <SvelteToast options={toastOptions} />

    <SwitchEthereumChainModal />
  </div>
>>>>>>> b8fbdead
</QueryProvider>

<style global lang="postcss">
  @tailwind base;
  @tailwind components;
  @tailwind utilities;

  main {
    margin: 0;
    font-family: "Inter", sans-serif;
  }
</style><|MERGE_RESOLUTION|>--- conflicted
+++ resolved
@@ -140,25 +140,15 @@
 </script>
 
 <QueryProvider>
-<<<<<<< HEAD
-  <main>
-    <Navbar />
-    <Router {routes} />
-  </main>
-  <SvelteToast options={toastOptions} />
-
-  <SwitchEthereumChainModal />
-=======
   <div class="lg:container lg:mx-auto lg:px-64">
     <main>
-      <Navbar {transactioner} />
+      <Navbar />
       <Router {routes} />
     </main>
     <SvelteToast options={toastOptions} />
 
     <SwitchEthereumChainModal />
   </div>
->>>>>>> b8fbdead
 </QueryProvider>
 
 <style global lang="postcss">
