import { BigNumber, BigNumberish, ethers } from 'ethers';
import { MessageStatus } from '../domain/message';
import { StorageService } from './StorageService';
import type { BridgeTransaction } from '../domain/transactions';
import { L1_CHAIN_ID, L2_CHAIN_ID } from '../constants/envVars';
import { TKOToken } from '../token/tokens';
import { providersMap } from '../provider/providers';

const mockStorage = {
  getItem: jest.fn(),
  setItem: jest.fn(),
};

const mockProvider = {
  getTransactionReceipt: jest.fn(),
  waitForTransaction: jest.fn(),
};

providersMap.set(L1_CHAIN_ID, mockProvider as any);
providersMap.set(L2_CHAIN_ID, mockProvider as any);

const mockContract = {
  queryFilter: jest.fn(),
  getMessageStatus: jest.fn(),
  symbol: jest.fn(),
  filters: {
    ERC20Sent: jest.fn(),
  },
};

jest.mock('ethers', () => ({
  ...jest.requireActual('ethers'),
  Contract: function () {
    return mockContract;
  },
}));

const mockTx: BridgeTransaction = {
  hash: '0x123',
  from: '0x123',
  status: MessageStatus.New,
  fromChainId: L1_CHAIN_ID,
  toChainId: L2_CHAIN_ID,
};

const mockTxs: BridgeTransaction[] = [mockTx];

const mockTxReceipt = {
  blockNumber: 1,
};

const mockEvent = {
  args: {
    message: {
      owner: '0x123',
    },
    msgHash: '0x456',
    amount: '100',
  },
};

const mockErc20Event = {
  args: {
    amount: '100',
    msgHash: '0x456',
  },
};

const mockQuery = [mockEvent];

const mockErc20Query = [mockErc20Event];

jest.mock('../store/bridge', () => ({
  chainIdToTokenVaultAddress: jest.fn(),
}));

jest.mock('svelte/store', () => ({
  get: function () {
    return {
      get: jest.fn(),
    };
  },
}));

describe('storage tests', () => {
  beforeEach(() => {
    jest.resetAllMocks();
  });

  it('gets all transactions by address, no transactions in list', async () => {
    mockStorage.getItem.mockImplementation(() => {
      return '[]';
    });

    mockContract.symbol.mockImplementation(() => {
      return TKOToken.symbol;
    });

    const svc = new StorageService(mockStorage as any, providersMap);

    const addresses = await svc.GetAllByAddress('0x123', L2_CHAIN_ID);

    expect(addresses).toEqual([]);
  });

  it('gets all transactions by address, no receipt', async () => {
    mockStorage.getItem.mockImplementation(() => {
      return JSON.stringify(mockTxs);
    });

    mockContract.getMessageStatus.mockImplementation(() => {
      return MessageStatus.New;
    });

    mockContract.queryFilter.mockImplementation(() => {
      return mockQuery;
    });

    mockContract.symbol.mockImplementation(() => {
      return TKOToken.symbol;
    });

    const svc = new StorageService(mockStorage as any, providersMap);

    const addresses = await svc.GetAllByAddress('0x123', L1_CHAIN_ID);

    expect(addresses).toEqual([
      {
        from: '0x123',
        hash: '0x123',
        fromChainId: L1_CHAIN_ID,
        status: 0,
        toChainId: L2_CHAIN_ID,
      },
    ]);
  });

  it('gets all transactions by address, no event', async () => {
    mockStorage.getItem.mockImplementation(() => {
      return JSON.stringify(mockTxs);
    });

    mockProvider.getTransactionReceipt.mockImplementation(() => {
      return mockTxReceipt;
    });

    mockContract.getMessageStatus.mockImplementation(() => {
      return MessageStatus.New;
    });

    mockContract.queryFilter.mockImplementation(() => {
      return [];
    });

    mockContract.symbol.mockImplementation(() => {
      return TKOToken.symbol;
    });

    const svc = new StorageService(mockStorage as any, providersMap);

    const addresses = await svc.GetAllByAddress('0x123', L1_CHAIN_ID);

    expect(addresses).toEqual([
      {
        from: '0x123',
        hash: '0x123',
        fromChainId: L1_CHAIN_ID,
        receipt: {
          blockNumber: 1,
        },
        status: 0,
        toChainId: L2_CHAIN_ID,
      },
    ]);
  });

  it('gets all transactions by address', async () => {
    mockStorage.getItem.mockImplementation(() => {
      return JSON.stringify(mockTxs);
    });

    mockProvider.getTransactionReceipt.mockImplementation(() => {
      return mockTxReceipt;
    });

    mockContract.getMessageStatus.mockImplementation(() => {
      return MessageStatus.New;
    });

    mockContract.queryFilter.mockImplementation(
      (name: string, from: BigNumberish, to: BigNumberish) => {
        if (name === 'ERC20Sent') {
          return mockErc20Query;
        }

        return mockQuery;
      },
    );

    mockContract.symbol.mockImplementation(() => {
      return TKOToken.symbol;
    });

    const svc = new StorageService(mockStorage as any, providersMap);

    const addresses = await svc.GetAllByAddress('0x123', L1_CHAIN_ID);

    expect(addresses).toEqual([
      {
        amountInWei: BigNumber.from(0x64),
        hash: '0x123',
        from: '0x123',
        message: {
          owner: '0x123',
        },
        receipt: {
          blockNumber: 1,
        },
        msgHash: '0x456',
        status: 0,
        fromChainId: L1_CHAIN_ID,
        toChainId: L2_CHAIN_ID,
        symbol: 'TKO',
      },
    ]);
  });

  it('gets all transactions by address, CHAIN_TKO', async () => {
    mockTx.toChainId = L2_CHAIN_ID;
    mockStorage.getItem.mockImplementation(() => {
      return JSON.stringify(mockTxs);
    });

    mockProvider.getTransactionReceipt.mockImplementation(() => {
      return mockTxReceipt;
    });

    mockContract.getMessageStatus.mockImplementation(() => {
      return MessageStatus.New;
    });

    mockContract.queryFilter.mockImplementation(
      (name: string, from: BigNumberish, to: BigNumberish) => {
        if (name === 'ERC20Sent') {
          return mockErc20Query;
        }

        return mockQuery;
      },
    );

    mockContract.symbol.mockImplementation(() => {
      return TKOToken.symbol;
    });

    const svc = new StorageService(mockStorage as any, providersMap);

    const addresses = await svc.GetAllByAddress('0x123', L2_CHAIN_ID);

    expect(addresses).toEqual([
      {
        amountInWei: BigNumber.from(0x64),
        from: '0x123',
        hash: '0x123',
        message: {
          owner: '0x123',
        },
        receipt: {
          blockNumber: 1,
        },
        msgHash: '0x456',
        status: 0,
        symbol: 'TKO',
        fromChainId: L1_CHAIN_ID,
        toChainId: L2_CHAIN_ID,
      },
    ]);
  });

<<<<<<< HEAD
  it('updates storage by address', async () => {
=======
  it('get transaction by hash', async () => {
>>>>>>> 8d44d576
    mockStorage.getItem.mockImplementation(() => {
      return JSON.stringify(mockTxs);
    });

<<<<<<< HEAD
    const svc = new StorageService(mockStorage as any, providersMap);

    const newTx = { ...mockTx } as BridgeTransaction;
    newTx.status = MessageStatus.Done;

    svc.UpdateStorageByAddress('0x123', [newTx]);

    expect(mockStorage.setItem).toHaveBeenCalledWith(
      'transactions-0x123',
      JSON.stringify([newTx]),
    );
=======
    mockProvider.getTransactionReceipt.mockImplementation(() => {
      return mockTxReceipt;
    });

    mockProvider.waitForTransaction.mockImplementation(() => {
      return;
    });

    mockContract.getMessageStatus.mockImplementation(() => {
      return MessageStatus.New;
    });

    mockContract.queryFilter.mockImplementation(
      (name: string, from: BigNumberish, to: BigNumberish) => {
        if (name === 'ERC20Sent') {
          return mockErc20Query;
        }

        return mockQuery;
      },
    );

    mockContract.symbol.mockImplementation(() => {
      return TKOToken.symbol;
    });

    const svc = new StorageService(mockStorage as any, providerMap);

    const addresses = await svc.GetTransactionByHash('0x123', mockTx.hash);

    expect(addresses).toEqual({
      amountInWei: BigNumber.from(0x64),
      hash: '0x123',
      from: '0x123',
      message: {
        owner: '0x123',
      },
      receipt: {
        blockNumber: 1,
      },
      msgHash: '0x456',
      status: 0,
      fromChainId: L1_CHAIN_ID,
      toChainId: L2_CHAIN_ID,
      symbol: 'TKO',
    });
>>>>>>> 8d44d576
  });
});<|MERGE_RESOLUTION|>--- conflicted
+++ resolved
@@ -277,28 +277,11 @@
     ]);
   });
 
-<<<<<<< HEAD
-  it('updates storage by address', async () => {
-=======
   it('get transaction by hash', async () => {
->>>>>>> 8d44d576
-    mockStorage.getItem.mockImplementation(() => {
-      return JSON.stringify(mockTxs);
-    });
-
-<<<<<<< HEAD
-    const svc = new StorageService(mockStorage as any, providersMap);
-
-    const newTx = { ...mockTx } as BridgeTransaction;
-    newTx.status = MessageStatus.Done;
-
-    svc.UpdateStorageByAddress('0x123', [newTx]);
-
-    expect(mockStorage.setItem).toHaveBeenCalledWith(
-      'transactions-0x123',
-      JSON.stringify([newTx]),
-    );
-=======
+    mockStorage.getItem.mockImplementation(() => {
+      return JSON.stringify(mockTxs);
+    });
+
     mockProvider.getTransactionReceipt.mockImplementation(() => {
       return mockTxReceipt;
     });
@@ -325,7 +308,7 @@
       return TKOToken.symbol;
     });
 
-    const svc = new StorageService(mockStorage as any, providerMap);
+    const svc = new StorageService(mockStorage as any, providersMap);
 
     const addresses = await svc.GetTransactionByHash('0x123', mockTx.hash);
 
@@ -345,6 +328,23 @@
       toChainId: L2_CHAIN_ID,
       symbol: 'TKO',
     });
->>>>>>> 8d44d576
+  });
+
+  it('updates storage by address', async () => {
+    mockStorage.getItem.mockImplementation(() => {
+      return JSON.stringify(mockTxs);
+    });
+
+    const svc = new StorageService(mockStorage as any, providersMap);
+
+    const newTx = { ...mockTx } as BridgeTransaction;
+    newTx.status = MessageStatus.Done;
+
+    svc.UpdateStorageByAddress('0x123', [newTx]);
+
+    expect(mockStorage.setItem).toHaveBeenCalledWith(
+      'transactions-0x123',
+      JSON.stringify([newTx]),
+    );
   });
 });