import type { BridgeTransaction, Transactioner } from '../domain/transaction';
import { BigNumber, Contract, ethers } from 'ethers';
import BridgeABI from '../constants/abi/Bridge';
import TokenVaultABI from '../constants/abi/TokenVault';
import ERC20_ABI from '../constants/abi/ERC20';
import { MessageStatus } from '../domain/message';
import { chains } from '../chain/chains';
import { tokenVaults } from '../vault/tokenVaults';
import type { ChainID } from '../domain/chain';

export class StorageService implements Transactioner {
  private readonly storage: Storage;
  private readonly providers: Record<ChainID, ethers.providers.JsonRpcProvider>;

  constructor(
    storage: Storage,
    providers: Record<ChainID, ethers.providers.JsonRpcProvider>,
  ) {
    this.storage = storage;
    this.providers = providers;
  }

<<<<<<< HEAD
  async GetAllByAddress(address: string): Promise<BridgeTransaction[]> {
=======
  async getAllByAddress(
    address: string,
    chainID?: number,
  ): Promise<BridgeTransaction[]> {
>>>>>>> 8ef5ce2c
    const txs: BridgeTransaction[] = JSON.parse(
      this.storage.getItem(`transactions-${address.toLowerCase()}`),
    );

    const bridgeTxs: BridgeTransaction[] = [];

    await Promise.all(
      (txs || [])
        .map(async (tx) => {
          if (tx.from.toLowerCase() !== address.toLowerCase()) return;
          const destChainId = tx.toChainId;
          const destProvider = this.providers[destChainId];

          const srcProvider = this.providers[tx.fromChainId];

          // Ignore transactions from chains not supported by the bridge
          if (!srcProvider) {
            return null;
          }

          const receipt = await srcProvider.getTransactionReceipt(tx.hash);

          if (!receipt) {
            bridgeTxs.push(tx);
            return;
          }

          tx.receipt = receipt;

          const destBridgeAddress = chains[destChainId].bridgeAddress;

          const srcBridgeAddress = chains[tx.fromChainId].bridgeAddress;

          const destContract: Contract = new Contract(
            destBridgeAddress,
            BridgeABI,
            destProvider,
          );

          const srcContract: Contract = new Contract(
            srcBridgeAddress,
            BridgeABI,
            srcProvider,
          );

          const events = await srcContract.queryFilter(
            'MessageSent',
            receipt.blockNumber,
            receipt.blockNumber,
          );

          const event = events.find(
            (e) => e.args.message.owner.toLowerCase() === address.toLowerCase(),
          );

          if (!event) {
            bridgeTxs.push(tx);
            return;
          }

          const msgHash = event.args.msgHash;

          const messageStatus: number = await destContract.getMessageStatus(
            msgHash,
          );

          let amountInWei: BigNumber;
          let symbol: string;
          if (event.args.message.data !== '0x') {
            const tokenVaultContract = new Contract(
              tokenVaults[tx.fromChainId],
              TokenVaultABI,
              srcProvider,
            );
            const filter = tokenVaultContract.filters.ERC20Sent(msgHash);
            const erc20Events = await tokenVaultContract.queryFilter(
              filter,
              receipt.blockNumber,
              receipt.blockNumber,
            );

            const erc20Event = erc20Events.find(
              (e) => e.args.msgHash.toLowerCase() === msgHash.toLowerCase(),
            );
            if (!erc20Event) return;

            const erc20Contract = new Contract(
              erc20Event.args.token,
              ERC20_ABI,
              srcProvider,
            );
            symbol = await erc20Contract.symbol();
            amountInWei = BigNumber.from(erc20Event.args.amount);
          }

          const bridgeTx: BridgeTransaction = {
            hash: tx.hash,
            from: tx.from,
            message: event.args.message,
            receipt: receipt,
            msgHash: event.args.msgHash,
            status: messageStatus,
            amountInWei: amountInWei,
            symbol: symbol,
            fromChainId: tx.fromChainId,
            toChainId: tx.toChainId,
          };

          bridgeTxs.push(bridgeTx);
        })
        .filter((tx) => tx),
    );

    bridgeTxs.sort((tx) => (tx.status === MessageStatus.New ? -1 : 1));

    return bridgeTxs;
  }

  async getTransactionByHash(
    address: string,
    hash: string,
  ): Promise<BridgeTransaction> {
    const txs: BridgeTransaction[] = JSON.parse(
      this.storage.getItem(`transactions-${address.toLowerCase()}`),
    );

    const tx: BridgeTransaction = txs.find((tx) => tx.hash === hash);

    if (tx.from.toLowerCase() !== address.toLowerCase()) return;
    const destChainId = tx.toChainId;
    const destProvider = this.providers[destChainId];

    const srcProvider = this.providers[tx.fromChainId];

    // Ignore transactions from chains not supported by the bridge
    if (!srcProvider) {
      return null;
    }
    await srcProvider.waitForTransaction(tx.hash);
    const receipt = await srcProvider.getTransactionReceipt(tx.hash);

    if (!receipt) {
      return;
    }

    tx.receipt = receipt;

    const destBridgeAddress = chains[destChainId].bridgeAddress;

    const srcBridgeAddress = chains[tx.fromChainId].bridgeAddress;

    const destContract: Contract = new Contract(
      destBridgeAddress,
      BridgeABI,
      destProvider,
    );

    const srcContract: Contract = new Contract(
      srcBridgeAddress,
      BridgeABI,
      srcProvider,
    );

    const events = await srcContract.queryFilter(
      'MessageSent',
      receipt.blockNumber,
      receipt.blockNumber,
    );

    const event = events.find(
      (e) => e.args.message.owner.toLowerCase() === address.toLowerCase(),
    );

    if (!event) {
      return;
    }

    const msgHash = event.args.msgHash;

    const messageStatus: number = await destContract.getMessageStatus(msgHash);

    let amountInWei: BigNumber;
    let symbol: string;
    if (event.args.message.data !== '0x') {
      const tokenVaultContract = new Contract(
        tokenVaults[tx.fromChainId],
        TokenVaultABI,
        srcProvider,
      );
      const filter = tokenVaultContract.filters.ERC20Sent(msgHash);
      const erc20Events = await tokenVaultContract.queryFilter(
        filter,
        receipt.blockNumber,
        receipt.blockNumber,
      );

      const erc20Event = erc20Events.find(
        (e) => e.args.msgHash.toLowerCase() === msgHash.toLowerCase(),
      );
      if (!erc20Event) return;

      const erc20Contract = new Contract(
        erc20Event.args.token,
        ERC20_ABI,
        srcProvider,
      );
      symbol = await erc20Contract.symbol();
      amountInWei = BigNumber.from(erc20Event.args.amount);
    }

    const bridgeTx: BridgeTransaction = {
      hash: tx.hash,
      from: tx.from,
      message: event.args.message,
      receipt: receipt,
      msgHash: event.args.msgHash,
      status: messageStatus,
      amountInWei: amountInWei,
      symbol: symbol,
      fromChainId: tx.fromChainId,
      toChainId: tx.toChainId,
    };

    return bridgeTx;
  }

  updateStorageByAddress(address: string, txs: BridgeTransaction[]) {
    this.storage.setItem(
      `transactions-${address.toLowerCase()}`,
      JSON.stringify(txs),
    );
  }
}<|MERGE_RESOLUTION|>--- conflicted
+++ resolved
@@ -20,14 +20,7 @@
     this.providers = providers;
   }
 
-<<<<<<< HEAD
-  async GetAllByAddress(address: string): Promise<BridgeTransaction[]> {
-=======
-  async getAllByAddress(
-    address: string,
-    chainID?: number,
-  ): Promise<BridgeTransaction[]> {
->>>>>>> 8ef5ce2c
+  async getAllByAddress(address: string): Promise<BridgeTransaction[]> {
     const txs: BridgeTransaction[] = JSON.parse(
       this.storage.getItem(`transactions-${address.toLowerCase()}`),
     );
