package encoding

import (
	"fmt"
	"math/big"

	"github.com/ethereum/go-ethereum/accounts/abi"
	"github.com/ethereum/go-ethereum/crypto"
	"github.com/ethereum/go-ethereum/log"

	"github.com/taikoxyz/taiko-mono/packages/taiko-client/bindings/metadata"
	ontakeBindings "github.com/taikoxyz/taiko-mono/packages/taiko-client/bindings/ontake"
	pacayaBindings "github.com/taikoxyz/taiko-mono/packages/taiko-client/bindings/pacaya"
)

// ABI arguments marshaling components.
var (
	BlockMetadataV2Components = []abi.ArgumentMarshaling{
		{
			Name: "anchorBlockHash",
			Type: "bytes32",
		},
		{
			Name: "difficulty",
			Type: "bytes32",
		},
		{
			Name: "blobHash",
			Type: "bytes32",
		},
		{
			Name: "extraData",
			Type: "bytes32",
		},
		{
			Name: "coinbase",
			Type: "address",
		},
		{
			Name: "id",
			Type: "uint64",
		},
		{
			Name: "gasLimit",
			Type: "uint32",
		},
		{
			Name: "timestamp",
			Type: "uint64",
		},
		{
			Name: "anchorBlockId",
			Type: "uint64",
		},
		{
			Name: "minTier",
			Type: "uint16",
		},
		{
			Name: "blobUsed",
			Type: "bool",
		},
		{
			Name: "parentMetaHash",
			Type: "bytes32",
		},
		{
			Name: "proposer",
			Type: "address",
		},
		{
			Name: "livenessBond",
			Type: "uint96",
		},
		{
			Name: "proposedAt",
			Type: "uint64",
		},
		{
			Name: "proposedIn",
			Type: "uint64",
		},
		{
			Name: "blobTxListOffset",
			Type: "uint32",
		},
		{
			Name: "blobTxListLength",
			Type: "uint32",
		},
		{
			Name: "blobIndex",
			Type: "uint8",
		},
		{
			Name: "baseFeeConfig",
			Type: "tuple",
			Components: []abi.ArgumentMarshaling{
				{
					Name: "adjustmentQuotient",
					Type: "uint8",
				},
				{
					Name: "sharingPctg",
					Type: "uint8",
				},
				{
					Name: "gasIssuancePerSecond",
					Type: "uint32",
				},
				{
					Name: "minGasExcess",
					Type: "uint64",
				},
				{
					Name: "maxGasIssuancePerBlock",
					Type: "uint32",
				},
			},
		},
	}
	TransitionComponents = []abi.ArgumentMarshaling{
		{
			Name: "parentHash",
			Type: "bytes32",
		},
		{
			Name: "blockHash",
			Type: "bytes32",
		},
		{
			Name: "stateRoot",
			Type: "bytes32",
		},
		{
			Name: "graffiti",
			Type: "bytes32",
		},
	}
	TierProofComponents = []abi.ArgumentMarshaling{
		{
			Name: "tier",
			Type: "uint16",
		},
		{
			Name: "data",
			Type: "bytes",
		},
	}
	BlockParamsV2Components = []abi.ArgumentMarshaling{
		{
			Name: "proposer",
			Type: "address",
		},
		{
			Name: "coinbase",
			Type: "address",
		},
		{
			Name: "parentMetaHash",
			Type: "bytes32",
		},
		{
			Name: "anchorBlockId",
			Type: "uint64",
		},
		{
			Name: "timestamp",
			Type: "uint64",
		},
		{
			Name: "blobTxListOffset",
			Type: "uint32",
		},
		{
			Name: "blobTxListLength",
			Type: "uint32",
		},
		{
			Name: "blobIndex",
			Type: "uint8",
		},
	}
	BatchParamsComponents = []abi.ArgumentMarshaling{
		{
			Name: "proposer",
			Type: "address",
		},
		{
			Name: "coinbase",
			Type: "address",
		},
		{
			Name: "parentMetaHash",
			Type: "bytes32",
		},
		{
			Name: "anchorBlockId",
			Type: "uint64",
		},
		{
			Name: "lastBlockTimestamp",
			Type: "uint64",
		},
		{
			Name: "revertIfNotFirstProposal",
			Type: "bool",
		},
		{
			Name: "blobParams",
			Type: "tuple",
			Components: []abi.ArgumentMarshaling{
				{
					Name: "blobHashes",
					Type: "bytes32[]",
				},
				{
					Name: "firstBlobIndex",
					Type: "uint8",
				},
				{
					Name: "numBlobs",
					Type: "uint8",
				},
				{
					Name: "byteOffset",
					Type: "uint32",
				},
				{
					Name: "byteSize",
					Type: "uint32",
				},
			},
		},
		{
			Name: "blocks",
			Type: "tuple[]",
			Components: []abi.ArgumentMarshaling{
				{
					Name: "numTransactions",
					Type: "uint16",
				},
				{
					Name: "timeShift",
					Type: "uint8",
				},
				{
					Name: "signalSlots",
					Type: "bytes32[]",
				},
			},
		},
	}
	BatchMetaDataComponents = []abi.ArgumentMarshaling{
		{
			Name: "infoHash",
			Type: "bytes32",
		},
		{
			Name: "proposer",
			Type: "address",
		},
		{
			Name: "batchId",
			Type: "uint64",
		},
		{
			Name: "proposedAt",
			Type: "uint64",
		},
	}
	BatchTransitionComponents = []abi.ArgumentMarshaling{
		{
			Name: "parentHash",
			Type: "bytes32",
		},
		{
			Name: "blockHash",
			Type: "bytes32",
		},
		{
			Name: "stateRoot",
			Type: "bytes32",
		},
	}
	SubProofComponents = []abi.ArgumentMarshaling{
		{
			Name: "verifier",
			Type: "address",
		},
		{
			Name: "proof",
			Type: "bytes",
		},
	}
)

var (
	BlockParamsV2ComponentsType, _ = abi.NewType("tuple", "TaikoData.BlockParamsV2", BlockParamsV2Components)
	BlockParamsV2ComponentsArgs    = abi.Arguments{{Name: "TaikoData.BlockParamsV2", Type: BlockParamsV2ComponentsType}}
	BatchParamsComponentsType, _   = abi.NewType("tuple", "ITaikoInbox.BatchParams", BatchParamsComponents)
	BatchParamsComponentsArgs      = abi.Arguments{
		{Name: "ITaikoInbox.BatchParams", Type: BatchParamsComponentsType},
	}
	BlockMetadataV2ComponentsType, _      = abi.NewType("tuple", "TaikoData.BlockMetadataV2", BlockMetadataV2Components)
	BatchMetaDataComponentsArrayType, _   = abi.NewType("tuple[]", "ITaikoInbox.BatchMetadata", BatchMetaDataComponents)
	TransitionComponentsType, _           = abi.NewType("tuple", "TaikoData.Transition", TransitionComponents)
	BatchTransitionComponentsArrayType, _ = abi.NewType("tuple[]", "ITaikoInbox.Transition", BatchTransitionComponents)
	TierProofComponentsType, _            = abi.NewType("tuple", "TaikoData.TierProof", TierProofComponents)
	SubProofsComponentsArrayType, _       = abi.NewType("tuple[]", "ComposeVerifier.SubProof", SubProofComponents)
	SubProofsComponentsArrayArgs          = abi.Arguments{
		{Name: "ComposeVerifier.SubProof[]", Type: SubProofsComponentsArrayType},
	}
	ProveOntakeBlockInputArgs = abi.Arguments{
		{Name: "TaikoData.BlockMetadataV2", Type: BlockMetadataV2ComponentsType},
		{Name: "TaikoData.Transition", Type: TransitionComponentsType},
		{Name: "TaikoData.TierProof", Type: TierProofComponentsType},
	}
	ProveBlocksInputArgs = abi.Arguments{
		{Name: "TaikoData.BlockMetadata", Type: BlockMetadataV2ComponentsType},
		{Name: "TaikoData.Transition", Type: TransitionComponentsType},
	}
	ProveBlocksBatchProofArgs = abi.Arguments{
		{Name: "TaikoData.TierProof", Type: TierProofComponentsType},
	}
	ProveBatchesInputArgs = abi.Arguments{
		{Name: "ITaikoInbox.BlockMetadata[]", Type: BatchMetaDataComponentsArrayType},
		{Name: "TaikoData.Transition[]", Type: BatchTransitionComponentsArrayType},
	}
	stringType, _             = abi.NewType("string", "", nil)
	uint256Type, _            = abi.NewType("uint256", "", nil)
	bytesType, _              = abi.NewType("bytes", "", nil)
	PacayaDifficultyInputArgs = abi.Arguments{
		{Name: "TAIKO_DIFFICULTY", Type: stringType},
		{Name: "block.number", Type: uint256Type},
	}
	batchParamsWithForcedInclusionArgs = abi.Arguments{
		{Name: "bytesX", Type: bytesType},
		{Name: "bytesY", Type: bytesType},
	}
)

// Contract ABIs.
var (
	// Ontake fork
	TaikoL1ABI          *abi.ABI
	TaikoL2ABI          *abi.ABI
	TaikoTokenABI       *abi.ABI
	GuardianProverABI   *abi.ABI
	LibProposingABI     *abi.ABI
	LibProvingABI       *abi.ABI
	LibUtilsABI         *abi.ABI
	LibVerifyingABI     *abi.ABI
	SGXVerifierABI      *abi.ABI
	GuardianVerifierABI *abi.ABI
	ProverSetABI        *abi.ABI
	ForkRouterABI       *abi.ABI

	// Pacaya fork
	TaikoInboxABI           *abi.ABI
	TaikoWrapperABI         *abi.ABI
	ForcedInclusionStoreABI *abi.ABI
	TaikoAnchorABI          *abi.ABI
	ResloverBaseABI         *abi.ABI
	ComposeVerifierABI      *abi.ABI
	ForkRouterPacayaABI     *abi.ABI
	TaikoTokenPacayaABI     *abi.ABI
	ProverSetPacayaABI      *abi.ABI

	customErrorMaps []map[string]abi.Error
)

func init() {
	var err error

	if TaikoL1ABI, err = ontakeBindings.TaikoL1ClientMetaData.GetAbi(); err != nil {
		log.Crit("Get TaikoL1 ABI error", "error", err)
	}

	if TaikoL2ABI, err = ontakeBindings.TaikoL2ClientMetaData.GetAbi(); err != nil {
		log.Crit("Get TaikoL2 ABI error", "error", err)
	}

	if TaikoTokenABI, err = ontakeBindings.TaikoTokenMetaData.GetAbi(); err != nil {
		log.Crit("Get TaikoToken ABI error", "error", err)
	}

	if GuardianProverABI, err = ontakeBindings.GuardianProverMetaData.GetAbi(); err != nil {
		log.Crit("Get GuardianProver ABI error", "error", err)
	}

	if LibProposingABI, err = ontakeBindings.LibProposingMetaData.GetAbi(); err != nil {
		log.Crit("Get LibProposing ABI error", "error", err)
	}

	if LibProvingABI, err = ontakeBindings.LibProvingMetaData.GetAbi(); err != nil {
		log.Crit("Get LibProving ABI error", "error", err)
	}

	if LibUtilsABI, err = ontakeBindings.LibUtilsMetaData.GetAbi(); err != nil {
		log.Crit("Get LibUtils ABI error", "error", err)
	}

	if LibVerifyingABI, err = ontakeBindings.LibVerifyingMetaData.GetAbi(); err != nil {
		log.Crit("Get LibVerifying ABI error", "error", err)
	}

	if SGXVerifierABI, err = ontakeBindings.SgxVerifierMetaData.GetAbi(); err != nil {
		log.Crit("Get SGXVerifier ABI error", err)
	}

	if GuardianVerifierABI, err = ontakeBindings.GuardianVerifierMetaData.GetAbi(); err != nil {
		log.Crit("Get GuardianVerifier ABI error", "error", err)
	}

	if ProverSetABI, err = ontakeBindings.ProverSetMetaData.GetAbi(); err != nil {
		log.Crit("Get ProverSet ABI error", "error", err)
	}

	if ForkRouterABI, err = ontakeBindings.ForkRouterMetaData.GetAbi(); err != nil {
		log.Crit("Get ForkRouter ABI error", "error", err)
	}

	if TaikoInboxABI, err = pacayaBindings.TaikoInboxClientMetaData.GetAbi(); err != nil {
		log.Crit("Get TaikoInbox ABI error", "error", err)
	}

	if TaikoWrapperABI, err = pacayaBindings.TaikoWrapperClientMetaData.GetAbi(); err != nil {
		log.Crit("Get TaikoWrapper ABI error", "error", err)
	}

	if ForcedInclusionStoreABI, err = pacayaBindings.ForcedInclusionStoreMetaData.GetAbi(); err != nil {
		log.Crit("Get ForcedInclusionStore ABI error", "error", err)
	}

	if TaikoAnchorABI, err = pacayaBindings.TaikoAnchorClientMetaData.GetAbi(); err != nil {
		log.Crit("Get TaikoAnchor ABI error", "error", err)
	}

	if ResloverBaseABI, err = pacayaBindings.ResolverBaseMetaData.GetAbi(); err != nil {
		log.Crit("Get ResloverBase ABI error", "error", err)
	}

	if ComposeVerifierABI, err = pacayaBindings.ComposeVerifierMetaData.GetAbi(); err != nil {
		log.Crit("Get ComposeVerifier ABI error", "error", err)
	}

	if ForkRouterPacayaABI, err = pacayaBindings.ForkRouterMetaData.GetAbi(); err != nil {
		log.Crit("Get ForkRouter ABI error", "error", err)
	}

	if TaikoTokenPacayaABI, err = pacayaBindings.TaikoTokenMetaData.GetAbi(); err != nil {
		log.Crit("Get TaikoToken ABI error", "error", err)
	}

	if ProverSetPacayaABI, err = pacayaBindings.ProverSetMetaData.GetAbi(); err != nil {
		log.Crit("Get ProverSet ABI error", "error", err)
	}

	customErrorMaps = []map[string]abi.Error{
		TaikoL1ABI.Errors,
		TaikoL2ABI.Errors,
		GuardianProverABI.Errors,
		LibProposingABI.Errors,
		LibProvingABI.Errors,
		LibUtilsABI.Errors,
		LibVerifyingABI.Errors,
		SGXVerifierABI.Errors,
		GuardianVerifierABI.Errors,
		ProverSetABI.Errors,
		ForkRouterABI.Errors,
		TaikoInboxABI.Errors,
		TaikoWrapperABI.Errors,
		ForcedInclusionStoreABI.Errors,
		TaikoAnchorABI.Errors,
		ResloverBaseABI.Errors,
		ComposeVerifierABI.Errors,
		ForkRouterPacayaABI.Errors,
		TaikoTokenPacayaABI.Errors,
		ProverSetPacayaABI.Errors,
	}
}

// EncodeBlockParamsOntake performs the solidity `abi.encode` for the given ontake blockParams.
func EncodeBlockParamsOntake(params *BlockParamsV2) ([]byte, error) {
	b, err := BlockParamsV2ComponentsArgs.Pack(params)
	if err != nil {
		return nil, fmt.Errorf("failed to abi.encode ontake block params, %w", err)
	}
	return b, nil
}

<<<<<<< HEAD
// EncodeBatchParamsWithForcedInclusion performs the solidity `abi.encode` for the given two pacaya batchParams.
func EncodeBatchParamsWithForcedInclusion(paramsForcedInclusion, params *BatchParams) ([]byte, error) {
	var (
		x   []byte
		err error
	)
	if paramsForcedInclusion != nil {
		if x, err = batchParamsComponentsArgs.Pack(paramsForcedInclusion); err != nil {
			return nil, fmt.Errorf("failed to abi.encode pacaya batch params, %w", err)
		}
	}
	y, err := batchParamsComponentsArgs.Pack(params)
=======
// EncodeBatchParams performs the solidity `abi.encode` for the given pacaya batchParams.
func EncodeBatchParams(params *BatchParams) ([]byte, error) {
	b, err := BatchParamsComponentsArgs.Pack(params)
>>>>>>> 0ea61049
	if err != nil {
		return nil, fmt.Errorf("failed to abi.encode pacaya batch params, %w", err)
	}
	return batchParamsWithForcedInclusionArgs.Pack(x, y)
}

// EncodeBatchesSubProofs performs the solidity `abi.encode` for the given pacaya batchParams.
func EncodeBatchesSubProofs(subProofs []SubProof) ([]byte, error) {
	b, err := SubProofsComponentsArrayArgs.Pack(subProofs)
	if err != nil {
		return nil, fmt.Errorf("failed to abi.encode pacaya batch subproofs, %w", err)
	}
	return b, nil
}

// EncodeProveBlockInput performs the solidity `abi.encode` for the given TaikoL1.proveBlock input.
func EncodeProveBlockInput(
	meta metadata.TaikoProposalMetaData,
	transition *ontakeBindings.TaikoDataTransition,
	tierProof *ontakeBindings.TaikoDataTierProof,
) ([]byte, error) {
	var (
		b   []byte
		err error
	)
	if b, err = ProveOntakeBlockInputArgs.Pack(
		meta.(*metadata.TaikoDataBlockMetadataOntake).InnerMetadata(),
		transition,
		tierProof,
	); err != nil {
		return nil, fmt.Errorf("failed to abi.encode TakoL1.proveBlock input after ontake fork, %w", err)
	}

	return b, nil
}

// EncodeProveBlocksInput performs the solidity `abi.encode` for the given TaikoL1.proveBlocks input.
func EncodeProveBlocksInput(
	metas []metadata.TaikoProposalMetaData,
	transitions []ontakeBindings.TaikoDataTransition,
) ([][]byte, error) {
	if len(metas) != len(transitions) {
		return nil, fmt.Errorf("both arrays of TaikoBlockMetaData and TaikoDataTransition must be equal in length")
	}
	b := make([][]byte, 0, len(metas))
	for i := range metas {
		input, err := ProveBlocksInputArgs.Pack(
			metas[i].Ontake().InnerMetadata(),
			transitions[i],
		)
		if err != nil {
			return nil, fmt.Errorf("failed to abi.encode TaikoL1.proveBlocks input item after ontake fork, %w", err)
		}

		b = append(b, input)
	}

	return b, nil
}

// EncodeProveBatchesInput performs the solidity `abi.encode` for the given TaikoInbox.proveBatches input.
func EncodeProveBatchesInput(
	metas []metadata.TaikoProposalMetaData,
	transitions []pacayaBindings.ITaikoInboxTransition,
) ([]byte, error) {
	if len(metas) != len(transitions) {
		return nil, fmt.Errorf("both arrays of TaikoBlockMetaData and TaikoInboxTransition must be equal in length")
	}
	pacayaMetas := make([]pacayaBindings.ITaikoInboxBatchMetadata, 0)
	for i := range metas {
		pacayaMetas = append(pacayaMetas, pacayaBindings.ITaikoInboxBatchMetadata{
			InfoHash:   metas[i].Pacaya().InnerMetadata().InfoHash,
			Proposer:   metas[i].Pacaya().GetProposer(),
			BatchId:    metas[i].Pacaya().GetBatchID().Uint64(),
			ProposedAt: metas[i].Pacaya().GetProposedAt(),
		})
	}
	input, err := ProveBatchesInputArgs.Pack(
		pacayaMetas,
		transitions,
	)
	if err != nil {
		return nil, fmt.Errorf("failed to abi.encode TaikoInbox.proveBatches input item after pacaya fork, %w", err)
	}

	return input, nil
}

// EncodeProveBlocksBatchProof performs the solidity `abi.encode` for the given TaikoL1.proveBlocks batchProof.
func EncodeProveBlocksBatchProof(
	tierProof *ontakeBindings.TaikoDataTierProof,
) ([]byte, error) {
	input, err := ProveBlocksBatchProofArgs.Pack(
		tierProof,
	)
	if err != nil {
		return nil, fmt.Errorf("failed to abi.encode TaikoL1.proveBlocks input item after ontake fork, %w", err)
	}
	return input, nil
}

// CalculatePacayaDifficulty calculates the difficulty for the given pacaya block.
func CalculatePacayaDifficulty(blockNum *big.Int) ([]byte, error) {
	packed, err := PacayaDifficultyInputArgs.Pack("TAIKO_DIFFICULTY", blockNum)
	if err != nil {
		return nil, fmt.Errorf("failed to abi.encode pacaya difficulty, %w", err)
	}

	return crypto.Keccak256(packed), nil
}

// EncodeBaseFeeConfig encodes the block.extraData field from the given base fee config.
func EncodeBaseFeeConfig(baseFeeConfig *pacayaBindings.LibSharedDataBaseFeeConfig) [32]byte {
	var (
		bytes32Value [32]byte
		uintValue    = new(big.Int).SetUint64(uint64(baseFeeConfig.SharingPctg))
	)
	copy(bytes32Value[32-len(uintValue.Bytes()):], uintValue.Bytes())
	return bytes32Value
}<|MERGE_RESOLUTION|>--- conflicted
+++ resolved
@@ -490,7 +490,7 @@
 	return b, nil
 }
 
-<<<<<<< HEAD
+
 // EncodeBatchParamsWithForcedInclusion performs the solidity `abi.encode` for the given two pacaya batchParams.
 func EncodeBatchParamsWithForcedInclusion(paramsForcedInclusion, params *BatchParams) ([]byte, error) {
 	var (
@@ -503,15 +503,10 @@
 		}
 	}
 	y, err := batchParamsComponentsArgs.Pack(params)
-=======
-// EncodeBatchParams performs the solidity `abi.encode` for the given pacaya batchParams.
-func EncodeBatchParams(params *BatchParams) ([]byte, error) {
-	b, err := BatchParamsComponentsArgs.Pack(params)
->>>>>>> 0ea61049
-	if err != nil {
+  if err != nil {
 		return nil, fmt.Errorf("failed to abi.encode pacaya batch params, %w", err)
 	}
-	return batchParamsWithForcedInclusionArgs.Pack(x, y)
+  return batchParamsWithForcedInclusionArgs.Pack(x, y)
 }
 
 // EncodeBatchesSubProofs performs the solidity `abi.encode` for the given pacaya batchParams.
