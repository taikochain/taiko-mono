package encoding

import (
	"errors"
	"fmt"

	"github.com/ethereum/go-ethereum/accounts/abi"
	"github.com/ethereum/go-ethereum/log"

	"github.com/taikoxyz/taiko-mono/packages/taiko-client/bindings"
)

// ABI arguments marshaling components.
var (
	blockMetadataComponents = []abi.ArgumentMarshaling{
		{
			Name: "l1Hash",
			Type: "bytes32",
		},
		{
			Name: "difficulty",
			Type: "bytes32",
		},
		{
			Name: "blobHash",
			Type: "bytes32",
		},
		{
			Name: "extraData",
			Type: "bytes32",
		},
		{
			Name: "depositsHash",
			Type: "bytes32",
		},
		{
			Name: "coinbase",
			Type: "address",
		},
		{
			Name: "id",
			Type: "uint64",
		},
		{
			Name: "gasLimit",
			Type: "uint32",
		},
		{
			Name: "timestamp",
			Type: "uint64",
		},
		{
			Name: "l1Height",
			Type: "uint64",
		},
		{
			Name: "minTier",
			Type: "uint16",
		},
		{
			Name: "blobUsed",
			Type: "bool",
		},
		{
			Name: "parentMetaHash",
			Type: "bytes32",
		},
		{
			Name: "sender",
			Type: "address",
		},
	}
	transitionComponents = []abi.ArgumentMarshaling{
		{
			Name: "parentHash",
			Type: "bytes32",
		},
		{
			Name: "blockHash",
			Type: "bytes32",
		},
		{
			Name: "stateRoot",
			Type: "bytes32",
		},
		{
			Name: "graffiti",
			Type: "bytes32",
		},
	}
	tierProofComponents = []abi.ArgumentMarshaling{
		{
			Name: "tier",
			Type: "uint16",
		},
		{
			Name: "data",
			Type: "bytes",
		},
	}
	blockParamsComponents = []abi.ArgumentMarshaling{
		{
			Name: "assignedProver",
			Type: "address",
		},
		{
			Name: "coinbase",
			Type: "address",
		},
		{
			Name: "extraData",
			Type: "bytes32",
		},
		{
			Name: "parentMetaHash",
			Type: "bytes32",
		},
		{
			Name: "hookCalls",
			Type: "tuple[]",
			Components: []abi.ArgumentMarshaling{
				{
					Name: "hook",
					Type: "address",
				},
				{
					Name: "data",
					Type: "bytes",
				},
			},
		},
		{
			Name: "signature",
			Type: "bytes",
		},
	}
<<<<<<< HEAD
	blockParams2Components = []abi.ArgumentMarshaling{
		{
			Name: "coinbase",
			Type: "address",
		},
		{
			Name: "extraData",
			Type: "bytes32",
		},
		{
			Name: "parentMetaHash",
			Type: "bytes32",
		},
		{
			Name: "anchorBlockId",
			Type: "uint64",
		},
		{
			Name: "timestamp",
			Type: "uint64",
		},
	}
	proverAssignmentComponents = []abi.ArgumentMarshaling{
		{
			Name: "feeToken",
			Type: "address",
		},
		{
			Name: "expiry",
			Type: "uint64",
		},
		{
			Name: "maxBlockId",
			Type: "uint64",
		},
		{
			Name: "maxProposedIn",
			Type: "uint64",
		},
		{
			Name: "metaHash",
			Type: "bytes32",
		},
		{
			Name: "parentMetaHash",
			Type: "bytes32",
		},
		{
			Name: "tierFees",
			Type: "tuple[]",
			Components: []abi.ArgumentMarshaling{
				{
					Name: "tier",
					Type: "uint16",
				},
				{
					Name: "fee",
					Type: "uint128",
				},
			},
		},
		{
			Name: "signature",
			Type: "bytes",
		},
	}
	assignmentHookInputComponents = []abi.ArgumentMarshaling{
		{
			Name:       "assignment",
			Type:       "tuple",
			Components: proverAssignmentComponents,
		},
		{
			Name: "tip",
			Type: "uint256",
		},
	}
)

var (
	assignmentHookInputType, _    = abi.NewType("tuple", "AssignmentHook.Input", assignmentHookInputComponents)
	assignmentHookInputArgs       = abi.Arguments{{Name: "AssignmentHook.Input", Type: assignmentHookInputType}}
	blockParamsComponentsType, _  = abi.NewType("tuple", "TaikoData.BlockParams", blockParamsComponents)
	blockParamsComponentsArgs     = abi.Arguments{{Name: "TaikoData.BlockParams", Type: blockParamsComponentsType}}
	blockParams2ComponentsType, _ = abi.NewType("tuple", "TaikoData.BlockParams2", blockParams2Components)
	blockParams2ComponentsArgs    = abi.Arguments{{Name: "TaikoData.BlockParams2", Type: blockParams2ComponentsType}}
	// ProverAssignmentPayload
	bytes32Type, _  = abi.NewType("bytes32", "", nil)
	addressType, _  = abi.NewType("address", "", nil)
	uint64Type, _   = abi.NewType("uint64", "", nil)
	tierFeesType, _ = abi.NewType(
		"tuple[]",
		"",
		[]abi.ArgumentMarshaling{
			{
				Name: "tier",
				Type: "uint16",
			},
			{
				Name: "fee",
				Type: "uint128",
			},
		},
	)
	proverAssignmentHashPayloadArgs = abi.Arguments{
		{Name: "_assignment.metaHash", Type: bytes32Type},
		{Name: "_assignment.parentMetaHash", Type: bytes32Type},
		{Name: "_assignment.feeToken", Type: addressType},
		{Name: "_assignment.expiry", Type: uint64Type},
		{Name: "_assignment.maxBlockId", Type: uint64Type},
		{Name: "_assignment.maxProposedIn", Type: uint64Type},
		{Name: "_assignment.tierFees", Type: tierFeesType},
	}
=======
)

var (
	blockParamsComponentsType, _   = abi.NewType("tuple", "TaikoData.BlockParams", blockParamsComponents)
	blockParamsComponentsArgs      = abi.Arguments{{Name: "TaikoData.BlockParams", Type: blockParamsComponentsType}}
>>>>>>> c5d75198
	blockMetadataComponentsType, _ = abi.NewType("tuple", "TaikoData.BlockMetadata", blockMetadataComponents)
	transitionComponentsType, _    = abi.NewType("tuple", "TaikoData.Transition", transitionComponents)
	tierProofComponentsType, _     = abi.NewType("tuple", "TaikoData.TierProof", tierProofComponents)
	proveBlockInputArgs            = abi.Arguments{
		{Name: "TaikoData.BlockMetadata", Type: blockMetadataComponentsType},
		{Name: "TaikoData.Transition", Type: transitionComponentsType},
		{Name: "TaikoData.TierProof", Type: tierProofComponentsType},
	}
)

// Contract ABIs.
var (
	TaikoL1ABI          *abi.ABI
	TaikoL2ABI          *abi.ABI
	TaikoTokenABI       *abi.ABI
	GuardianProverABI   *abi.ABI
	LibProposingABI     *abi.ABI
	LibProvingABI       *abi.ABI
	LibUtilsABI         *abi.ABI
	LibVerifyingABI     *abi.ABI
	SGXVerifierABI      *abi.ABI
	GuardianVerifierABI *abi.ABI
	ProverSetABI        *abi.ABI

	customErrorMaps []map[string]abi.Error
)

func init() {
	var err error

	if TaikoL1ABI, err = bindings.TaikoL1ClientMetaData.GetAbi(); err != nil {
		log.Crit("Get TaikoL1 ABI error", "error", err)
	}

	if TaikoL2ABI, err = bindings.TaikoL2ClientMetaData.GetAbi(); err != nil {
		log.Crit("Get TaikoL2 ABI error", "error", err)
	}

	if TaikoTokenABI, err = bindings.TaikoTokenMetaData.GetAbi(); err != nil {
		log.Crit("Get TaikoToken ABI error", "error", err)
	}

	if GuardianProverABI, err = bindings.GuardianProverMetaData.GetAbi(); err != nil {
		log.Crit("Get GuardianProver ABI error", "error", err)
	}

	if LibProposingABI, err = bindings.LibProposingMetaData.GetAbi(); err != nil {
		log.Crit("Get LibProposing ABI error", "error", err)
	}

	if LibProvingABI, err = bindings.LibProvingMetaData.GetAbi(); err != nil {
		log.Crit("Get LibProving ABI error", "error", err)
	}

	if LibUtilsABI, err = bindings.LibUtilsMetaData.GetAbi(); err != nil {
		log.Crit("Get LibUtils ABI error", "error", err)
	}

	if LibVerifyingABI, err = bindings.LibVerifyingMetaData.GetAbi(); err != nil {
		log.Crit("Get LibVerifying ABI error", "error", err)
	}

	if SGXVerifierABI, err = bindings.SgxVerifierMetaData.GetAbi(); err != nil {
		log.Crit("Get SGXVerifier ABI error", err)
	}

	if GuardianVerifierABI, err = bindings.GuardianVerifierMetaData.GetAbi(); err != nil {
		log.Crit("Get GuardianVerifier ABI error", "error", err)
	}

	if ProverSetABI, err = bindings.ProverSetMetaData.GetAbi(); err != nil {
		log.Crit("Get ProverSet ABI error", "error", err)
	}

	customErrorMaps = []map[string]abi.Error{
		TaikoL1ABI.Errors,
		TaikoL2ABI.Errors,
		GuardianProverABI.Errors,
		LibProposingABI.Errors,
		LibProvingABI.Errors,
		LibUtilsABI.Errors,
		LibVerifyingABI.Errors,
		SGXVerifierABI.Errors,
		GuardianVerifierABI.Errors,
		ProverSetABI.Errors,
	}
}

// EncodeBlockParams performs the solidity `abi.encode` for the given blockParams.
func EncodeBlockParams(params *BlockParams) ([]byte, error) {
	b, err := blockParamsComponentsArgs.Pack(params)
	if err != nil {
		return nil, fmt.Errorf("failed to abi.encode block params, %w", err)
	}
	return b, nil
}

<<<<<<< HEAD
// EncodeBlockParams performs the solidity `abi.encode` for the given blockParams
// after ontake fork.
func EncodeBlockParams2(params *BlockParams2) ([]byte, error) {
	b, err := blockParams2ComponentsArgs.Pack(params)
	if err != nil {
		return nil, fmt.Errorf("failed to abi.encode block params, %w", err)
	}
	return b, nil
}

// EncodeAssignmentHookInput performs the solidity `abi.encode` for the given input
func EncodeAssignmentHookInput(input *AssignmentHookInput) ([]byte, error) {
	b, err := assignmentHookInputArgs.Pack(input)
	if err != nil {
		return nil, fmt.Errorf("failed to abi.encode assignment hook input params, %w", err)
	}
	return b, nil
}

// EncodeProverAssignmentPayload performs the solidity `abi.encode` for the given proverAssignment payload.
func EncodeProverAssignmentPayload(
	chainID uint64,
	taikoAddress common.Address,
	assignmentHookAddress common.Address,
	blockProposer common.Address,
	assignedProver common.Address,
	blobHash common.Hash,
	feeToken common.Address,
	expiry uint64,
	maxBlockID uint64,
	maxProposedIn uint64,
	tierFees []TierFee,
) ([]byte, error) {
	hashBytesPayload, err := proverAssignmentHashPayloadArgs.Pack(
		common.Hash{},
		common.Hash{},
		feeToken,
		expiry,
		maxBlockID,
		maxProposedIn,
		tierFees,
	)
	if err != nil {
		return nil, fmt.Errorf("failed to abi.encode prover assignment hash payload, %w", err)
	}

	chainIDBytes := make([]byte, 8)
	binary.BigEndian.PutUint64(chainIDBytes, chainID)

	return bytes.Join([][]byte{
		common.RightPadBytes([]byte("PROVER_ASSIGNMENT"), 32),
		chainIDBytes,
		taikoAddress.Bytes(),
		blockProposer.Bytes(),
		assignedProver.Bytes(),
		blobHash.Bytes(),
		crypto.Keccak256Hash(hashBytesPayload).Bytes(),
		assignmentHookAddress.Bytes(),
	}, nil), nil
}

=======
>>>>>>> c5d75198
// EncodeProveBlockInput performs the solidity `abi.encode` for the given TaikoL1.proveBlock input.
func EncodeProveBlockInput(
	meta *bindings.TaikoDataBlockMetadata,
	transition *bindings.TaikoDataTransition,
	tierProof *bindings.TaikoDataTierProof,
) ([]byte, error) {
	b, err := proveBlockInputArgs.Pack(meta, transition, tierProof)
	if err != nil {
		return nil, fmt.Errorf("failed to abi.encode TakoL1.proveBlock input, %w", err)
	}
	return b, nil
}

// UnpackTxListBytes unpacks the input data of a TaikoL1.proposeBlock transaction, and returns the txList bytes.
func UnpackTxListBytes(txData []byte) ([]byte, error) {
	method, err := TaikoL1ABI.MethodById(txData)
	if err != nil {
		return nil, err
	}

	// Only check for safety.
	if method.Name != "proposeBlock" {
		return nil, fmt.Errorf("invalid method name: %s", method.Name)
	}

	args := map[string]interface{}{}

	if err := method.Inputs.UnpackIntoMap(args, txData[4:]); err != nil {
		return nil, err
	}

	inputs, ok := args["_txList"].([]byte)

	if !ok {
		return nil, errors.New("failed to get txList bytes")
	}

	return inputs, nil
}<|MERGE_RESOLUTION|>--- conflicted
+++ resolved
@@ -134,127 +134,11 @@
 			Type: "bytes",
 		},
 	}
-<<<<<<< HEAD
-	blockParams2Components = []abi.ArgumentMarshaling{
-		{
-			Name: "coinbase",
-			Type: "address",
-		},
-		{
-			Name: "extraData",
-			Type: "bytes32",
-		},
-		{
-			Name: "parentMetaHash",
-			Type: "bytes32",
-		},
-		{
-			Name: "anchorBlockId",
-			Type: "uint64",
-		},
-		{
-			Name: "timestamp",
-			Type: "uint64",
-		},
-	}
-	proverAssignmentComponents = []abi.ArgumentMarshaling{
-		{
-			Name: "feeToken",
-			Type: "address",
-		},
-		{
-			Name: "expiry",
-			Type: "uint64",
-		},
-		{
-			Name: "maxBlockId",
-			Type: "uint64",
-		},
-		{
-			Name: "maxProposedIn",
-			Type: "uint64",
-		},
-		{
-			Name: "metaHash",
-			Type: "bytes32",
-		},
-		{
-			Name: "parentMetaHash",
-			Type: "bytes32",
-		},
-		{
-			Name: "tierFees",
-			Type: "tuple[]",
-			Components: []abi.ArgumentMarshaling{
-				{
-					Name: "tier",
-					Type: "uint16",
-				},
-				{
-					Name: "fee",
-					Type: "uint128",
-				},
-			},
-		},
-		{
-			Name: "signature",
-			Type: "bytes",
-		},
-	}
-	assignmentHookInputComponents = []abi.ArgumentMarshaling{
-		{
-			Name:       "assignment",
-			Type:       "tuple",
-			Components: proverAssignmentComponents,
-		},
-		{
-			Name: "tip",
-			Type: "uint256",
-		},
-	}
-)
-
-var (
-	assignmentHookInputType, _    = abi.NewType("tuple", "AssignmentHook.Input", assignmentHookInputComponents)
-	assignmentHookInputArgs       = abi.Arguments{{Name: "AssignmentHook.Input", Type: assignmentHookInputType}}
-	blockParamsComponentsType, _  = abi.NewType("tuple", "TaikoData.BlockParams", blockParamsComponents)
-	blockParamsComponentsArgs     = abi.Arguments{{Name: "TaikoData.BlockParams", Type: blockParamsComponentsType}}
-	blockParams2ComponentsType, _ = abi.NewType("tuple", "TaikoData.BlockParams2", blockParams2Components)
-	blockParams2ComponentsArgs    = abi.Arguments{{Name: "TaikoData.BlockParams2", Type: blockParams2ComponentsType}}
-	// ProverAssignmentPayload
-	bytes32Type, _  = abi.NewType("bytes32", "", nil)
-	addressType, _  = abi.NewType("address", "", nil)
-	uint64Type, _   = abi.NewType("uint64", "", nil)
-	tierFeesType, _ = abi.NewType(
-		"tuple[]",
-		"",
-		[]abi.ArgumentMarshaling{
-			{
-				Name: "tier",
-				Type: "uint16",
-			},
-			{
-				Name: "fee",
-				Type: "uint128",
-			},
-		},
-	)
-	proverAssignmentHashPayloadArgs = abi.Arguments{
-		{Name: "_assignment.metaHash", Type: bytes32Type},
-		{Name: "_assignment.parentMetaHash", Type: bytes32Type},
-		{Name: "_assignment.feeToken", Type: addressType},
-		{Name: "_assignment.expiry", Type: uint64Type},
-		{Name: "_assignment.maxBlockId", Type: uint64Type},
-		{Name: "_assignment.maxProposedIn", Type: uint64Type},
-		{Name: "_assignment.tierFees", Type: tierFeesType},
-	}
-=======
 )
 
 var (
 	blockParamsComponentsType, _   = abi.NewType("tuple", "TaikoData.BlockParams", blockParamsComponents)
 	blockParamsComponentsArgs      = abi.Arguments{{Name: "TaikoData.BlockParams", Type: blockParamsComponentsType}}
->>>>>>> c5d75198
 	blockMetadataComponentsType, _ = abi.NewType("tuple", "TaikoData.BlockMetadata", blockMetadataComponents)
 	transitionComponentsType, _    = abi.NewType("tuple", "TaikoData.Transition", transitionComponents)
 	tierProofComponentsType, _     = abi.NewType("tuple", "TaikoData.TierProof", tierProofComponents)
@@ -352,70 +236,6 @@
 	return b, nil
 }
 
-<<<<<<< HEAD
-// EncodeBlockParams performs the solidity `abi.encode` for the given blockParams
-// after ontake fork.
-func EncodeBlockParams2(params *BlockParams2) ([]byte, error) {
-	b, err := blockParams2ComponentsArgs.Pack(params)
-	if err != nil {
-		return nil, fmt.Errorf("failed to abi.encode block params, %w", err)
-	}
-	return b, nil
-}
-
-// EncodeAssignmentHookInput performs the solidity `abi.encode` for the given input
-func EncodeAssignmentHookInput(input *AssignmentHookInput) ([]byte, error) {
-	b, err := assignmentHookInputArgs.Pack(input)
-	if err != nil {
-		return nil, fmt.Errorf("failed to abi.encode assignment hook input params, %w", err)
-	}
-	return b, nil
-}
-
-// EncodeProverAssignmentPayload performs the solidity `abi.encode` for the given proverAssignment payload.
-func EncodeProverAssignmentPayload(
-	chainID uint64,
-	taikoAddress common.Address,
-	assignmentHookAddress common.Address,
-	blockProposer common.Address,
-	assignedProver common.Address,
-	blobHash common.Hash,
-	feeToken common.Address,
-	expiry uint64,
-	maxBlockID uint64,
-	maxProposedIn uint64,
-	tierFees []TierFee,
-) ([]byte, error) {
-	hashBytesPayload, err := proverAssignmentHashPayloadArgs.Pack(
-		common.Hash{},
-		common.Hash{},
-		feeToken,
-		expiry,
-		maxBlockID,
-		maxProposedIn,
-		tierFees,
-	)
-	if err != nil {
-		return nil, fmt.Errorf("failed to abi.encode prover assignment hash payload, %w", err)
-	}
-
-	chainIDBytes := make([]byte, 8)
-	binary.BigEndian.PutUint64(chainIDBytes, chainID)
-
-	return bytes.Join([][]byte{
-		common.RightPadBytes([]byte("PROVER_ASSIGNMENT"), 32),
-		chainIDBytes,
-		taikoAddress.Bytes(),
-		blockProposer.Bytes(),
-		assignedProver.Bytes(),
-		blobHash.Bytes(),
-		crypto.Keccak256Hash(hashBytesPayload).Bytes(),
-		assignmentHookAddress.Bytes(),
-	}, nil), nil
-}
-
-=======
->>>>>>> c5d75198
 // EncodeProveBlockInput performs the solidity `abi.encode` for the given TaikoL1.proveBlock input.
 func EncodeProveBlockInput(
 	meta *bindings.TaikoDataBlockMetadata,
