--- conflicted
+++ resolved
@@ -51,12 +51,8 @@
 		LivenessBond:          livenessBond,
 		StateRootSyncInternal: 16,
 		MaxAnchorHeightOffset: 64,
-<<<<<<< HEAD
+		OntakeForkHeight:      720_000,
 		BaseFeeConfig: v2.TaikoDataBaseFeeConfig{
-=======
-		OntakeForkHeight:      720_000,
-		BaseFeeConfig: bindings.TaikoDataBaseFeeConfig{
->>>>>>> 7f0665f6
 			AdjustmentQuotient:     8,
 			SharingPctg:            75,
 			GasIssuancePerSecond:   5_000_000,
