package testutils

import (
	"context"
	"crypto/ecdsa"
	"crypto/rand"
	"math/big"
	"time"

	"github.com/cenkalti/backoff/v4"
	"github.com/ethereum/go-ethereum/accounts/abi/bind"
	"github.com/ethereum/go-ethereum/common"
	"github.com/ethereum/go-ethereum/common/hexutil"
	"github.com/ethereum/go-ethereum/core/types"
	"github.com/ethereum/go-ethereum/log"
	"github.com/ethereum/go-ethereum/params"
	"github.com/phayes/freeport"

	"github.com/taikoxyz/taiko-mono/packages/taiko-client/bindings/metadata"
	ontakeBindings "github.com/taikoxyz/taiko-mono/packages/taiko-client/bindings/ontake"
	pacayaBindings "github.com/taikoxyz/taiko-mono/packages/taiko-client/bindings/pacaya"
	"github.com/taikoxyz/taiko-mono/packages/taiko-client/pkg/rpc"
)

func (s *ClientTestSuite) ForkIntoPacaya(proposer Proposer, syncer ChainSyncer) {
<<<<<<< HEAD
	l2Head, err := s.RPCClient.L2.HeaderByNumber(context.Background(), nil)
	s.Nil(err)

	var n = 0
	if l2Head.Number.Uint64() < s.RPCClient.PacayaClients.ForkHeight {
		n = int(s.RPCClient.PacayaClients.ForkHeight - l2Head.Number.Uint64())
=======
	head, err := s.RPCClient.L2.HeaderByNumber(context.Background(), nil)
	s.Nil(err)

	var n = 0
	if head.Number.Uint64() < s.RPCClient.PacayaClients.ForkHeight {
		n = int(s.RPCClient.PacayaClients.ForkHeight - head.Number.Uint64())
>>>>>>> 1ef6589e
	}

	for i := 0; i < n; i++ {
		s.ProposeAndInsertValidBlock(proposer, syncer)
	}
<<<<<<< HEAD
	head, err := s.RPCClient.L2.HeaderByNumber(context.Background(), nil)
=======
	head, err = s.RPCClient.L2.HeaderByNumber(context.Background(), nil)
>>>>>>> 1ef6589e
	s.Nil(err)
	s.GreaterOrEqual(head.Number.Uint64(), s.RPCClient.PacayaClients.ForkHeight)
}

func (s *ClientTestSuite) proposeEmptyBlockOp(ctx context.Context, proposer Proposer) {
	s.Nil(proposer.ProposeTxLists(ctx, []types.Transactions{{}}))
}

func (s *ClientTestSuite) ProposeAndInsertEmptyBlocks(
	proposer Proposer,
	chainSyncer ChainSyncer,
) []metadata.TaikoProposalMetaData {
	// Sync all pending L2 blocks at first.
	s.NotPanics(func() {
		if err := chainSyncer.ProcessL1Blocks(context.Background()); err != nil {
			log.Warn("Failed to process L1 blocks", "error", err)
		}
	})

	var metadataList []metadata.TaikoProposalMetaData

	l1Head, err := s.RPCClient.L1.HeaderByNumber(context.Background(), nil)
	s.Nil(err)

	// Propose txs in L2 execution engine's mempool
	sink1 := make(chan *pacayaBindings.TaikoInboxClientBatchProposed)
	sink2 := make(chan *ontakeBindings.TaikoL1ClientBlockProposedV2)
	sub1, err := s.RPCClient.PacayaClients.TaikoInbox.WatchBatchProposed(nil, sink1)
	s.Nil(err)
	sub2, err := s.RPCClient.OntakeClients.TaikoL1.WatchBlockProposedV2(nil, sink2, nil)
	s.Nil(err)

	defer func() {
		sub1.Unsubscribe()
		sub2.Unsubscribe()
		close(sink1)
		close(sink2)
	}()

	// RLP encoded empty list
	s.Nil(proposer.ProposeTxLists(context.Background(), []types.Transactions{{}}))
	s.Nil(chainSyncer.ProcessL1Blocks(context.Background()))

	// Valid transactions lists.
	s.ProposeValidBlock(proposer)
	s.Nil(chainSyncer.ProcessL1Blocks(context.Background()))

	// Random bytes txList
	s.proposeEmptyBlockOp(context.Background(), proposer)
	s.Nil(chainSyncer.ProcessL1Blocks(context.Background()))

	var txHash common.Hash
	for i := 0; i < 3; i++ {
		select {
		case event := <-sink1:
			metadataList = append(metadataList, metadata.NewTaikoDataBlockMetadataPacaya(event))
			txHash = event.Raw.TxHash
		case event := <-sink2:
			metadataList = append(metadataList, metadata.NewTaikoDataBlockMetadataOntake(event))
			txHash = event.Raw.TxHash
		}
	}

	_, isPending, err := s.RPCClient.L1.TransactionByHash(context.Background(), txHash)
	s.Nil(err)
	s.False(isPending)

	newL1Head, err := s.RPCClient.L1.HeaderByNumber(context.Background(), nil)
	s.Nil(err)
	s.Greater(newL1Head.Number.Uint64(), l1Head.Number.Uint64())

	s.Nil(s.RPCClient.WaitTillL2ExecutionEngineSynced(context.Background()))

	return metadataList
}

// ProposeAndInsertValidBlock proposes a valid tx list and then insert it
// into L2 execution engine's local chain.
func (s *ClientTestSuite) ProposeAndInsertValidBlock(
	proposer Proposer,
	chainSyncer ChainSyncer,
) metadata.TaikoProposalMetaData {
	// Sync all pending L2 blocks at first.
	s.NotPanics(func() {
		if err := chainSyncer.ProcessL1Blocks(context.Background()); err != nil {
			log.Warn("Failed to process L1 blocks", "error", err)
		}
	})

	l1Head, err := s.RPCClient.L1.HeaderByNumber(context.Background(), nil)
	s.Nil(err)

	// Propose txs in L2 execution engine's mempool
	sink1 := make(chan *pacayaBindings.TaikoInboxClientBatchProposed)
	sink2 := make(chan *ontakeBindings.TaikoL1ClientBlockProposedV2)
	sub1, err := s.RPCClient.PacayaClients.TaikoInbox.WatchBatchProposed(nil, sink1)
	s.Nil(err)
	sub2, err := s.RPCClient.OntakeClients.TaikoL1.WatchBlockProposedV2(nil, sink2, nil)
	s.Nil(err)

	defer func() {
		sub1.Unsubscribe()
		sub2.Unsubscribe()
		close(sink1)
		close(sink2)
	}()

	nonce, err := s.RPCClient.L2.NonceAt(context.Background(), s.TestAddr, nil)
	s.Nil(err)

	tx := types.NewTransaction(
		nonce,
		common.BytesToAddress(RandomBytes(32)),
		common.Big0,
		100_000,
		new(big.Int).SetUint64(uint64(10*params.GWei)),
		[]byte{},
	)
	signedTx, err := types.SignTx(tx, types.LatestSignerForChainID(s.RPCClient.L2.ChainID), s.TestAddrPrivKey)
	s.Nil(err)
	err = s.RPCClient.L2.SendTransaction(context.Background(), signedTx)
	if err != nil {
		// If the transaction is underpriced, we just ingore it.
		s.Equal("replacement transaction underpriced", err.Error())
	}
	s.Nil(proposer.ProposeOp(context.Background()))

	var (
		txHash common.Hash
		meta   metadata.TaikoProposalMetaData
	)
	select {
	case event := <-sink1:
		meta = metadata.NewTaikoDataBlockMetadataPacaya(event)
		txHash = event.Raw.TxHash
	case event := <-sink2:
		meta = metadata.NewTaikoDataBlockMetadataOntake(event)
		txHash = event.Raw.TxHash
	}

	_, isPending, err := s.RPCClient.L1.TransactionByHash(context.Background(), txHash)
	s.Nil(err)
	s.False(isPending)

	receipt, err := s.RPCClient.L1.TransactionReceipt(context.Background(), txHash)
	s.Nil(err)
	s.Equal(types.ReceiptStatusSuccessful, receipt.Status)

	newL1Head, err := s.RPCClient.L1.HeaderByNumber(context.Background(), nil)
	s.Nil(err)
	s.Greater(newL1Head.Number.Uint64(), l1Head.Number.Uint64())

	ctx, cancel := context.WithTimeout(context.Background(), time.Minute)
	defer cancel()

	s.Nil(backoff.Retry(func() error { return chainSyncer.ProcessL1Blocks(ctx) }, backoff.NewExponentialBackOff()))

	s.Nil(s.RPCClient.WaitTillL2ExecutionEngineSynced(context.Background()))

	_, err = s.RPCClient.L2.HeaderByNumber(context.Background(), nil)
	s.Nil(err)

	return meta
}

func (s *ClientTestSuite) ProposeValidBlock(proposer Proposer) {
	l1Head, err := s.RPCClient.L1.HeaderByNumber(context.Background(), nil)
	s.Nil(err)

	l2Head, err := s.RPCClient.L2.HeaderByNumber(context.Background(), nil)
	s.Nil(err)

	// Propose txs in L2 execution engine's mempool
	sink1 := make(chan *pacayaBindings.TaikoInboxClientBatchProposed)
	sink2 := make(chan *ontakeBindings.TaikoL1ClientBlockProposedV2)
	sub1, err := s.RPCClient.PacayaClients.TaikoInbox.WatchBatchProposed(nil, sink1)
	s.Nil(err)
	sub2, err := s.RPCClient.OntakeClients.TaikoL1.WatchBlockProposedV2(nil, sink2, nil)
	s.Nil(err)

	defer func() {
		sub1.Unsubscribe()
		sub2.Unsubscribe()
		close(sink1)
		close(sink2)
	}()

	protocolConfigs, err := s.RPCClient.GetProtocolConfigs(nil)
	s.Nil(err)

	baseFee, err := s.RPCClient.CalculateBaseFee(
		context.Background(),
		l2Head,
		l2Head.Number.Uint64()+1 >= s.RPCClient.PacayaClients.ForkHeight,
		protocolConfigs.BaseFeeConfig(),
		l1Head.Time,
	)
	s.Nil(err)

	nonce, err := s.RPCClient.L2.PendingNonceAt(context.Background(), s.TestAddr)
	s.Nil(err)

	tx := types.NewTransaction(
		nonce,
		common.BytesToAddress(RandomBytes(32)),
		common.Big0,
		100_000,
		new(big.Int).SetUint64(uint64(10*params.GWei)+baseFee.Uint64()),
		[]byte{},
	)
	signedTx, err := types.SignTx(tx, types.LatestSignerForChainID(s.RPCClient.L2.ChainID), s.TestAddrPrivKey)
	s.Nil(err)
	s.Nil(s.RPCClient.L2.SendTransaction(context.Background(), signedTx))

	s.Nil(proposer.ProposeOp(context.Background()))

	var txHash common.Hash
	select {
	case event := <-sink1:
		txHash = event.Raw.TxHash
	case event := <-sink2:
		txHash = event.Raw.TxHash
	}

	_, isPending, err := s.RPCClient.L1.TransactionByHash(context.Background(), txHash)
	s.Nil(err)
	s.False(isPending)

	receipt, err := s.RPCClient.L1.TransactionReceipt(context.Background(), txHash)
	s.Nil(err)
	s.Equal(types.ReceiptStatusSuccessful, receipt.Status)

	newL1Head, err := s.RPCClient.L1.HeaderByNumber(context.Background(), nil)
	s.Nil(err)
	s.Greater(newL1Head.Number.Uint64(), l1Head.Number.Uint64())
}

// RandomHash generates a random blob of data and returns it as a hash.
func RandomHash() common.Hash {
	var hash common.Hash
	if n, err := rand.Read(hash[:]); n != common.HashLength || err != nil {
		panic(err)
	}
	return hash
}

// RandomBytes generates a random bytes.
func RandomBytes(size int) (b []byte) {
	b = make([]byte, size)
	if _, err := rand.Read(b); err != nil {
		log.Crit("Generate random bytes error", "error", err)
	}
	return
}

// RandomPort returns a local free random port.
func RandomPort() int {
	port, err := freeport.GetFreePort()
	if err != nil {
		log.Crit("Failed to get local free random port", "error", err)
	}
	return port
}

// SignatureFromRSV creates the signature bytes from r,s,v.
func SignatureFromRSV(r, s string, v byte) []byte {
	return append(append(hexutil.MustDecode(r), hexutil.MustDecode(s)...), v)
}

// AssembleTestTx assembles a test transaction.
func AssembleTestTx(
	client *rpc.EthClient,
	priv *ecdsa.PrivateKey,
	nonce uint64,
	to *common.Address,
	value *big.Int,
	data []byte,
) (*types.Transaction, error) {
	auth, err := bind.NewKeyedTransactorWithChainID(priv, client.ChainID)
	if err != nil {
		return nil, err
	}

	tx, err := auth.Signer(auth.From, types.NewTx(&types.DynamicFeeTx{
		To:        to,
		Nonce:     nonce,
		Value:     value,
		GasTipCap: new(big.Int).SetUint64(10 * params.GWei),
		GasFeeCap: new(big.Int).SetUint64(20 * params.GWei),
		Gas:       2_100_000,
		Data:      data,
	}))
	if err != nil {
		return nil, err
	}

	return tx, client.SendTransaction(context.Background(), tx)
}

// SendDynamicFeeTx sends a dynamic transaction, used for tests.
func SendDynamicFeeTx(
	client *rpc.EthClient,
	priv *ecdsa.PrivateKey,
	to *common.Address,
	value *big.Int,
	data []byte,
) (*types.Transaction, error) {
	head, err := client.HeaderByNumber(context.Background(), nil)
	if err != nil {
		return nil, err
	}

	auth, err := bind.NewKeyedTransactorWithChainID(priv, client.ChainID)
	if err != nil {
		return nil, err
	}

	nonce, err := client.PendingNonceAt(context.Background(), auth.From)
	if err != nil {
		return nil, err
	}

	gasTipCap, err := client.SuggestGasTipCap(context.Background())
	if err != nil {
		return nil, err
	}

	tx, err := auth.Signer(auth.From, types.NewTx(&types.DynamicFeeTx{
		To:        to,
		Nonce:     nonce,
		Value:     value,
		GasTipCap: gasTipCap,
		GasFeeCap: new(big.Int).Add(
			gasTipCap,
			new(big.Int).Mul(head.BaseFee, big.NewInt(2)),
		),
		Gas:  2100_000,
		Data: data,
	}))
	if err != nil {
		return nil, err
	}
	if err = client.SendTransaction(context.Background(), tx); err != nil {
		return nil, err
	}
	return tx, nil
}<|MERGE_RESOLUTION|>--- conflicted
+++ resolved
@@ -23,31 +23,18 @@
 )
 
 func (s *ClientTestSuite) ForkIntoPacaya(proposer Proposer, syncer ChainSyncer) {
-<<<<<<< HEAD
-	l2Head, err := s.RPCClient.L2.HeaderByNumber(context.Background(), nil)
-	s.Nil(err)
-
-	var n = 0
-	if l2Head.Number.Uint64() < s.RPCClient.PacayaClients.ForkHeight {
-		n = int(s.RPCClient.PacayaClients.ForkHeight - l2Head.Number.Uint64())
-=======
 	head, err := s.RPCClient.L2.HeaderByNumber(context.Background(), nil)
 	s.Nil(err)
 
 	var n = 0
 	if head.Number.Uint64() < s.RPCClient.PacayaClients.ForkHeight {
 		n = int(s.RPCClient.PacayaClients.ForkHeight - head.Number.Uint64())
->>>>>>> 1ef6589e
 	}
 
 	for i := 0; i < n; i++ {
 		s.ProposeAndInsertValidBlock(proposer, syncer)
 	}
-<<<<<<< HEAD
-	head, err := s.RPCClient.L2.HeaderByNumber(context.Background(), nil)
-=======
 	head, err = s.RPCClient.L2.HeaderByNumber(context.Background(), nil)
->>>>>>> 1ef6589e
 	s.Nil(err)
 	s.GreaterOrEqual(head.Number.Uint64(), s.RPCClient.PacayaClients.ForkHeight)
 }
