--- conflicted
+++ resolved
@@ -118,8 +118,6 @@
 		// Increase allowance for AssignmentHook and TaikoL1
 		s.setAllowance(l1ProverPrivKey)
 		s.setAllowance(ownerPrivKey)
-<<<<<<< HEAD
-		s.setAllowanceForProverSet(ownerPrivKey)
 
 		t, err := txmgr.NewSimpleTxManager(
 			"register",
@@ -143,39 +141,19 @@
 		)
 		s.Nil(err)
 
-		proverSetAddress := common.HexToAddress(os.Getenv("PROVER_SET_ADDRESS"))
-
-		data, err := encoding.ProverSetABI.Pack("enableProver", crypto.PubkeyToAddress(s.TestAddrPrivKey.PublicKey), true)
-		s.Nil(err)
-		_, err = t.Send(context.Background(), txmgr.TxCandidate{
-			TxData: data,
-			To:     &proverSetAddress,
-		})
-		s.Nil(err)
-
-		data, err = encoding.ProverSetABI.Pack("enableProver", crypto.PubkeyToAddress(l1ProverPrivKey.PublicKey), true)
-		s.Nil(err)
-		_, err = t.Send(context.Background(), txmgr.TxCandidate{
-			TxData: data,
-			To:     &proverSetAddress,
-		})
-		s.Nil(err)
-
 		// Set sequencers
 		sequencerRegistryAddress := common.HexToAddress(os.Getenv("SEQUENCER_REGISTRY_ADDRESS"))
 		sequencers := []common.Address{
 			crypto.PubkeyToAddress(testAddrPrivKey.PublicKey),
 		}
 		enabled := []bool{true}
-		data, err = encoding.SequencerRegistryABI.Pack("setSequencers", sequencers, enabled)
+    data, err := encoding.SequencerRegistryABI.Pack("setSequencers", sequencers, enabled)
 		s.Nil(err)
 		_, err = t.Send(context.Background(), txmgr.TxCandidate{
 			TxData: data,
 			To:     &sequencerRegistryAddress,
 		})
 		s.Nil(err)
-=======
->>>>>>> 3e0c74ca
 	}
 
 	s.testnetL1SnapshotID = s.SetL1Snapshot()
