--- conflicted
+++ resolved
@@ -39,7 +39,6 @@
 
 // PacayaClients contains all smart contract clients for Pacaya fork.
 type PacayaClients struct {
-<<<<<<< HEAD
 	TaikoInbox           *pacayaBindings.TaikoInboxClient
 	TaikoWrapper         *pacayaBindings.TaikoWrapperClient
 	ForcedInclusionStore *pacayaBindings.ForcedInclusionStore
@@ -47,16 +46,8 @@
 	TaikoToken           *pacayaBindings.TaikoToken
 	ProverSet            *pacayaBindings.ProverSet
 	ForkRouter           *pacayaBindings.ForkRouter
+	ComposeVerifier      *pacayaBindings.ComposeVerifier
 	ForkHeight           uint64
-=======
-	TaikoInbox      *pacayaBindings.TaikoInboxClient
-	TaikoAnchor     *pacayaBindings.TaikoAnchorClient
-	TaikoToken      *pacayaBindings.TaikoToken
-	ProverSet       *pacayaBindings.ProverSet
-	ForkRouter      *pacayaBindings.ForkRouter
-	ComposeVerifier *pacayaBindings.ComposeVerifier
-	ForkHeight      uint64
->>>>>>> 0d971161
 }
 
 // Client contains all L1/L2 RPC clients that a driver needs.
@@ -284,12 +275,25 @@
 			return err
 		}
 	}
-<<<<<<< HEAD
-	if cfg.TaikoTokenAddress.Hex() != ZeroAddress.Hex() {
+	var cancel context.CancelFunc
+	opts := &bind.CallOpts{Context: context.Background()}
+	opts.Context, cancel = CtxWithTimeoutOrDefault(opts.Context, defaultTimeout)
+	defer cancel()
+	composeVerifierAddress, err := taikoInbox.Verifier(opts)
+	if err != nil {
+		return err
+	}
+	composeVerifier, err := pacayaBindings.NewComposeVerifier(composeVerifierAddress, c.L1)
+	if err != nil {
+		return err
+	}
+
+	if cfg.TaikoWrapperAddress.Hex() != ZeroAddress.Hex() {
 		if taikoWrapper, err = pacayaBindings.NewTaikoWrapperClient(cfg.TaikoWrapperAddress, c.L1); err != nil {
 			return err
 		}
 	}
+
 	if cfg.ForcedInclusionStoreAddress.Hex() != ZeroAddress.Hex() {
 		if forcedInclusionStore, err = pacayaBindings.NewForcedInclusionStore(
 			cfg.ForcedInclusionStoreAddress,
@@ -301,34 +305,13 @@
 
 	c.PacayaClients = &PacayaClients{
 		TaikoInbox:           taikoInbox,
-		TaikoWrapper:         taikoWrapper,
-		ForcedInclusionStore: forcedInclusionStore,
 		TaikoAnchor:          taikoAnchor,
 		TaikoToken:           taikoToken,
 		ProverSet:            proverSet,
 		ForkRouter:           forkManager,
-=======
-	var cancel context.CancelFunc
-	opts := &bind.CallOpts{Context: context.Background()}
-	opts.Context, cancel = CtxWithTimeoutOrDefault(opts.Context, defaultTimeout)
-	defer cancel()
-	composeVerifierAddress, err := taikoInbox.Verifier(opts)
-	if err != nil {
-		return err
-	}
-	composeVerifier, err := pacayaBindings.NewComposeVerifier(composeVerifierAddress, c.L1)
-	if err != nil {
-		return err
-	}
-
-	c.PacayaClients = &PacayaClients{
-		TaikoInbox:      taikoInbox,
-		TaikoAnchor:     taikoAnchor,
-		TaikoToken:      taikoToken,
-		ProverSet:       proverSet,
-		ForkRouter:      forkManager,
-		ComposeVerifier: composeVerifier,
->>>>>>> 0d971161
+		TaikoWrapper:         taikoWrapper,
+		ForcedInclusionStore: forcedInclusionStore,
+		ComposeVerifier:      composeVerifier,
 	}
 
 	return nil
