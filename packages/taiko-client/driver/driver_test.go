--- conflicted
+++ resolved
@@ -404,79 +404,6 @@
 	s.False(l1Origin3.IsPreconfBlock())
 }
 
-<<<<<<< HEAD
-=======
-// insertPreconfBlock inserts a preconfirmation block with the given parameters.
-func (s *DriverTestSuite) insertPreconfBlock(
-	url *url.URL,
-	anchoredL1Block *types.Header,
-	l2BlockID uint64,
-) *resty.Response {
-	preconferPrivKey, err := crypto.ToECDSA(common.FromHex(os.Getenv("L1_PROPOSER_PRIVATE_KEY")))
-	s.Nil(err)
-
-	preconferAddress := crypto.PubkeyToAddress(preconferPrivKey.PublicKey)
-
-	nonce, err := s.RPCClient.L2.NonceAt(context.Background(), s.TestAddr, nil)
-	s.Nil(err)
-
-	tx := types.NewTransaction(
-		nonce,
-		common.BytesToAddress(testutils.RandomBytes(32)),
-		common.Big0,
-		100_000,
-		new(big.Int).SetUint64(uint64(10*params.GWei)),
-		[]byte{},
-	)
-	signedTx, err := types.SignTx(tx, types.LatestSignerForChainID(s.RPCClient.L2.ChainID), s.TestAddrPrivKey)
-	s.Nil(err)
-
-	// If the transaction is underpriced, we just ingore it.
-	err = s.RPCClient.L2.SendTransaction(context.Background(), signedTx)
-	if err != nil {
-		s.Equal("replacement transaction underpriced", err.Error())
-	}
-
-	parent, err := s.d.rpc.L2.HeaderByNumber(context.Background(), new(big.Int).SetUint64(l2BlockID-1))
-	s.Nil(err)
-
-	b, err := utils.EncodeAndCompressTxList([]*types.Transaction{signedTx})
-	s.Nil(err)
-
-	reqBody := &preconfblocks.BuildPreconfBlockRequestBody{
-		ExecutableData: &preconfblocks.ExecutableData{
-			ParentHash:   parent.Hash(),
-			FeeRecipient: preconferAddress,
-			Number:       l2BlockID,
-			GasLimit:     uint64(s.d.protocolConfig.BlockMaxGasLimit()),
-			Timestamp:    anchoredL1Block.Time,
-			Transactions: b,
-		},
-		AnchorBlockID:   anchoredL1Block.Number.Uint64(),
-		AnchorStateRoot: anchoredL1Block.Root,
-		SignalSlots:     [][32]byte{},
-		BaseFeeConfig:   s.d.protocolConfig.BaseFeeConfig(),
-	}
-
-	payload, err := rlp.EncodeToBytes(reqBody)
-	s.Nil(err)
-	s.NotEmpty(payload)
-
-	sig, err := crypto.Sign(crypto.Keccak256(payload), preconferPrivKey)
-	s.Nil(err)
-	reqBody.Signature = common.Bytes2Hex(sig)
-
-	// Try to propose a preconfirmation block
-	res, err := resty.New().
-		R().
-		SetBody(reqBody).
-		Post(url.String() + "/preconfBlocks")
-	s.Nil(err)
-	log.Info("Preconfirmation block creation response", "body", res.String())
-	return res
-}
-
->>>>>>> ddfa3109
 func (s *DriverTestSuite) TestInsertPreconfBlocksNotReorg() {
 	l2Head1, err := s.d.rpc.L2.HeaderByNumber(context.Background(), nil)
 	s.Nil(err)
@@ -715,7 +642,6 @@
 
 func TestDriverTestSuite(t *testing.T) {
 	suite.Run(t, new(DriverTestSuite))
-<<<<<<< HEAD
 }
 
 // insertPreconfBlock inserts a preconfirmation block with the given parameters.
@@ -787,32 +713,3 @@
 	log.Info("Preconfirmation block creation response", "body", res.String())
 	return res
 }
-
-// compress compresses the given txList bytes using zlib.
-func compress(txListBytes []byte) ([]byte, error) {
-	var b bytes.Buffer
-	w := zlib.NewWriter(&b)
-	defer w.Close()
-
-	if _, err := w.Write(txListBytes); err != nil {
-		return nil, err
-	}
-
-	if err := w.Flush(); err != nil {
-		return nil, err
-	}
-
-	return b.Bytes(), nil
-}
-
-// encodeAndCompressTxList encodes and compresses the given transactions list.
-func encodeAndCompressTxList(txs types.Transactions) ([]byte, error) {
-	b, err := rlp.EncodeToBytes(txs)
-	if err != nil {
-		return nil, err
-	}
-
-	return compress(b)
-=======
->>>>>>> ddfa3109
-}