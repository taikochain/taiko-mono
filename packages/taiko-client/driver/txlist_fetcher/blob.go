--- conflicted
+++ resolved
@@ -87,7 +87,6 @@
 	return nil, pkg.ErrSidecarNotFound
 }
 
-<<<<<<< HEAD
 // FetchPacaya implements the TxListFetcher interface.
 func (d *BlobFetcher) FetchPacaya(
 	ctx context.Context,
@@ -142,14 +141,4 @@
 	}
 
 	return sliceTxList(meta.GetBatchID(), b, meta.GetTxListOffset(), meta.GetTxListSize())
-=======
-// sliceTxList returns the sliced txList bytes from the given offset and length.
-func sliceTxList(id *big.Int, b []byte, offset, length uint32) ([]byte, error) {
-	if offset+length > uint32(len(b)) {
-		return nil, fmt.Errorf(
-			"invalid txlist offset and size in metadata (%d): offset=%d, size=%d, blobSize=%d", id, offset, length, len(b),
-		)
-	}
-	return b[offset : offset+length], nil
->>>>>>> 501f8987
 }