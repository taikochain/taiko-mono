--- conflicted
+++ resolved
@@ -21,7 +21,6 @@
 
 	"github.com/taikoxyz/taiko-mono/packages/taiko-client/bindings/encoding"
 	"github.com/taikoxyz/taiko-mono/packages/taiko-client/bindings/metadata"
-	v2 "github.com/taikoxyz/taiko-mono/packages/taiko-client/bindings/v2"
 	"github.com/taikoxyz/taiko-mono/packages/taiko-client/driver/chain_syncer/beaconsync"
 	"github.com/taikoxyz/taiko-mono/packages/taiko-client/driver/state"
 	"github.com/taikoxyz/taiko-mono/packages/taiko-client/internal/metrics"
@@ -366,14 +365,9 @@
 			return nil, fmt.Errorf("failed to create TaikoL2.anchor transaction: %w", err)
 		}
 	} else {
-<<<<<<< HEAD
-		newGasTarget := uint64(meta.GetGasIssuancePerSecond()) * uint64(meta.GetBasefeeAdjustmentQuotient())
-		parentGasTarget, err := s.rpc.V2.TaikoL2.ParentGasTarget(&bind.CallOpts{
-=======
 		newGasTarget := uint64(meta.GetBaseFeeConfig().GasIssuancePerSecond) *
 			uint64(meta.GetBaseFeeConfig().AdjustmentQuotient)
-		parentGasTarget, err := s.rpc.TaikoL2.ParentGasTarget(&bind.CallOpts{
->>>>>>> 14082878
+		parentGasTarget, err := s.rpc.V2.TaikoL2.ParentGasTarget(&bind.CallOpts{
 			BlockNumber: parent.Number, Context: ctx,
 		})
 		if err != nil {
@@ -407,17 +401,7 @@
 		// Get L2 baseFee
 		baseFeeInfo, err = s.rpc.V2.TaikoL2.CalculateBaseFee(
 			&bind.CallOpts{BlockNumber: parent.Number, Context: ctx},
-<<<<<<< HEAD
-			v2.TaikoDataBaseFeeConfig{
-				GasIssuancePerSecond:   meta.GetGasIssuancePerSecond(),
-				AdjustmentQuotient:     meta.GetBasefeeAdjustmentQuotient(),
-				SharingPctg:            meta.GetBasefeeSharingPctg(),
-				MinGasExcess:           meta.GetBasefeeMinGasExcess(),
-				MaxGasIssuancePerBlock: meta.GetBasefeeMaxGasIssuancePerBlock(),
-			},
-=======
 			*meta.GetBaseFeeConfig(),
->>>>>>> 14082878
 			meta.GetTimestamp()-parent.Time,
 			parentGasExcess,
 			uint32(parent.GasUsed),
@@ -425,11 +409,6 @@
 		if err != nil {
 			log.Error("failed to get L2 baseFee v2",
 				"error", err,
-				"gasIssuancePerSecond", meta.GetGasIssuancePerSecond(),
-				"adjustmentQuotient", meta.GetBasefeeAdjustmentQuotient(),
-				"sharingPctg", meta.GetBasefeeSharingPctg(),
-				"minGasExcess", meta.GetBasefeeMinGasExcess(),
-				"maxGasIssuancePerBlock", meta.GetBasefeeMaxGasIssuancePerBlock(),
 				"timestamp", meta.GetTimestamp()-parent.Time,
 				"parentGasExcess", parentGasExcess,
 				"parentGasUsed", parent.GasUsed,
