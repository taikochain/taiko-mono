--- conflicted
+++ resolved
@@ -91,18 +91,11 @@
 //		@Description	first for a block, a new soft block will be created. Otherwise, the transactions will
 //		@Description	be appended to the existing soft block. The API will fail if:
 //		@Description	1) the block is not soft
-<<<<<<< HEAD
 //	  	@Description	2) block-level parameters are invalid or do not match the current soft block’s parameters
-//	  	@Description	3) the group ID is not exactly 1 greater than the previous one
-//	  	@Description	4) the last group of the block indicates no further transactions are allowed
-//		@Param  body BuildSoftBlockRequestBody true "soft block creation request body"
-=======
-//	  @Description	2) block-level parameters are invalid or do not match the current soft block’s parameters
-//	  @Description	3) the batch ID is not exactly 1 greater than the previous one
-//	  @Description	4) the last batch of the block indicates no further transactions are allowed
-//		@Param  body body BuildSoftBlockRequestBody true "soft block creation request body"
->>>>>>> ed06d668
-//		@Accept	  json
+//	  	@Description	3) the batch ID is not exactly 1 greater than the previous one
+//	  	@Description	4) the last batch of the block indicates no further transactions are allowed
+//		@Param  	body BuildSoftBlockRequestBody true "soft block creation request body"
+//		@Accept	  	json
 //		@Produce	json
 //		@Success	200		{object} BuildSoftBlockResponseBody
 //		@Router		/softBlocks [post]
