package driver

import (
	"errors"
	"fmt"
	"net/url"
	"time"

	"github.com/ethereum/go-ethereum/common"
	"github.com/urfave/cli/v2"

	"github.com/taikoxyz/taiko-mono/packages/taiko-client/cmd/flags"
	"github.com/taikoxyz/taiko-mono/packages/taiko-client/pkg/jwt"
	"github.com/taikoxyz/taiko-mono/packages/taiko-client/pkg/rpc"
)

// Config contains the configurations to initialize a Taiko driver.
type Config struct {
	*rpc.ClientConfig
<<<<<<< HEAD
	P2PSync                    bool
	P2PSyncTimeout             time.Duration
	RetryInterval              time.Duration
	MaxExponent                uint64
	BlobServerEndpoint         *url.URL
	SocialScanEndpoint         *url.URL
	SoftBlockServerPort        uint64
	SoftBlockServerJWTSecret   []byte
	SoftBlockServerCORSOrigins string
	SoftBlockServerCheckSig    bool
=======
	P2PSyncTimeout     time.Duration
	RetryInterval      time.Duration
	MaxExponent        uint64
	BlobServerEndpoint *url.URL
	SocialScanEndpoint *url.URL
>>>>>>> de92b28c
}

// NewConfigFromCliContext creates a new config instance from
// the command line inputs.
func NewConfigFromCliContext(c *cli.Context) (*Config, error) {
	jwtSecret, err := jwt.ParseSecretFromFile(c.String(flags.JWTSecret.Name))
	if err != nil {
		return nil, fmt.Errorf("invalid JWT secret file: %w", err)
	}

	var (
		l2CheckPoint = c.String(flags.CheckPointSyncURL.Name)
	)

	if len(l2CheckPoint) == 0 {
		return nil, errors.New("empty L2 check point URL")
	}

	var beaconEndpoint string
	if c.IsSet(flags.L1BeaconEndpoint.Name) {
		beaconEndpoint = c.String(flags.L1BeaconEndpoint.Name)
	}

	var blobServerEndpoint *url.URL
	if c.IsSet(flags.BlobServerEndpoint.Name) {
		if blobServerEndpoint, err = url.Parse(
			c.String(flags.BlobServerEndpoint.Name),
		); err != nil {
			return nil, err
		}
	}

	var socialScanEndpoint *url.URL
	if c.IsSet(flags.SocialScanEndpoint.Name) {
		if socialScanEndpoint, err = url.Parse(
			c.String(flags.SocialScanEndpoint.Name),
		); err != nil {
			return nil, err
		}
	}

	if beaconEndpoint == "" {
		return nil, errors.New("empty L1 beacon endpoint")
	}

	var softBlockServerJWTSecret []byte
	if c.String(flags.SoftBlockServerJWTSecret.Name) != "" {
		if softBlockServerJWTSecret, err = jwt.ParseSecretFromFile(
			c.String(flags.SoftBlockServerJWTSecret.Name),
		); err != nil {
			return nil, fmt.Errorf("invalid JWT secret file: %w", err)
		}
	}

	var timeout = c.Duration(flags.RPCTimeout.Name)
	return &Config{
		ClientConfig: &rpc.ClientConfig{
			L1Endpoint:       c.String(flags.L1WSEndpoint.Name),
			L1BeaconEndpoint: beaconEndpoint,
			L2Endpoint:       c.String(flags.L2WSEndpoint.Name),
			L2CheckPoint:     l2CheckPoint,
			TaikoL1Address:   common.HexToAddress(c.String(flags.TaikoL1Address.Name)),
			TaikoL2Address:   common.HexToAddress(c.String(flags.TaikoL2Address.Name)),
			L2EngineEndpoint: c.String(flags.L2AuthEndpoint.Name),
			JwtSecret:        string(jwtSecret),
			Timeout:          timeout,
		},
<<<<<<< HEAD
		RetryInterval:              c.Duration(flags.BackOffRetryInterval.Name),
		P2PSync:                    p2pSync,
		P2PSyncTimeout:             c.Duration(flags.P2PSyncTimeout.Name),
		MaxExponent:                c.Uint64(flags.MaxExponent.Name),
		BlobServerEndpoint:         blobServerEndpoint,
		SocialScanEndpoint:         socialScanEndpoint,
		SoftBlockServerPort:        c.Uint64(flags.SoftBlockServerPort.Name),
		SoftBlockServerJWTSecret:   softBlockServerJWTSecret,
		SoftBlockServerCORSOrigins: c.String(flags.SoftBlockServerCORSOrigins.Name),
		SoftBlockServerCheckSig:    c.Bool(flags.SoftBlockServerCheckSig.Name),
=======
		RetryInterval:      c.Duration(flags.BackOffRetryInterval.Name),
		P2PSyncTimeout:     c.Duration(flags.P2PSyncTimeout.Name),
		MaxExponent:        c.Uint64(flags.MaxExponent.Name),
		BlobServerEndpoint: blobServerEndpoint,
		SocialScanEndpoint: socialScanEndpoint,
>>>>>>> de92b28c
	}, nil
}<|MERGE_RESOLUTION|>--- conflicted
+++ resolved
@@ -17,8 +17,6 @@
 // Config contains the configurations to initialize a Taiko driver.
 type Config struct {
 	*rpc.ClientConfig
-<<<<<<< HEAD
-	P2PSync                    bool
 	P2PSyncTimeout             time.Duration
 	RetryInterval              time.Duration
 	MaxExponent                uint64
@@ -28,13 +26,6 @@
 	SoftBlockServerJWTSecret   []byte
 	SoftBlockServerCORSOrigins string
 	SoftBlockServerCheckSig    bool
-=======
-	P2PSyncTimeout     time.Duration
-	RetryInterval      time.Duration
-	MaxExponent        uint64
-	BlobServerEndpoint *url.URL
-	SocialScanEndpoint *url.URL
->>>>>>> de92b28c
 }
 
 // NewConfigFromCliContext creates a new config instance from
@@ -102,9 +93,7 @@
 			JwtSecret:        string(jwtSecret),
 			Timeout:          timeout,
 		},
-<<<<<<< HEAD
 		RetryInterval:              c.Duration(flags.BackOffRetryInterval.Name),
-		P2PSync:                    p2pSync,
 		P2PSyncTimeout:             c.Duration(flags.P2PSyncTimeout.Name),
 		MaxExponent:                c.Uint64(flags.MaxExponent.Name),
 		BlobServerEndpoint:         blobServerEndpoint,
@@ -113,12 +102,5 @@
 		SoftBlockServerJWTSecret:   softBlockServerJWTSecret,
 		SoftBlockServerCORSOrigins: c.String(flags.SoftBlockServerCORSOrigins.Name),
 		SoftBlockServerCheckSig:    c.Bool(flags.SoftBlockServerCheckSig.Name),
-=======
-		RetryInterval:      c.Duration(flags.BackOffRetryInterval.Name),
-		P2PSyncTimeout:     c.Duration(flags.P2PSyncTimeout.Name),
-		MaxExponent:        c.Uint64(flags.MaxExponent.Name),
-		BlobServerEndpoint: blobServerEndpoint,
-		SocialScanEndpoint: socialScanEndpoint,
->>>>>>> de92b28c
 	}, nil
 }