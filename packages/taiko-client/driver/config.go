--- conflicted
+++ resolved
@@ -17,24 +17,16 @@
 // Config contains the configurations to initialize a Taiko driver.
 type Config struct {
 	*rpc.ClientConfig
-<<<<<<< HEAD
-	P2PSyncTimeout             time.Duration
-	RetryInterval              time.Duration
-	MaxExponent                uint64
-	BlobServerEndpoint         *url.URL
-	SocialScanEndpoint         *url.URL
-	SoftBlockServerPort        uint64
-	SoftBlockServerJWTSecret   []byte
-	SoftBlockServerCORSOrigins string
-	SoftBlockServerCheckSig    bool
-=======
 	P2PSync            bool
 	P2PSyncTimeout     time.Duration
 	RetryInterval      time.Duration
 	MaxExponent        uint64
 	BlobServerEndpoint *url.URL
 	SocialScanEndpoint *url.URL
->>>>>>> 8d2cca11
+	SoftBlockServerPort        uint64
+	SoftBlockServerJWTSecret   []byte
+	SoftBlockServerCORSOrigins string
+	SoftBlockServerCheckSig    bool
 }
 
 // NewConfigFromCliContext creates a new config instance from
@@ -103,23 +95,15 @@
 			JwtSecret:        string(jwtSecret),
 			Timeout:          timeout,
 		},
-<<<<<<< HEAD
-		RetryInterval:              c.Duration(flags.BackOffRetryInterval.Name),
-		P2PSyncTimeout:             c.Duration(flags.P2PSyncTimeout.Name),
-		MaxExponent:                c.Uint64(flags.MaxExponent.Name),
-		BlobServerEndpoint:         blobServerEndpoint,
-		SocialScanEndpoint:         socialScanEndpoint,
-		SoftBlockServerPort:        c.Uint64(flags.SoftBlockServerPort.Name),
-		SoftBlockServerJWTSecret:   softBlockServerJWTSecret,
-		SoftBlockServerCORSOrigins: c.String(flags.SoftBlockServerCORSOrigins.Name),
-		SoftBlockServerCheckSig:    c.Bool(flags.SoftBlockServerCheckSig.Name),
-=======
-		RetryInterval:      c.Duration(flags.BackOffRetryInterval.Name),
+    RetryInterval:      c.Duration(flags.BackOffRetryInterval.Name),
 		P2PSync:            p2pSync,
 		P2PSyncTimeout:     c.Duration(flags.P2PSyncTimeout.Name),
 		MaxExponent:        c.Uint64(flags.MaxExponent.Name),
 		BlobServerEndpoint: blobServerEndpoint,
 		SocialScanEndpoint: socialScanEndpoint,
->>>>>>> 8d2cca11
+		SoftBlockServerPort:        c.Uint64(flags.SoftBlockServerPort.Name),
+		SoftBlockServerJWTSecret:   softBlockServerJWTSecret,
+		SoftBlockServerCORSOrigins: c.String(flags.SoftBlockServerCORSOrigins.Name),
+		SoftBlockServerCheckSig:    c.Bool(flags.SoftBlockServerCheckSig.Name),
 	}, nil
 }