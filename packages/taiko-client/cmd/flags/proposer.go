package flags

import (
	"github.com/urfave/cli/v2"

	"github.com/taikoxyz/taiko-mono/packages/taiko-client/internal/version"
)

// Required flags used by proposer.
var (
	L1ProposerPrivKey = &cli.StringFlag{
		Name:     "l1.proposerPrivKey",
		Usage:    "Private key of the L1 proposer, who will send TaikoL1.proposeBlock transactions",
		Required: true,
		Category: proposerCategory,
		EnvVars:  []string{"L1_PROPOSER_PRIV_KEY"},
	}
	L2SuggestedFeeRecipient = &cli.StringFlag{
		Name:     "l2.suggestedFeeRecipient",
		Usage:    "Address of the proposed block's suggested L2 fee recipient",
		Required: true,
		Category: proposerCategory,
		EnvVars:  []string{"L2_SUGGESTED_FEE_RECIPIENT"},
	}
)

// Optional flags used by proposer.
var (
	// Proposing epoch related.
	ProposeInterval = &cli.DurationFlag{
		Name:     "epoch.interval",
		Usage:    "Time interval to propose L2 pending transactions",
		Category: proposerCategory,
		Value:    0,
		EnvVars:  []string{"EPOCH_INTERVAL"},
	}
	MinGasUsed = &cli.Uint64Flag{
		Name:     "epoch.minGasUsed",
		Usage:    "Minimum gas used for a transactions list to propose",
		Category: proposerCategory,
		Value:    0,
		EnvVars:  []string{"EPOCH_MIN_GAS_USED"},
	}
	MinTxListBytes = &cli.Uint64Flag{
		Name:     "epoch.minTxListBytes",
		Usage:    "Minimum bytes for a transactions list to propose",
		Category: proposerCategory,
		Value:    0,
		EnvVars:  []string{"EPOCH_MIN_TX_LIST_BYTES"},
	}
	MinTip = &cli.Float64Flag{
		Name:     "epoch.minTip",
		Usage:    "Minimum tip (in GWei) for a transaction to propose",
		Category: proposerCategory,
		Value:    0,
		EnvVars:  []string{"EPOCH_MIN_TIP"},
	}
	MinProposingInternal = &cli.DurationFlag{
		Name:     "epoch.minProposingInterval",
		Usage:    "Minimum time interval to force proposing a block, even if there are no transaction in mempool",
		Category: proposerCategory,
		Value:    0,
		EnvVars:  []string{"EPOCH_MIN_PROPOSING_INTERNAL"},
	}
	AllowZeroInterval = &cli.Uint64Flag{
		Name:     "epoch.allowZeroInterval",
		Usage:    "If set, after this many epochs, proposer will allow propose zero tip transactions once",
		Category: proposerCategory,
		Value:    0,
		EnvVars:  []string{"EPOCH_ALLOW_ZERO_INTERVAL"},
	}
	// Proposing metadata related.
	ExtraData = &cli.StringFlag{
		Name:     "extraData",
		Usage:    "Block extra data set by the proposer (default = client version)",
		Value:    version.CommitVersion(),
		Category: proposerCategory,
		EnvVars:  []string{"EXTRA_DATA"},
	}
	// Transactions pool related.
	TxPoolLocals = &cli.StringSliceFlag{
		Name:     "txPool.locals",
		Usage:    "Comma separated accounts to treat as locals (priority inclusion)",
		Category: proposerCategory,
		EnvVars:  []string{"TX_POOL_LOCALS"},
	}
	TxPoolLocalsOnly = &cli.BoolFlag{
		Name:     "txPool.localsOnly",
		Usage:    "If set to true, proposer will only propose transactions of local accounts",
		Value:    false,
		Category: proposerCategory,
		EnvVars:  []string{"TX_POOL_LOCALS_ONLY"},
	}
	MaxProposedTxListsPerEpoch = &cli.Uint64Flag{
		Name:     "txPool.maxTxListsPerEpoch",
		Usage:    "Maximum number of transaction lists which will be proposed inside one proposing epoch",
		Value:    1,
		Category: proposerCategory,
		EnvVars:  []string{"TX_POOL_MAX_TX_LISTS_PER_EPOCH"},
	}
	ProposeBlockIncludeParentMetaHash = &cli.BoolFlag{
		Name:     "includeParentMetaHash",
		Usage:    "Include parent meta hash when proposing block",
		Value:    false,
		Category: proposerCategory,
		EnvVars:  []string{"INCLUDE_PARENT_META_HASH"},
	}
	// Transaction related.
	BlobAllowed = &cli.BoolFlag{
		Name:    "l1.blobAllowed",
		Usage:   "Send EIP-4844 blob transactions when proposing blocks",
		Value:   false,
		EnvVars: []string{"L1_BLOB_ALLOWED"},
	}
<<<<<<< HEAD
	CheckProfitability = &cli.BoolFlag{
		Name:     "checkProfitability",
		Usage:    "Check profitability of transactions before proposing",
		Value:    false,
		Category: proposerCategory,
		EnvVars:  []string{"CHECK_PROFITABILITY"},
	}
	GasNeededForProvingBlock = &cli.Uint64Flag{
		Name:     "gasNeededForProvingBlock",
		Usage:    "Gas needed for proving a block",
		Value:    0,
		Category: proposerCategory,
		EnvVars:  []string{"GAS_NEEDED_FOR_PROVING_BLOCK"},
	}

	PriceFluctuationModifier = &cli.Uint64Flag{
		Name:     "priceFluctuationModifier",
		Usage:    "Price fluctuation modifier in percentage",
		Value:    0,
		Category: proposerCategory,
		EnvVars:  []string{"PRICE_FLUCTUATION_MODIFIER"},
	}

	OffChainCosts = &cli.StringFlag{
		Name:     "offChainCosts",
		Usage:    "Off chain costs in WEI",
		Value:    "0",
		Category: proposerCategory,
		EnvVars:  []string{"OFF_CHAIN_COSTS"},
=======
	RevertProtectionEnabled = &cli.BoolFlag{
		Name:     "revertProtection",
		Usage:    "Enable revert protection with the support of endpoint and contract",
		Value:    false,
		Category: proposerCategory,
		EnvVars:  []string{"REVERT_PROTECTION"},
>>>>>>> de92b28c
	}
)

// ProposerFlags All proposer flags.
var ProposerFlags = MergeFlags(CommonFlags, []cli.Flag{
	L2HTTPEndpoint,
	L2AuthEndpoint,
	JWTSecret,
	TaikoTokenAddress,
	L1ProposerPrivKey,
	L2SuggestedFeeRecipient,
	ProposeInterval,
	TxPoolLocals,
	TxPoolLocalsOnly,
	ExtraData,
	MinGasUsed,
	MinTxListBytes,
	MinTip,
	MinProposingInternal,
	AllowZeroInterval,
	MaxProposedTxListsPerEpoch,
	ProposeBlockIncludeParentMetaHash,
	BlobAllowed,
<<<<<<< HEAD
	CheckProfitability,
	GasNeededForProvingBlock,
	PriceFluctuationModifier,
	OffChainCosts,
=======
	RevertProtectionEnabled,
>>>>>>> de92b28c
}, TxmgrFlags)<|MERGE_RESOLUTION|>--- conflicted
+++ resolved
@@ -112,7 +112,6 @@
 		Value:   false,
 		EnvVars: []string{"L1_BLOB_ALLOWED"},
 	}
-<<<<<<< HEAD
 	CheckProfitability = &cli.BoolFlag{
 		Name:     "checkProfitability",
 		Usage:    "Check profitability of transactions before proposing",
@@ -142,14 +141,13 @@
 		Value:    "0",
 		Category: proposerCategory,
 		EnvVars:  []string{"OFF_CHAIN_COSTS"},
-=======
+    
 	RevertProtectionEnabled = &cli.BoolFlag{
 		Name:     "revertProtection",
 		Usage:    "Enable revert protection with the support of endpoint and contract",
 		Value:    false,
 		Category: proposerCategory,
 		EnvVars:  []string{"REVERT_PROTECTION"},
->>>>>>> de92b28c
 	}
 )
 
@@ -173,12 +171,9 @@
 	MaxProposedTxListsPerEpoch,
 	ProposeBlockIncludeParentMetaHash,
 	BlobAllowed,
-<<<<<<< HEAD
 	CheckProfitability,
 	GasNeededForProvingBlock,
 	PriceFluctuationModifier,
 	OffChainCosts,
-=======
 	RevertProtectionEnabled,
->>>>>>> de92b28c
 }, TxmgrFlags)