<script lang="ts">
  import { wrap } from "svelte-spa-router/wrap";
  import QueryProvider from "./components/providers/QueryProvider.svelte";
  import Router from "svelte-spa-router";
  import Navbar from "./components/Navbar.svelte";
  import { SvelteToast } from "@zerodevx/svelte-toast";

  import { onMount } from "svelte";
  import Home from "./pages/home/Home.svelte";
  import { setupI18n } from "./i18n";
  import { BridgeType } from "./domain/bridge";
  import ETHBridge from "./eth/bridge";
  import { bridges, chainIdToBridgeAddress } from "./store/bridge";
  import { CHAIN_MAINNET, CHAIN_TKO } from "./domain/chain";

<<<<<<< HEAD
  const { chains, provider } = configureChains(
    [mainnet, taiko],
    [publicProvider()]
  );
=======
  onMount(() => {
    themeChange(false);
  });

  setupI18n({ withLocale: "en" });
>>>>>>> d72d5d52

  const ethBridge = new ETHBridge();

  bridges.update((store) => {
    store.set(BridgeType.ETH, ethBridge);
    return store;
  });

  chainIdToBridgeAddress.update((store) => {
    store.set(CHAIN_TKO.id, import.meta.env.VITE_TAIKO_BRIDGE_ADDRESS);
    store.set(CHAIN_MAINNET.id, import.meta.env.VITE_MAINNET_BRIDGE_ADDRESS);
    return store;
  });

  const routes = {
    "/": wrap({
      component: Home,
      props: {},
      userData: {},
    }),
  };
</script>

<QueryProvider>
  <main>
    <Navbar />
    <Router {routes} />
<<<<<<< HEAD
    <Footer />
  </main>
=======
  </div>
  <SvelteToast />
>>>>>>> d72d5d52
</QueryProvider>

<style global lang="postcss">
  @tailwind base;
  @tailwind components;
  @tailwind utilities;

  main {
    margin: 0;
  }
</style><|MERGE_RESOLUTION|>--- conflicted
+++ resolved
@@ -13,18 +13,12 @@
   import { bridges, chainIdToBridgeAddress } from "./store/bridge";
   import { CHAIN_MAINNET, CHAIN_TKO } from "./domain/chain";
 
-<<<<<<< HEAD
   const { chains, provider } = configureChains(
     [mainnet, taiko],
     [publicProvider()]
   );
-=======
-  onMount(() => {
-    themeChange(false);
-  });
 
   setupI18n({ withLocale: "en" });
->>>>>>> d72d5d52
 
   const ethBridge = new ETHBridge();
 
@@ -52,13 +46,9 @@
   <main>
     <Navbar />
     <Router {routes} />
-<<<<<<< HEAD
     <Footer />
   </main>
-=======
-  </div>
   <SvelteToast />
->>>>>>> d72d5d52
 </QueryProvider>
 
 <style global lang="postcss">
