// SPDX-License-Identifier: MIT
pragma solidity 0.8.24;

import { UtilsScript } from "./Utils.s.sol";
import { Script, console } from "forge-std/src/Script.sol";
import { MerkleMintersScript } from "./MerkleMinters.s.sol";
import { Merkle } from "murky/Merkle.sol";
import { ERC1967Proxy } from "@openzeppelin/contracts/proxy/ERC1967/ERC1967Proxy.sol";
import { TaikoonToken } from "../../../contracts/taikoon/TaikoonToken.sol";
import { IMinimalBlacklist } from "@taiko/blacklist/IMinimalBlacklist.sol";

contract DeployScript is Script {
    UtilsScript public utils;
    MerkleMintersScript public merkleMinters = new MerkleMintersScript();
    string public jsonLocation;
    uint256 public deployerPrivateKey;
    address public deployerAddress;

    // Taiko Mainnet Values
<<<<<<< HEAD
    //address owner = 0xf8ff2AF0DC1D5BA4811f22aCb02936A1529fd2Be;
    // bytes32 root = 0xa7e510d5aed347e65609cf6f0e0738cdd752ffdf5980749057c634489fd09fc3;
    // string baseURI = "bafybeierqzehlrqeqqeb6fwmil4dj3ij2p6exgoj4lysl53fsxwob6wbdy";
    //    IMinimalBlacklist blacklist =
    // IMinimalBlacklist(0x38e48e979b06dD3044C3f7bE8e122328175244e0);

    // Holesky Testnet Values
    address owner = 0xf8ff2AF0DC1D5BA4811f22aCb02936A1529fd2Be;
    bytes32 root = 0x3e2da39414868a8a49c4ee78da50cc4430d88df27060300e553810ab2d23b5bd;
    string baseURI = "bafybeierqzehlrqeqqeb6fwmil4dj3ij2p6exgoj4lysl53fsxwob6wbdy";
    IMinimalBlacklist blacklist = IMinimalBlacklist(0xe61E9034b5633977eC98E302b33e321e8140F105);
=======
    address owner = 0xf8ff2AF0DC1D5BA4811f22aCb02936A1529fd2Be;
    bytes32 root = 0xa7e510d5aed347e65609cf6f0e0738cdd752ffdf5980749057c634489fd09fc3;
    string baseURI = "bafybeierqzehlrqeqqeb6fwmil4dj3ij2p6exgoj4lysl53fsxwob6wbdy";
    IMinimalBlacklist blacklist = IMinimalBlacklist(0x38e48e979b06dD3044C3f7bE8e122328175244e0);

    // Holesky Testnet Values
    // address owner = 0xf8ff2AF0DC1D5BA4811f22aCb02936A1529fd2Be;
    // bytes32 root = 0xf1359c4c4ba41a72025f2534ea8ad23c6b941b55a715838ebdc71202a78c6c87;
    // string baseURI = "bafybeierqzehlrqeqqeb6fwmil4dj3ij2p6exgoj4lysl53fsxwob6wbdy";
    // IMinimalBlacklist blacklist = IMinimalBlacklist(0xe61E9034b5633977eC98E302b33e321e8140F105);

    // Hardhat Testnet Values
    //address owner = 0xf8ff2AF0DC1D5BA4811f22aCb02936A1529fd2Be;
    //bytes32 root = 0x1c3b504b4d5640d26ad1aa3b57a9df9ec034f19239768e734b849c306d10b110;
    //string baseURI = "bafybeierqzehlrqeqqeb6fwmil4dj3ij2p6exgoj4lysl53fsxwob6wbdy";
    //IMinimalBlacklist blacklist = IMinimalBlacklist(0xe61E9034b5633977eC98E302b33e321e8140F105);
>>>>>>> dd82367e

    function setUp() public {
        utils = new UtilsScript();
        utils.setUp();

        jsonLocation = utils.getContractJsonLocation();
        deployerPrivateKey = utils.getPrivateKey();
        deployerAddress = utils.getAddress();

        merkleMinters.setUp();
    }

    function run() public {
        string memory jsonRoot = "root";

        require(owner != address(0), "Owner must be specified");

        vm.startBroadcast(deployerPrivateKey);

        //string memory baseURI = utils.getIpfsBaseURI();

        // deploy token with empty root
        address impl = address(new TaikoonToken());
        address proxy = address(
            new ERC1967Proxy(
                impl, abi.encodeCall(TaikoonToken.initialize, (owner, baseURI, root, blacklist))
            )
        );

        TaikoonToken token = TaikoonToken(proxy);

        console.log("Token Base URI:", baseURI);
        console.log("Deployed TaikoonToken to:", address(token));

        vm.serializeBytes32(jsonRoot, "MerkleRoot", root);
        vm.serializeAddress(jsonRoot, "Owner", token.owner());

        string memory finalJson = vm.serializeAddress(jsonRoot, "TaikoonToken", address(token));
        vm.writeJson(finalJson, jsonLocation);

        vm.stopBroadcast();
    }
}<|MERGE_RESOLUTION|>--- conflicted
+++ resolved
@@ -17,19 +17,6 @@
     address public deployerAddress;
 
     // Taiko Mainnet Values
-<<<<<<< HEAD
-    //address owner = 0xf8ff2AF0DC1D5BA4811f22aCb02936A1529fd2Be;
-    // bytes32 root = 0xa7e510d5aed347e65609cf6f0e0738cdd752ffdf5980749057c634489fd09fc3;
-    // string baseURI = "bafybeierqzehlrqeqqeb6fwmil4dj3ij2p6exgoj4lysl53fsxwob6wbdy";
-    //    IMinimalBlacklist blacklist =
-    // IMinimalBlacklist(0x38e48e979b06dD3044C3f7bE8e122328175244e0);
-
-    // Holesky Testnet Values
-    address owner = 0xf8ff2AF0DC1D5BA4811f22aCb02936A1529fd2Be;
-    bytes32 root = 0x3e2da39414868a8a49c4ee78da50cc4430d88df27060300e553810ab2d23b5bd;
-    string baseURI = "bafybeierqzehlrqeqqeb6fwmil4dj3ij2p6exgoj4lysl53fsxwob6wbdy";
-    IMinimalBlacklist blacklist = IMinimalBlacklist(0xe61E9034b5633977eC98E302b33e321e8140F105);
-=======
     address owner = 0xf8ff2AF0DC1D5BA4811f22aCb02936A1529fd2Be;
     bytes32 root = 0xa7e510d5aed347e65609cf6f0e0738cdd752ffdf5980749057c634489fd09fc3;
     string baseURI = "bafybeierqzehlrqeqqeb6fwmil4dj3ij2p6exgoj4lysl53fsxwob6wbdy";
@@ -46,7 +33,6 @@
     //bytes32 root = 0x1c3b504b4d5640d26ad1aa3b57a9df9ec034f19239768e734b849c306d10b110;
     //string baseURI = "bafybeierqzehlrqeqqeb6fwmil4dj3ij2p6exgoj4lysl53fsxwob6wbdy";
     //IMinimalBlacklist blacklist = IMinimalBlacklist(0xe61E9034b5633977eC98E302b33e321e8140F105);
->>>>>>> dd82367e
 
     function setUp() public {
         utils = new UtilsScript();
