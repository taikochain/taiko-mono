--- conflicted
+++ resolved
@@ -26,18 +26,6 @@
     "kbw:deploy:mainnet": "forge clean && pnpm compile && forge script script/party-ticket/sol/Deploy.s.sol --rpc-url https://rpc.mainnet.taiko.xyz --broadcast --legacy --with-gas-price 30 ",
     "kbw:upgradeV2:hekla": "forge clean && pnpm compile && forge script script/party-ticket/sol/UpgradeV2.s.sol --rpc-url https://rpc.hekla.taiko.xyz --broadcast   --gas-estimate-multiplier 200",
     "kbw:upgradeV2:mainnet": "forge clean && pnpm compile && forge script script/party-ticket/sol/UpgradeV2.s.sol --rpc-url https://rpc.mainnet.taiko.xyz --broadcast",
-<<<<<<< HEAD
-    "tbzb:deploy:localhost": "forge clean && forge script script/trailblazers-badges/sol/Deploy.s.sol --rpc-url http://localhost:8545 --broadcast",
-    "tbzb:deploy:hekla": "forge clean && forge script script/trailblazers-badges/sol/Deploy.s.sol --rpc-url https://rpc.hekla.taiko.xyz --broadcast   --gas-estimate-multiplier 200",
-    "galxe:deploy:mainnet": "forge clean && forge script script/galxe/Deploy.s.sol --rpc-url https://rpc.mainnet.taiko.xyz --legacy --with-gas-price 1",
-    "tbzb:deploy:mainnet": "forge clean && forge script script/trailblazers-badges/sol/Deploy.s.sol --rpc-url https://rpc.mainnet.taiko.xyz --broadcast --legacy --with-gas-price 13 ",
-    "kbw:deploy:hekla": "forge clean && forge script script/party-ticket/sol/Deploy.s.sol --rpc-url https://rpc.hekla.taiko.xyz --broadcast   --gas-estimate-multiplier 200",
-    "tbz:s2:deploy:hekla": "forge clean && forge script script/trailblazers-badges/sol/DeployS2.s.sol --tc DeployS2Script --rpc-url https://rpc.hekla.taiko.xyz --broadcast   --gas-estimate-multiplier 200",
-    "tbz:command:hekla": "forge script script/trailblazers-badges/sol/RunCommand.s.sol --rpc-url https://rpc.hekla.taiko.xyz --broadcast   --gas-estimate-multiplier 200",
-    "taikoon:deploy:hekla": "forge clean && pnpm compile && forge script script/taikoon/sol/Deploy.s.sol --rpc-url https://rpc.hekla.taiko.xyz --broadcast   --gas-estimate-multiplier 200",
-    "pfp:deploy:hekla": "forge clean && pnpm compile && forge script script/profile/Deploy.s.sol --rpc-url https://rpc.hekla.taiko.xyz --broadcast   --gas-estimate-multiplier 200",
-    "pfp:deploy:mainnet": "forge clean && pnpm compile && forge script script/profile/Deploy.s.sol --rpc-url https://rpc.mainnet.taiko.xyz --broadcast   --gas-estimate-multiplier 200"
-=======
     "tbzb:deploy:localhost": "forge clean && forge script script/trailblazers-badges/Deploy.s.sol --rpc-url http://localhost:8545 --broadcast",
     "tbzb:deploy:hekla": "forge clean && forge script script/trailblazers-badges/Deploy.s.sol --rpc-url https://rpc.hekla.taiko.xyz --broadcast   --gas-estimate-multiplier 200",
     "galxe:deploy:mainnet": "forge clean && forge script script/galxe/Deploy.s.sol --rpc-url https://rpc.mainnet.taiko.xyz --legacy --with-gas-price 1",
@@ -54,7 +42,6 @@
     "tbz:upgradeV3:mainnet": "forge clean && pnpm compile && forge script script/trailblazers-badges/sol/UpgradeV3.s.sol --rpc-url https://rpc.mainnet.taiko.xyz --broadcast   --gas-estimate-multiplier 100",
     "tbz:upgradeV4:mainnet": "forge clean && pnpm compile && forge script script/trailblazers-badges/UpgradeV4.s.sol --rpc-url https://rpc.mainnet.taiko.xyz --broadcast   --gas-estimate-multiplier 100",
     "tbz-s2:upgradeV2:mainnet": "forge clean && pnpm compile && forge script script/trailblazers-season-2/UpgradeV2.s.sol --rpc-url https://rpc.mainnet.taiko.xyz --broadcast   --gas-estimate-multiplier 100"
->>>>>>> 5a6f431d
   },
   "devDependencies": {
     "@types/node": "^20.11.30",
