--- conflicted
+++ resolved
@@ -142,15 +142,6 @@
 		return false, msgBody.TimesRetried, err
 	}
 
-<<<<<<< HEAD
-	// we can expect some messages to fail, so we should return `true` for shouldRequeue
-	// here.
-	if receipt.Status != types.ReceiptStatusSuccessful {
-		return true, msgBody.TimesRetried, err
-	}
-
-=======
->>>>>>> 8532b775
 	messageStatus, err := p.destBridge.MessageStatus(&bind.CallOpts{
 		Context: ctx,
 	}, msgBody.Event.MsgHash)
