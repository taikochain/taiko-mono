package http

import (
	"html"
	"net/http"
	"strconv"

	"github.com/cyberhorsey/webutils"
	"github.com/ethereum/go-ethereum/common"
	"github.com/labstack/echo/v4"
)

func (srv *Server) GetEventsByAddress(c echo.Context) error {
<<<<<<< HEAD
	chainID, _ := new(big.Int).SetString(c.QueryParam("chainID"), 10)

	address := html.EscapeString(c.QueryParam("address"))

	msgHash := html.EscapeString(c.QueryParam("msgHash"))

	eventTypeParam := html.EscapeString(c.QueryParam("eventType"))

	var eventType *relayer.EventType

	if eventTypeParam != "" {
		i, err := strconv.Atoi(eventTypeParam)
		if err != nil {
			return webutils.LogAndRenderErrors(c, http.StatusUnprocessableEntity, err)
		}

		et := relayer.EventType(i)

		eventType = &et
	}

	events, err := srv.eventRepo.FindAllByAddress(
		c.Request().Context(),
		relayer.FindAllByAddressOpts{
			Address:   common.HexToAddress(address),
			MsgHash:   &msgHash,
			EventType: eventType,
			ChainID:   chainID,
		},
	)

=======
	address := html.EscapeString(c.QueryParam("address"))

	page, err := srv.eventRepo.FindAllByAddress(
		c.Request().Context(),
		c.Request(),
		common.HexToAddress(address),
	)
>>>>>>> 9350006a
	if err != nil {
		return webutils.LogAndRenderErrors(c, http.StatusUnprocessableEntity, err)
	}

	return c.JSON(http.StatusOK, page)
}<|MERGE_RESOLUTION|>--- conflicted
+++ resolved
@@ -2,16 +2,17 @@
 
 import (
 	"html"
+	"math/big"
 	"net/http"
 	"strconv"
 
 	"github.com/cyberhorsey/webutils"
 	"github.com/ethereum/go-ethereum/common"
 	"github.com/labstack/echo/v4"
+	"github.com/taikoxyz/taiko-mono/packages/relayer"
 )
 
 func (srv *Server) GetEventsByAddress(c echo.Context) error {
-<<<<<<< HEAD
 	chainID, _ := new(big.Int).SetString(c.QueryParam("chainID"), 10)
 
 	address := html.EscapeString(c.QueryParam("address"))
@@ -33,8 +34,9 @@
 		eventType = &et
 	}
 
-	events, err := srv.eventRepo.FindAllByAddress(
+	page, err := srv.eventRepo.FindAllByAddress(
 		c.Request().Context(),
+		c.Request(),
 		relayer.FindAllByAddressOpts{
 			Address:   common.HexToAddress(address),
 			MsgHash:   &msgHash,
@@ -42,16 +44,6 @@
 			ChainID:   chainID,
 		},
 	)
-
-=======
-	address := html.EscapeString(c.QueryParam("address"))
-
-	page, err := srv.eventRepo.FindAllByAddress(
-		c.Request().Context(),
-		c.Request(),
-		common.HexToAddress(address),
-	)
->>>>>>> 9350006a
 	if err != nil {
 		return webutils.LogAndRenderErrors(c, http.StatusUnprocessableEntity, err)
 	}
