package repo

import (
	"context"
<<<<<<< HEAD
	"strings"

=======
	"math/big"
	"net/http"
	"strings"

	"github.com/ethereum/go-ethereum/common"
	"github.com/morkid/paginate"
>>>>>>> 9350006a
	"github.com/pkg/errors"
	"github.com/taikoxyz/taiko-mono/packages/relayer"
	"gorm.io/datatypes"
)

type EventRepository struct {
	db relayer.DB
}

func NewEventRepository(db relayer.DB) (*EventRepository, error) {
	if db == nil {
		return nil, relayer.ErrNoDB
	}

	return &EventRepository{
		db: db,
	}, nil
}

func (r *EventRepository) Save(ctx context.Context, opts relayer.SaveEventOpts) (*relayer.Event, error) {
	e := &relayer.Event{
		Data:                   datatypes.JSON(opts.Data),
		Status:                 opts.Status,
		ChainID:                opts.ChainID.Int64(),
		Name:                   opts.Name,
		EventType:              opts.EventType,
		CanonicalTokenAddress:  opts.CanonicalTokenAddress,
		CanonicalTokenSymbol:   opts.CanonicalTokenSymbol,
		CanonicalTokenName:     opts.CanonicalTokenName,
		CanonicalTokenDecimals: opts.CanonicalTokenDecimals,
		Amount:                 opts.Amount,
		MsgHash:                opts.MsgHash,
		MessageOwner:           opts.MessageOwner,
	}
	if err := r.db.GormDB().Create(e).Error; err != nil {
		return nil, errors.Wrap(err, "r.db.Create")
	}

	return e, nil
}

func (r *EventRepository) UpdateStatus(ctx context.Context, id int, status relayer.EventStatus) error {
	e := &relayer.Event{}
	if err := r.db.GormDB().Where("id = ?", id).First(e).Error; err != nil {
		return errors.Wrap(err, "r.db.First")
	}

	e.Status = status
	if err := r.db.GormDB().Save(e).Error; err != nil {
		return errors.Wrap(err, "r.db.Save")
	}

	return nil
}

func (r *EventRepository) FindAllByMsgHash(
	ctx context.Context,
	msgHash string,
) ([]*relayer.Event, error) {
	e := make([]*relayer.Event, 0)
	// find all message sent events
	if err := r.db.GormDB().Where("msg_hash = ?", msgHash).
		Find(&e).Error; err != nil {
		return nil, errors.Wrap(err, "r.db.Find")
	}

	// find all message status changed events

	return e, nil
}

func (r *EventRepository) FindAllByAddress(
	ctx context.Context,
	opts relayer.FindAllByAddressOpts,
) ([]*relayer.Event, error) {
	e := make([]*relayer.Event, 0)
	q := r.db.GormDB()

	if opts.EventType != nil {
		q = q.Where("event_type = ?", *opts.EventType)
	}

	if opts.MsgHash != nil && *opts.MsgHash != "" {
		q = q.Where("msg_hash = ?", *opts.MsgHash)
	}

	if opts.ChainID != nil {
		q = q.Where("chain_id = ?", opts.ChainID.Int64())
	}

<<<<<<< HEAD
	if err := q.
		Find(&e, datatypes.JSONQuery("data").
			Equals(strings.ToLower(opts.Address.Hex()), "Message", "Owner")).Error; err != nil {
		return nil, errors.Wrap(err, "r.db.Find")
	}
=======
func (r *EventRepository) FindAllByAddress(
	ctx context.Context,
	req *http.Request,
	address common.Address,
) (paginate.Page, error) {
	pg := paginate.New(&paginate.Config{
		DefaultSize: 100,
	})
>>>>>>> 9350006a

	q := r.db.GormDB().
		Model(&relayer.Event{}).Where("message_owner = ?", strings.ToLower(address.Hex()))

	reqCtx := pg.With(q)

	page := reqCtx.Request(req).Response(&[]relayer.Event{})

	return page, nil
}<|MERGE_RESOLUTION|>--- conflicted
+++ resolved
@@ -2,17 +2,11 @@
 
 import (
 	"context"
-<<<<<<< HEAD
 	"strings"
 
-=======
-	"math/big"
 	"net/http"
-	"strings"
 
-	"github.com/ethereum/go-ethereum/common"
 	"github.com/morkid/paginate"
->>>>>>> 9350006a
 	"github.com/pkg/errors"
 	"github.com/taikoxyz/taiko-mono/packages/relayer"
 	"gorm.io/datatypes"
@@ -47,6 +41,7 @@
 		MsgHash:                opts.MsgHash,
 		MessageOwner:           opts.MessageOwner,
 	}
+
 	if err := r.db.GormDB().Create(e).Error; err != nil {
 		return nil, errors.Wrap(err, "r.db.Create")
 	}
@@ -86,10 +81,15 @@
 
 func (r *EventRepository) FindAllByAddress(
 	ctx context.Context,
+	req *http.Request,
 	opts relayer.FindAllByAddressOpts,
-) ([]*relayer.Event, error) {
-	e := make([]*relayer.Event, 0)
-	q := r.db.GormDB()
+) (paginate.Page, error) {
+	pg := paginate.New(&paginate.Config{
+		DefaultSize: 100,
+	})
+
+	q := r.db.GormDB().
+		Model(&relayer.Event{}).Where("message_owner = ?", strings.ToLower(opts.Address.Hex()))
 
 	if opts.EventType != nil {
 		q = q.Where("event_type = ?", *opts.EventType)
@@ -103,26 +103,6 @@
 		q = q.Where("chain_id = ?", opts.ChainID.Int64())
 	}
 
-<<<<<<< HEAD
-	if err := q.
-		Find(&e, datatypes.JSONQuery("data").
-			Equals(strings.ToLower(opts.Address.Hex()), "Message", "Owner")).Error; err != nil {
-		return nil, errors.Wrap(err, "r.db.Find")
-	}
-=======
-func (r *EventRepository) FindAllByAddress(
-	ctx context.Context,
-	req *http.Request,
-	address common.Address,
-) (paginate.Page, error) {
-	pg := paginate.New(&paginate.Config{
-		DefaultSize: 100,
-	})
->>>>>>> 9350006a
-
-	q := r.db.GormDB().
-		Model(&relayer.Event{}).Where("message_owner = ?", strings.ToLower(address.Hex()))
-
 	reqCtx := pg.With(q)
 
 	page := reqCtx.Request(req).Response(&[]relayer.Event{})
