--- conflicted
+++ resolved
@@ -132,11 +132,7 @@
 
 	_, err = eventRepo.Save(context.Background(), relayer.SaveEventOpts{
 		Name:    "name",
-<<<<<<< HEAD
-		Data:    fmt.Sprintf(`{"Message":{"Owner": "%s"}}`, addr.Hex()),
-=======
 		Data:    fmt.Sprintf(`{"Message": {"Owner": "%s"}}`, strings.ToLower(addr.Hex())),
->>>>>>> b5d81802
 		ChainID: big.NewInt(1),
 		Status:  relayer.EventStatusDone,
 	})
@@ -151,73 +147,6 @@
 		{
 			"success",
 			big.NewInt(1),
-			addr,
-			[]*relayer.Event{
-				{
-					ID:      1,
-					Name:    "name",
-<<<<<<< HEAD
-					Data:    datatypes.JSON([]byte(fmt.Sprintf(`{"Message":{"Owner": "%s"}}`, addr.Hex()))),
-=======
-					Data:    datatypes.JSON([]byte(fmt.Sprintf(`{"Message": {"Owner": "%s"}}`, strings.ToLower(addr.Hex())))),
->>>>>>> b5d81802
-					ChainID: 1,
-					Status:  relayer.EventStatusDone,
-				},
-			},
-			nil,
-		},
-		{
-			"noneByChainID",
-			big.NewInt(2),
-			addr,
-			[]*relayer.Event{},
-			nil,
-		},
-		{
-			"noneByAddr",
-			big.NewInt(1),
-			common.HexToAddress("0x165CD37b4C644C2921454429E7F9358d18A45e14"),
-			[]*relayer.Event{},
-			nil,
-		},
-	}
-
-	for _, tt := range tests {
-		t.Run(tt.name, func(t *testing.T) {
-			resp, err := eventRepo.FindAllByAddressAndChainID(context.Background(), tt.chainID, tt.address)
-			assert.Equal(t, tt.wantResp, resp)
-			assert.Equal(t, tt.wantErr, err)
-		})
-	}
-}
-
-func TestIntegration_Event_FindAllByAddress(t *testing.T) {
-	db, close, err := testMysql(t)
-	assert.Equal(t, nil, err)
-
-	defer close()
-
-	eventRepo, err := NewEventRepository(db)
-	assert.Equal(t, nil, err)
-
-	addr := common.HexToAddress("0x71C7656EC7ab88b098defB751B7401B5f6d8976F")
-
-	_, err = eventRepo.Save(context.Background(), relayer.SaveEventOpts{
-		Name:    "name",
-		Data:    fmt.Sprintf(`{"Message": {"Owner": "%s"}}`, strings.ToLower(addr.Hex())),
-		ChainID: big.NewInt(1),
-		Status:  relayer.EventStatusDone,
-	})
-	assert.Equal(t, nil, err)
-	tests := []struct {
-		name     string
-		address  common.Address
-		wantResp []*relayer.Event
-		wantErr  error
-	}{
-		{
-			"success",
 			addr,
 			[]*relayer.Event{
 				{
@@ -231,6 +160,69 @@
 			nil,
 		},
 		{
+			"noneByChainID",
+			big.NewInt(2),
+			addr,
+			[]*relayer.Event{},
+			nil,
+		},
+		{
+			"noneByAddr",
+			big.NewInt(1),
+			common.HexToAddress("0x165CD37b4C644C2921454429E7F9358d18A45e14"),
+			[]*relayer.Event{},
+			nil,
+		},
+	}
+
+	for _, tt := range tests {
+		t.Run(tt.name, func(t *testing.T) {
+			resp, err := eventRepo.FindAllByAddressAndChainID(context.Background(), tt.chainID, tt.address)
+			assert.Equal(t, tt.wantResp, resp)
+			assert.Equal(t, tt.wantErr, err)
+		})
+	}
+}
+
+func TestIntegration_Event_FindAllByAddress(t *testing.T) {
+	db, close, err := testMysql(t)
+	assert.Equal(t, nil, err)
+
+	defer close()
+
+	eventRepo, err := NewEventRepository(db)
+	assert.Equal(t, nil, err)
+
+	addr := common.HexToAddress("0x71C7656EC7ab88b098defB751B7401B5f6d8976F")
+
+	_, err = eventRepo.Save(context.Background(), relayer.SaveEventOpts{
+		Name:    "name",
+		Data:    fmt.Sprintf(`{"Message": {"Owner": "%s"}}`, strings.ToLower(addr.Hex())),
+		ChainID: big.NewInt(1),
+		Status:  relayer.EventStatusDone,
+	})
+	assert.Equal(t, nil, err)
+	tests := []struct {
+		name     string
+		address  common.Address
+		wantResp []*relayer.Event
+		wantErr  error
+	}{
+		{
+			"success",
+			addr,
+			[]*relayer.Event{
+				{
+					ID:      1,
+					Name:    "name",
+					Data:    datatypes.JSON([]byte(fmt.Sprintf(`{"Message": {"Owner": "%s"}}`, strings.ToLower(addr.Hex())))),
+					ChainID: 1,
+					Status:  relayer.EventStatusDone,
+				},
+			},
+			nil,
+		},
+		{
 			"noneByAddr",
 			common.HexToAddress("0x165CD37b4C644C2921454429E7F9358d18A45e14"),
 			[]*relayer.Event{},
