--- conflicted
+++ resolved
@@ -22,7 +22,7 @@
 var testEventTypeSendERC20 = relayer.EventTypeSendERC20
 var addr = common.HexToAddress("0x71C7656EC7ab88b098defB751B7401B5f6d8976F")
 
-var testEvents = []*relayer.Event{
+var testEvents = []relayer.Event{
 	{
 		ID:   1,
 		Name: "name",
@@ -255,42 +255,17 @@
 
 	tests := []struct {
 		name     string
-<<<<<<< HEAD
 		opts     relayer.FindAllByAddressOpts
-		wantResp []*relayer.Event
+		wantResp paginate.Page
 		wantErr  error
 	}{
 		{
 			"successJustAddress",
 			relayer.FindAllByAddressOpts{
 				Address: addr,
-=======
-		address  common.Address
-		wantResp paginate.Page
-		wantErr  error
-	}{
-		{
-			"success",
-			addr,
+			},
 			paginate.Page{
-				Items: []relayer.Event{
-					{
-						ID:   1,
-						Name: "name",
-						// nolint lll
-						Data:                   datatypes.JSON([]byte(fmt.Sprintf(`{"Message": {"Owner": "%s"}}`, strings.ToLower(addr.Hex())))),
-						ChainID:                1,
-						Status:                 relayer.EventStatusDone,
-						EventType:              relayer.EventTypeSendETH,
-						CanonicalTokenAddress:  "0x1",
-						CanonicalTokenSymbol:   "ETH",
-						CanonicalTokenName:     "Ethereum",
-						CanonicalTokenDecimals: 18,
-						Amount:                 "1",
-						MsgHash:                "0x1",
-						MessageOwner:           addr.Hex(),
-					},
-				},
+				Items:      testEvents,
 				Page:       0,
 				Size:       100,
 				MaxPage:    1,
@@ -299,9 +274,7 @@
 				Last:       false,
 				First:      true,
 				Visible:    1,
->>>>>>> 9350006a
-			},
-			testEvents,
+			},
 			nil,
 		},
 		{
@@ -310,7 +283,17 @@
 				Address: addr,
 				MsgHash: &testMsgHash,
 			},
-			testEvents[:2],
+			paginate.Page{
+				Items:      testEvents[:2],
+				Page:       0,
+				Size:       100,
+				MaxPage:    1,
+				TotalPages: 1,
+				Total:      1,
+				Last:       false,
+				First:      true,
+				Visible:    1,
+			},
 			nil,
 		},
 		{
@@ -319,7 +302,17 @@
 				Address:   addr,
 				EventType: &testEventTypeSendERC20,
 			},
-			testEvents[1:3],
+			paginate.Page{
+				Items:      testEvents[1:3],
+				Page:       0,
+				Size:       100,
+				MaxPage:    1,
+				TotalPages: 1,
+				Total:      1,
+				Last:       false,
+				First:      true,
+				Visible:    1,
+			},
 			nil,
 		},
 		{
@@ -329,18 +322,24 @@
 				EventType: &testEventTypeSendERC20,
 				MsgHash:   &testSecondMsgHash,
 			},
-			testEvents[2:],
+			paginate.Page{
+				Items:      testEvents[2:],
+				Page:       0,
+				Size:       100,
+				MaxPage:    1,
+				TotalPages: 1,
+				Total:      1,
+				Last:       false,
+				First:      true,
+				Visible:    1,
+			},
 			nil,
 		},
 		{
 			"noneByAddr",
-<<<<<<< HEAD
 			relayer.FindAllByAddressOpts{
 				Address: common.HexToAddress("0x165CD37b4C644C2921454429E7F9358d18A45e14"),
 			},
-			[]*relayer.Event{},
-=======
-			common.HexToAddress("0x165CD37b4C644C2921454429E7F9358d18A45e14"),
 			paginate.Page{
 				Items:      []relayer.Event{},
 				Page:       0,
@@ -352,23 +351,17 @@
 				First:      true,
 				Visible:    1,
 			},
->>>>>>> 9350006a
 			nil,
 		},
 	}
 
 	for _, tt := range tests {
 		t.Run(tt.name, func(t *testing.T) {
-<<<<<<< HEAD
-			resp, err := eventRepo.FindAllByAddress(context.Background(), tt.opts)
-			assert.Equal(t, tt.wantResp, resp)
-=======
 			req, err := http.NewRequest(http.MethodGet, "/events", nil)
 			assert.Equal(t, nil, err)
 
-			resp, err := eventRepo.FindAllByAddress(context.Background(), req, tt.address)
+			resp, err := eventRepo.FindAllByAddress(context.Background(), req, tt.opts)
 			assert.Equal(t, tt.wantResp.Items, resp.Items)
->>>>>>> 9350006a
 			assert.Equal(t, tt.wantErr, err)
 		})
 	}
