--- conflicted
+++ resolved
@@ -590,16 +590,7 @@
           },
           {
             "internalType": "uint256",
-<<<<<<< HEAD
             "name": "maxVerificationsPerTx",
-=======
-            "name": "ringBufferSize",
-            "type": "uint256"
-          },
-          {
-            "internalType": "uint256",
-            "name": "maxNumVerifiedBlocks",
->>>>>>> 38497a51
             "type": "uint256"
           },
           {
