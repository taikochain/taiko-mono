package message

import (
	"context"
	"encoding/hex"
	"math/big"
	"time"

	"github.com/ethereum/go-ethereum/accounts/abi/bind"
	"github.com/ethereum/go-ethereum/common"
	"github.com/ethereum/go-ethereum/core/types"
	"github.com/ethereum/go-ethereum/crypto"
	"github.com/pkg/errors"
	log "github.com/sirupsen/logrus"
	"github.com/taikochain/taiko-mono/packages/relayer"
	"github.com/taikochain/taiko-mono/packages/relayer/contracts"
)

// Process prepares and calls `processMessage` on the bridge.
// the proof must be generated from the gethclient's eth_getProof via the Prover,
// then rlp-encoded and combined as a singular byte slice,
// then abi encoded into a SignalProof struct as the contract
// expects
func (p *Processor) ProcessMessage(
	ctx context.Context,
	event *contracts.BridgeMessageSent,
	e *relayer.Event,
) error {
	// TODO: if relayer can not process, save this to DB with status Unprocessable
	if event.Message.GasLimit == nil || event.Message.GasLimit.Cmp(common.Big0) == 0 {
		return errors.New("only user can process this, gasLimit set to 0")
	}

	if err := p.waitForConfirmations(ctx, event.Raw.TxHash, event.Raw.BlockNumber); err != nil {
		return errors.Wrap(err, "p.waitForConfirmations")
	}

	// get latest synced header since not every header is synced from L1 => L2,
	// and later blocks still have the storage trie proof from previous blocks.
	latestSyncedHeader, err := p.destHeaderSyncer.GetLatestSyncedHeader(&bind.CallOpts{})
	if err != nil {
		return errors.Wrap(err, "taiko.GetSyncedHeader")
	}

	// if header hasnt been synced, we are unable to process this message
	if common.BytesToHash(latestSyncedHeader[:]).Hex() == relayer.ZeroHash.Hex() {
		log.Infof("header not synced, bailing")
		return nil
	}

	hashed := crypto.Keccak256(
		event.Raw.Address.Bytes(), // L1 bridge address
		event.Signal[:],
	)

	key := hex.EncodeToString(hashed)

	log.Infof("processing message for signal: %v, key: %v", common.Hash(event.Signal).Hex(), key)

	encodedSignalProof, err := p.prover.EncodedSignalProof(ctx, p.rpc, event.Raw.Address, key, latestSyncedHeader)
	if err != nil {
		return errors.Wrap(err, "p.prover.GetEncodedSignalProof")
	}

	// check if message is received first. if not, it will definitely fail,
	// so we can exit early on this one. there is most likely
	// an issue with the signal generation.
	received, err := p.destBridge.IsMessageReceived(&bind.CallOpts{
		Context: ctx,
	}, event.Signal, event.Message.SrcChainId, encodedSignalProof)
	if err != nil {
		return errors.Wrap(err, "p.destBridge.IsMessageReceived")
	}

	// message will fail when we try to process is
	// TODO: update status in db
	if !received {
		return errors.New("message not received")
	}

	tx, err := p.sendProcessMessageCall(ctx, event, encodedSignalProof)
	if err != nil {
		return errors.Wrap(err, "p.sendProcessMessageCall")
	}

	log.Infof("waiting for tx hash %v", hex.EncodeToString(tx.Hash().Bytes()))

	_, err = relayer.WaitReceipt(ctx, p.destEthClient, tx)
	if err != nil {
		return errors.Wrap(err, "relayer.WaitReceipt")
	}

	log.Infof("Mined tx %s", hex.EncodeToString(tx.Hash().Bytes()))

	messageStatus, err := p.destBridge.GetMessageStatus(&bind.CallOpts{}, event.Signal)
	if err != nil {
		return errors.Wrap(err, "p.destBridge.GetMessageStatus")
	}

	log.Infof("updating message status to: %v", relayer.EventStatus(messageStatus).String())

	// update message status
	if err := p.eventRepo.UpdateStatus(e.ID, relayer.EventStatus(messageStatus)); err != nil {
		return errors.Wrap(err, "s.eventRepo.UpdateStatus")
	}

	return nil
}

<<<<<<< HEAD
func (p *Processor) sendProcessMessageCall(
	ctx context.Context,
	event *contracts.BridgeMessageSent,
	proof []byte,
) (*types.Transaction, error) {
	auth, err := bind.NewKeyedTransactorWithChainID(p.ecdsaKey, event.Message.DestChainId)
	if err != nil {
		return nil, errors.Wrap(err, "bind.NewKeyedTransactorWithChainID")
	}

	auth.Context = ctx

	// uncomment to skip `eth_estimateGas`
	auth.GasLimit = 2000000
	auth.GasPrice = new(big.Int).SetUint64(500000000)

	p.mu.Lock()
	defer p.mu.Unlock()

	err = p.getLatestNonce(ctx, auth)
	if err != nil {
		return nil, errors.New("p.getLatestNonce")
	}
	// process the message on the destination bridge.
	tx, err := p.destBridge.ProcessMessage(auth, event.Message, proof)
	if err != nil {
		return nil, errors.Wrap(err, "p.destBridge.ProcessMessage")
	}

	p.setLatestNonce(tx.Nonce())

	return tx, nil
}

func (p *Processor) setLatestNonce(nonce uint64) {
	p.destNonce = nonce
}

func (p *Processor) getLatestNonce(ctx context.Context, auth *bind.TransactOpts) error {
	pendingNonce, err := p.destEthClient.PendingNonceAt(ctx, p.relayerAddr)
	if err != nil {
		return err
	}

	if pendingNonce > p.destNonce {
		p.setLatestNonce(pendingNonce)
	}

	auth.Nonce = big.NewInt(int64(p.destNonce))

=======
func (p *Processor) waitForConfirmations(ctx context.Context, txHash common.Hash, blockNumber uint64) error {
	// TODO: make timeout a config var
	ctx, cancelFunc := context.WithTimeout(ctx, 2*time.Minute)

	defer cancelFunc()

	if err := relayer.WaitConfirmations(
		ctx,
		p.srcEthClient,
		p.confirmations,
		txHash,
	); err != nil {
		return errors.Wrap(err, "relayer.WaitConfirmations")
	}

>>>>>>> 7ab12919
	return nil
}<|MERGE_RESOLUTION|>--- conflicted
+++ resolved
@@ -107,7 +107,6 @@
 	return nil
 }
 
-<<<<<<< HEAD
 func (p *Processor) sendProcessMessageCall(
 	ctx context.Context,
 	event *contracts.BridgeMessageSent,
@@ -158,7 +157,9 @@
 
 	auth.Nonce = big.NewInt(int64(p.destNonce))
 
-=======
+	return nil
+}
+
 func (p *Processor) waitForConfirmations(ctx context.Context, txHash common.Hash, blockNumber uint64) error {
 	// TODO: make timeout a config var
 	ctx, cancelFunc := context.WithTimeout(ctx, 2*time.Minute)
@@ -174,6 +175,5 @@
 		return errors.Wrap(err, "relayer.WaitConfirmations")
 	}
 
->>>>>>> 7ab12919
 	return nil
 }