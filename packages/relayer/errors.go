package relayer

import "github.com/cyberhorsey/errors"

var (
	ErrNoEthClient       = errors.Validation.NewWithKeyAndDetail("ERR_NO_ETH_CLIENT", "EthClient is required")
	ErrNoECDSAKey        = errors.Validation.NewWithKeyAndDetail("ERR_NO_ECDSA_KEY", "ECDSAKey is required")
	ErrNoBridgeAddress   = errors.Validation.NewWithKeyAndDetail("ERR_NO_BRIDGE_ADDRESS", "BridgeAddress is required")
	ErrNoEventRepository = errors.Validation.NewWithKeyAndDetail("ERR_NO_EVENT_REPOSITORY", "EventRepository is required")
	ErrNoBlockRepository = errors.Validation.NewWithKeyAndDetail(
		"ERR_NO_BLOCK_REPOSITORY",
		"BlockRepository is required",
	)
<<<<<<< HEAD
	ErrNoProver      = errors.Validation.NewWithKeyAndDetail("ERR_NO_PROVER", "Prover is required")
	ErrNoRPCClient   = errors.Validation.NewWithKeyAndDetail("ERR_NO_RPC_CLIENT", "RPCClient is required")
	ErrNoBridge      = errors.Validation.NewWithKeyAndDetail("ERR_NO_BRIDGE", "Bridge is required")
	ErrNoTaikoL2     = errors.Validation.NewWithKeyAndDetail("ERR_NO_TAIKO_L2", "TaikoL2 is required")
	ErrNoCORSOrigins = errors.Validation.NewWithKeyAndDetail("ERR_NO_CORS_ORIGINS", "CORS Origins are required")
=======
	ErrNoProver    = errors.Validation.NewWithKeyAndDetail("ERR_NO_PROVER", "Prover is required")
	ErrNoRPCClient = errors.Validation.NewWithKeyAndDetail("ERR_NO_RPC_CLIENT", "RPCClient is required")
	ErrNoBridge    = errors.Validation.NewWithKeyAndDetail("ERR_NO_BRIDGE", "Bridge is required")
	ErrNoTaikoL2   = errors.Validation.NewWithKeyAndDetail("ERR_NO_TAIKO_L2", "TaikoL2 is required")

	ErrInvalidConfirmations = errors.Validation.NewWithKeyAndDetail(
		"ERR_INVALID_CONFIRMATIONS",
		"Confirmations amount is invalid, must be numerical and > 0",
	)
	ErrInvalidMode = errors.Validation.NewWithKeyAndDetail("ERR_INVALID_MODE", "Mode not supported")
>>>>>>> 5fdfdfad
)<|MERGE_RESOLUTION|>--- conflicted
+++ resolved
@@ -11,22 +11,15 @@
 		"ERR_NO_BLOCK_REPOSITORY",
 		"BlockRepository is required",
 	)
-<<<<<<< HEAD
+	ErrNoCORSOrigins = errors.Validation.NewWithKeyAndDetail("ERR_NO_CORS_ORIGINS", "CORS Origins are required")
 	ErrNoProver      = errors.Validation.NewWithKeyAndDetail("ERR_NO_PROVER", "Prover is required")
 	ErrNoRPCClient   = errors.Validation.NewWithKeyAndDetail("ERR_NO_RPC_CLIENT", "RPCClient is required")
 	ErrNoBridge      = errors.Validation.NewWithKeyAndDetail("ERR_NO_BRIDGE", "Bridge is required")
 	ErrNoTaikoL2     = errors.Validation.NewWithKeyAndDetail("ERR_NO_TAIKO_L2", "TaikoL2 is required")
-	ErrNoCORSOrigins = errors.Validation.NewWithKeyAndDetail("ERR_NO_CORS_ORIGINS", "CORS Origins are required")
-=======
-	ErrNoProver    = errors.Validation.NewWithKeyAndDetail("ERR_NO_PROVER", "Prover is required")
-	ErrNoRPCClient = errors.Validation.NewWithKeyAndDetail("ERR_NO_RPC_CLIENT", "RPCClient is required")
-	ErrNoBridge    = errors.Validation.NewWithKeyAndDetail("ERR_NO_BRIDGE", "Bridge is required")
-	ErrNoTaikoL2   = errors.Validation.NewWithKeyAndDetail("ERR_NO_TAIKO_L2", "TaikoL2 is required")
 
 	ErrInvalidConfirmations = errors.Validation.NewWithKeyAndDetail(
 		"ERR_INVALID_CONFIRMATIONS",
 		"Confirmations amount is invalid, must be numerical and > 0",
 	)
 	ErrInvalidMode = errors.Validation.NewWithKeyAndDetail("ERR_INVALID_MODE", "Mode not supported")
->>>>>>> 5fdfdfad
 )