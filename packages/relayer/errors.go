package relayer

import "github.com/cyberhorsey/errors"

var (
	ErrNoEthClient       = errors.Validation.NewWithKeyAndDetail("ERR_NO_ETH_CLIENT", "EthClient is required")
	ErrNoECDSAKey        = errors.Validation.NewWithKeyAndDetail("ERR_NO_ECDSA_KEY", "ECDSAKey is required")
	ErrNoBridgeAddress   = errors.Validation.NewWithKeyAndDetail("ERR_NO_BRIDGE_ADDRESS", "BridgeAddress is required")
	ErrNoEventRepository = errors.Validation.NewWithKeyAndDetail("ERR_NO_EVENT_REPOSITORY", "EventRepository is required")
	ErrNoBlockRepository = errors.Validation.NewWithKeyAndDetail(
		"ERR_NO_BLOCK_REPOSITORY",
		"BlockRepository is required",
	)
	ErrNoProver    = errors.Validation.NewWithKeyAndDetail("ERR_NO_PROVER", "Prover is required")
	ErrNoRPCClient = errors.Validation.NewWithKeyAndDetail("ERR_NO_RPC_CLIENT", "RPCClient is required")
	ErrNoBridge    = errors.Validation.NewWithKeyAndDetail("ERR_NO_BRIDGE", "Bridge is required")
	ErrNoTaikoL2   = errors.Validation.NewWithKeyAndDetail("ERR_NO_TAIKO_L2", "TaikoL2 is required")
<<<<<<< HEAD

	ErrInvalidConfirmations = errors.Validation.NewWithKeyAndDetail(
		"ERR_INVALID_CONFIRMATIONS",
		"Confirmations amount is invalid, must be numerical and > 0",
	)
=======
	ErrInvalidMode = errors.Validation.NewWithKeyAndDetail("ERR_INVALID_MODE", "Mode not supported")
>>>>>>> 6b01cbe9
)<|MERGE_RESOLUTION|>--- conflicted
+++ resolved
@@ -15,13 +15,10 @@
 	ErrNoRPCClient = errors.Validation.NewWithKeyAndDetail("ERR_NO_RPC_CLIENT", "RPCClient is required")
 	ErrNoBridge    = errors.Validation.NewWithKeyAndDetail("ERR_NO_BRIDGE", "Bridge is required")
 	ErrNoTaikoL2   = errors.Validation.NewWithKeyAndDetail("ERR_NO_TAIKO_L2", "TaikoL2 is required")
-<<<<<<< HEAD
 
 	ErrInvalidConfirmations = errors.Validation.NewWithKeyAndDetail(
 		"ERR_INVALID_CONFIRMATIONS",
 		"Confirmations amount is invalid, must be numerical and > 0",
 	)
-=======
 	ErrInvalidMode = errors.Validation.NewWithKeyAndDetail("ERR_INVALID_MODE", "Mode not supported")
->>>>>>> 6b01cbe9
 )