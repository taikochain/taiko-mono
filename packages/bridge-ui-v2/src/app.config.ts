--- conflicted
+++ resolved
@@ -31,13 +31,10 @@
 
 export const statusComponent = {
   minimumEthToClaim: 0.0001,
-<<<<<<< HEAD
-=======
 };
 
 export const activitiesConfig = {
   pageSizeDesktop: 6,
   pageSizeMobile: 4,
   blurTransitionTime: 300,
->>>>>>> c2d4b269
 };