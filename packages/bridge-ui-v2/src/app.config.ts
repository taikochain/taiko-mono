--- conflicted
+++ resolved
@@ -17,14 +17,10 @@
 };
 
 export const pendingTransaction = {
-<<<<<<< HEAD
-  waitTimeout: 300000,
+  waitTimeout: 300_000,
 };
 
 export const storageService = {
   bridgeTxPrefix: 'bridge-tx',
   customTokenPrefix: 'custom-token',
-=======
-  waitTimeout: 300_000,
->>>>>>> 0906c131
 };