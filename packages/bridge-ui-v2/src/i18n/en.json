--- conflicted
+++ resolved
@@ -2,13 +2,27 @@
   "bridge": {
     "actions": {
       "approve": {
-        "rejected": "Request to approve rejected.",
-        "success": "Approved {token} tokens!. You can now proceed to bridge.",
-        "tx": "Transaction sent to approve {token} tokens. Click <a href=\"{url}\" target=\"_blank\"><b>here</b></a> to see it in the explorer."
+        "tx": {
+          "title": "Approval sent",
+          "message": "Track {token} token approval status on the explorer <a href=\"{url}\" target=\"_blank\"><b>here</b></a>."
+        },
+        "success": {
+          "title": "Approved token",
+          "message": "You can now proceed to bridge {token}."
+        },
+        "rejected": {
+          "title": "Request to approve rejected"
+        }
       },
       "bridge": {
-        "success": "Transaction completed!. Your funds are getting ready to be claimed on {network}",
-        "tx": "Transaction sent to bridge {token} tokens. Click <a href=\"{url}\" target=\"_blank\"><b>here</b></a> to see it in the explorer."
+        "tx": {
+          "title": "Transaction sent",
+          "message": "Track the bridge status of your {token} <a href=\"{url}\" target=\"_blank\"><b>here</b></a>."
+        },
+        "success": {
+          "title": "Transaction completed",
+          "message": "Your funds are being prepared for claiming on Taiko."
+        }
       },
       "nft_manual": "Add manually",
       "nft_scan": "Scan for NFT",
@@ -61,7 +75,6 @@
         }
       }
     },
-<<<<<<< HEAD
     "title": {
       "default": "Bridge Token",
       "nft": {
@@ -114,260 +127,6 @@
     },
     "description": "Mint test tokens.",
     "mint": {
-      "rejected": "Request to mint rejected.",
-      "success": "Minted {token} tokens!. Check out your balance on the Bridge page.",
-      "tx": "Transaction sent to mint {token} tokens. Click <a href=\"{url}\" target=\"_blank\"><b>here</b></a> to see it in the explorer."
-    },
-    "title": "Faucet",
-    "warning": {
-      "insufficient_balance": "You don't have enough ETH to complete the transaction. Please add some ETH to your wallet.",
-      "no_connected": "Please connect your wallet to mint tokens.",
-      "not_mintable": "This token is not mintable on this network",
-      "token_minted": "You have already minted this token.",
-      "unknown": "Something did not work"
-    },
-    "wrong_chain": {
-      "button": "Switch to {network}",
-      "message": "It appears you are on the wrong network. Switch to {network} to mint tokens."
-    }
-  },
-  "inputs": {
-    "address_input": {
-      "errors": {
-        "invalid": "Invalid address format",
-        "too_short": "Address is too short"
-      },
-      "label": {
-        "contract": "Contract address",
-        "default": "Address",
-        "recipient": "Recipient address"
-=======
-    "actions": {
-      "approve": {
-        "tx": {
-          "title": "Approval sent",
-          "message": "Track {token} token approval status on the explorer <a href=\"{url}\" target=\"_blank\"><b>here</b></a>."
-        },
-        "success": {
-          "title": "Approved token",
-          "message": "You can now proceed to bridge {token}."
-        },
-        "rejected": {
-          "title": "Request to approve rejected"
-        }
-      },
-      "bridge": {
-        "tx": {
-          "title": "Transaction sent",
-          "message": "Track the bridge status of your {token} <a href=\"{url}\" target=\"_blank\"><b>here</b></a>."
-        },
-        "success": {
-          "title": "Transaction completed",
-          "message": "Your funds are being prepared for claiming on Taiko."
-        }
->>>>>>> 91ff2446
-      },
-      "placeholder": "Enter a valid ethereum address",
-      "success": "Valid address format"
-    },
-    "amount": {
-      "balance": "Balance",
-      "button.max": "Max",
-      "errors.failed_max": "Could not estimate max amount to bridge.",
-      "label": "Amount"
-    },
-    "token_id_input": {
-      "errors": {
-        "invalid": "Not a valid numeric value"
-      },
-      "label": "Token ID(s)",
-      "placeholder": "1 or 5,14,733"
-    }
-  },
-  "messages": {
-    "account": {
-      "connected": "Account connected",
-      "disconnected": "Account disconnected",
-      "required": "Please connect your wallet."
-    },
-    "network": {
-      "pending": "A network switch is still pending, open your wallet to check the status.",
-      "rejected": "Request to switch chain rejected.",
-      "required": "Source chain must be selected.",
-      "required_dest": "Destination chain must be selected.",
-      "switching": "Switching network"
-    },
-    "bridge": {
-      "nft_scanning": "Scanning for NFTs"
-    }
-  },
-  "nav": {
-    "bridge": "Bridge",
-    "explorer": "Explorer",
-    "faucet": "Faucet",
-    "guide": "Guide",
-    "nft": "NFT",
-    "theme": "Theme",
-    "token": "Token",
-    "transactions": "Transactions"
-  },
-  "processing_fee": {
-    "button": {
-      "cancel": "Cancel",
-      "confirm": "Confirm"
-    },
-    "custom": {
-      "label": "Custom",
-      "text": "Customize your processing fee"
-    },
-    "description": "The payment you provide to the relayer for handling your bridge message on the destination chain.",
-    "link": "Customize fee",
-    "none": {
-      "label": "None",
-      "text": "Use ETH to manually claim your bridged token later",
-      "warning": "Insufficient ETH to cover the gas fees for claiming."
-    },
-    "recommended": {
-      "calculating": "Calculating",
-      "error": "Error calculating",
-      "label": "Recommended"
-    },
-    "title": "Processing fee",
-    "tooltip": "The payment you provide to the relayer for handling your bridge message on the destination chain.",
-    "tooltip_title": "What is Processing Fee?"
-  },
-  "recipient": {
-    "description": "You can set a custom address as the recipient of your funds, instead of your current wallet address.",
-    "link": "Change recipient",
-    "placeholder": "Add custom recipient 0x…",
-    "title": "Recipient address",
-    "tooltip": "Defaults to your address. You can add a custom recipient address as well.",
-    "tooltip_title": "What is Custom Recipient?"
-  },
-  "switch_modal": {
-    "description": "Your current network is not supported. Please select one of the following chains to proceed:",
-    "title": "Incorrect network detected"
-  },
-  "token_dropdown": {
-    "add_custom": "Add Custom",
-    "custom_token": {
-      "button": "Add token",
-      "description": "You can add your own token by entering the contract address below. Make sure you are on the chain where the token is deployed.",
-      "title": "Add your own token"
-    },
-    "label": "Select token"
-  },
-  "transactions": {
-    "actions": {
-      "claim": {
-        "dialog": {
-          "description": "Insufficient balance to claim yourself. Please wait for the relayer to claim for you automatically. Refer to our guide for more information.",
-          "link": "Go to guide",
-          "title": "Please wait"
-        },
-        "rejected": "Request to claim rejected.",
-        "success": "Transaction completed! Your funds have been successfully claimed on {network}.",
-        "tx": "Transaction sent to claim {token} tokens. Click <a href=\"{url}\" target=\"_blank\"><b>here</b></a> to see it in the explorer."
-      },
-      "release": {
-        "rejected": "Request to release rejected.",
-        "success": "Transaction completed!. Your funds have been released on {network}",
-        "tx": "Transaction sent to release {token} tokens. Click <a href=\"{url}\" target=\"_blank\"><b>here</b></a> to see it in the explorer."
-      }
-    },
-    "button": {
-      "claim": "Claim",
-      "release": "Release",
-      "retry": "Retry"
-    },
-    "description": "Track your bridge transactions here.",
-    "errors": {
-      "insufficient_balance": "Insufficient balance to claim yourself. Please wait for the relayer to claim for you automatically. Refer to our guide for more information.",
-      "relayer_offline": "Relayer did not respond. Your transactions may only be loaded partially."
-    },
-    "header": {
-      "amount": "Amount",
-      "explorer": "Explorer",
-      "from": "From",
-      "status": "Status",
-      "to": "To"
-    },
-    "link.explorer": "View details",
-    "no_transactions": "No transactions yet",
-    "status": {
-      "claim": {
-        "description": "Your asset is now ready for claiming on the destination chain and requires a transaction. If you have set a processing fee, the relayer will automatically handle the claiming process on your behalf.",
-        "name": "Claim"
-      },
-      "claimed": {
-        "description": "Your asset has successfully completed the bridging process and is now available to you on the destination chain.",
-        "name": "Claimed"
-      },
-      "claiming": "Claiming",
-      "dialog": {
-        "description": "The bridge message undergoes different stages:",
-        "title": "Message status"
-      },
-      "failed": {
-        "description": "Your bridge transaction was unsuccessful.",
-        "name": "Failed"
-      },
-<<<<<<< HEAD
-      "pending": {
-        "description": " Your asset is not yet eligible for claiming. The bridging process from Taiko to Sepolia may take several hours before becoming claimable. Sepolia to Taiko bridging should be claimable within minutes.",
-        "name": "Pending"
-      },
-      "processing": {
-        "description": "Transaction is processing. Depending on the pending blocks to be verified this can take up to several minutes.",
-        "name": "Processing"
-=======
-      "dialog": {
-        "title": "Message status",
-        "description": "The bridge message undergoes different stages:"
-      }
-    },
-    "actions": {
-      "claim": {
-        "tx": {
-          "title": "Transaction sent",
-          "message": "Track the progress on the explorer <a href=\"{url}\" target=\"_blank\"><b>here</b></a>."
-        },
-        "success": {
-          "title": "Transaction completed",
-          "message": "Your funds have been successfully claimed on {network}."
-        },
-        "rejected": {
-          "title": "Request to claim rejected."
-        },
-        "dialog": {
-          "title": "Please wait",
-          "description": "Insufficient balance to claim yourself. Please wait for the relayer to claim for you automatically. Refer to our guide for more information.",
-          "link": "Go to guide"
-        }
-      },
-      "release": {
-        "tx": {
-          "title": "Transaction sent",
-          "message": "Track the progress on the explorer <a href=\"{url}\" target=\"_blank\"><b>here</b></a>."
-        },
-        "success": {
-          "title": "Transaction completed",
-          "message": "Your funds have been released on {network}"
-        },
-        "rejected": {
-          "title": "Request to release rejected."
-        }
-      }
-    },
-    "errors": {
-      "insufficient_balance": "Insufficient balance to claim yourself. Please wait for the relayer to claim for you automatically. Refer to our guide for more information.",
-      "relayer_offline": "Relayer did not respond. Your transactions may only be loaded partially."
-    }
-  },
-  "faucet": {
-    "title": "Faucet",
-    "description": "Mint test tokens.",
-    "mint": {
       "tx": {
         "title": "Transaction sent",
         "message": "Track the progress on the explorer <a href=\"{url}\" target=\"_blank\"><b>here</b></a>."
@@ -379,89 +138,219 @@
       "rejected": {
         "title": "Error minting token",
         "message": "An error occurred while attempting to mint the token."
-      }
-    },
-    "button": {
-      "mint": "Mint",
-      "checking": "Checking mintability",
-      "minting": "Minting"
-    },
-    "wrong_chain": {
-      "message": "It appears you are on the wrong network. Switch to {network} to mint tokens.",
-      "button": "Switch to {network}"
-    },
-    "warning": {
-      "no_connected": "Please connect your wallet to mint tokens.",
-      "insufficient_balance": "You don't have enough ETH to complete the transaction. Please add some ETH to your wallet.",
-      "token_minted": "You have already minted this token.",
-      "not_mintable": "This token is not mintable on this network",
-      "unknown": "Something did not work"
-    }
-  },
-  "token_dropdown": {
-    "label": "Select token",
-    "add_custom": "Add Custom",
-    "custom_token": {
-      "title": "Add your own token",
-      "description": "You can add your own token by entering the contract address below. Make sure you are on the chain where the token is deployed.",
-      "button": "Add token"
-    }
-  },
-  "inputs": {
-    "token_id_input": {
-      "label": "Token ID(s)",
-      "placeholder": "1 or 5,14,733",
+      },
+      "title": "Faucet",
+      "warning": {
+        "insufficient_balance": "You don't have enough ETH to complete the transaction. Please add some ETH to your wallet.",
+        "no_connected": "Please connect your wallet to mint tokens.",
+        "not_mintable": "This token is not mintable on this network",
+        "token_minted": "You have already minted this token.",
+        "unknown": "Something did not work"
+      },
+      "wrong_chain": {
+        "button": "Switch to {network}",
+        "message": "It appears you are on the wrong network. Switch to {network} to mint tokens."
+      }
+    },
+    "inputs": {
+      "address_input": {
+        "errors": {
+          "invalid": "Invalid address format",
+          "too_short": "Address is too short"
+        },
+        "label": {
+          "contract": "Contract address",
+          "default": "Address",
+          "recipient": "Recipient address"
+        },
+        "placeholder": "Enter a valid ethereum address",
+        "success": "Valid address format"
+      },
+      "amount": {
+        "balance": "Balance",
+        "button.max": "Max",
+        "errors.failed_max": "Could not estimate max amount to bridge.",
+        "label": "Amount"
+      },
+      "token_id_input": {
+        "errors": {
+          "invalid": "Not a valid numeric value"
+        },
+        "label": "Token ID(s)",
+        "placeholder": "1 or 5,14,733"
+      }
+    },
+    "messages": {
+      "account": {
+        "connected": "Account connected",
+        "disconnected": "Account disconnected",
+        "required": "Please connect your wallet."
+      },
+      "network": {
+        "pending": "A network switch is still pending, open your wallet to check the status.",
+        "rejected": "Request to switch chain rejected.",
+        "required": "Source chain must be selected.",
+        "required_dest": "Destination chain must be selected.",
+        "switching": "Switching network"
+      },
+      "bridge": {
+        "nft_scanning": "Scanning for NFTs"
+      }
+    },
+    "nav": {
+      "bridge": "Bridge",
+      "explorer": "Explorer",
+      "faucet": "Faucet",
+      "guide": "Guide",
+      "nft": "NFT",
+      "theme": "Theme",
+      "token": "Token",
+      "transactions": "Transactions"
+    },
+    "processing_fee": {
+      "button": {
+        "cancel": "Cancel",
+        "confirm": "Confirm"
+      },
+      "custom": {
+        "label": "Custom",
+        "text": "Customize your processing fee"
+      },
+      "description": "The payment you provide to the relayer for handling your bridge message on the destination chain.",
+      "link": "Customize fee",
+      "none": {
+        "label": "None",
+        "text": "Use ETH to manually claim your bridged token later",
+        "warning": "Insufficient ETH to cover the gas fees for claiming."
+      },
+      "recommended": {
+        "calculating": "Calculating",
+        "error": "Error calculating",
+        "label": "Recommended"
+      },
+      "title": "Processing fee",
+      "tooltip": "The payment you provide to the relayer for handling your bridge message on the destination chain.",
+      "tooltip_title": "What is Processing Fee?"
+    },
+    "recipient": {
+      "description": "You can set a custom address as the recipient of your funds, instead of your current wallet address.",
+      "link": "Change recipient",
+      "placeholder": "Add custom recipient 0x…",
+      "title": "Recipient address",
+      "tooltip": "Defaults to your address. You can add a custom recipient address as well.",
+      "tooltip_title": "What is Custom Recipient?"
+    },
+    "switch_modal": {
+      "description": "Your current network is not supported. Please select one of the following chains to proceed:",
+      "title": "Incorrect network detected"
+    },
+    "token_dropdown": {
+      "add_custom": "Add Custom",
+      "custom_token": {
+        "button": "Add token",
+        "description": "You can add your own token by entering the contract address below. Make sure you are on the chain where the token is deployed.",
+        "title": "Add your own token"
+      },
+      "label": "Select token"
+    },
+    "transactions": {
+      "actions": {
+        "claim": {
+          "tx": {
+            "title": "Transaction sent",
+            "message": "Track the progress on the explorer <a href=\"{url}\" target=\"_blank\"><b>here</b></a>."
+          },
+          "success": {
+            "title": "Transaction completed",
+            "message": "Your funds have been successfully claimed on {network}."
+          },
+          "rejected": {
+            "title": "Request to claim rejected."
+          },
+          "dialog": {
+            "description": "Insufficient balance to claim yourself. Please wait for the relayer to claim for you automatically. Refer to our guide for more information.",
+            "link": "Go to guide",
+            "title": "Please wait"
+          }
+        },
+        "release": {
+          "tx": {
+            "title": "Transaction sent",
+            "message": "Track the progress on the explorer <a href=\"{url}\" target=\"_blank\"><b>here</b></a>."
+          },
+          "success": {
+            "title": "Transaction completed",
+            "message": "Your funds have been released on {network}"
+          },
+          "rejected": {
+            "title": "Request to release rejected."
+          }
+        }
+      },
+      "button": {
+        "claim": "Claim",
+        "release": "Release",
+        "retry": "Retry"
+      },
+      "description": "Track your bridge transactions here.",
       "errors": {
-        "invalid": "Not a valid numeric value"
-      }
-    },
-    "address_input": {
-      "label": {
-        "default": "Address",
-        "contract": "Contract address",
-        "recipient": "Recipient address"
->>>>>>> 91ff2446
-      },
-      "release": {
-        "description": "Your bridged asset cannot be processed and is now accessible to you on the source chain.",
-        "name": "Release"
-      },
-      "releasing": "Releasing",
-      "retry": {
-        "description": "The relayer was unable to process this message, and you will need to retry the processing yourself.",
-        "name": "Retry"
-      }
-    },
-    "title": "Transactions"
-  },
-  "wallet": {
-    "connect": "Connect wallet",
-    "status": {
-      "connected": "Connected",
-<<<<<<< HEAD
-      "connecting": "Connecting",
-      "disconnected": "Disconnected"
-=======
-      "connecting": "Connecting"
-    }
-  },
-  "switch_modal": {
-    "title": "Incorrect network detected",
-    "description": "Your current network is not supported. Please select one of the following chains to proceed:"
-  },
-  "messages": {
-    "account": {
-      "required": "Please connect your wallet.",
-      "connected": "Wallet connected",
-      "disconnected": "Wallet disconnected"
-    },
-    "network": {
-      "switching": "Switching network",
-      "rejected": "Request to switch chain rejected.",
-      "pending": "A network switch is still pending, open your wallet to check the status.",
-      "required": "Source chain must be selected.",
-      "required_dest": "Destination chain must be selected."
->>>>>>> 91ff2446
+        "insufficient_balance": "Insufficient balance to claim yourself. Please wait for the relayer to claim for you automatically. Refer to our guide for more information.",
+        "relayer_offline": "Relayer did not respond. Your transactions may only be loaded partially."
+      },
+      "header": {
+        "amount": "Amount",
+        "explorer": "Explorer",
+        "from": "From",
+        "status": "Status",
+        "to": "To"
+      },
+      "link.explorer": "View details",
+      "no_transactions": "No transactions yet",
+      "status": {
+        "claim": {
+          "description": "Your asset is now ready for claiming on the destination chain and requires a transaction. If you have set a processing fee, the relayer will automatically handle the claiming process on your behalf.",
+          "name": "Claim"
+        },
+        "claimed": {
+          "description": "Your asset has successfully completed the bridging process and is now available to you on the destination chain.",
+          "name": "Claimed"
+        },
+        "claiming": "Claiming",
+        "dialog": {
+          "description": "The bridge message undergoes different stages:",
+          "title": "Message status"
+        },
+        "failed": {
+          "description": "Your bridge transaction was unsuccessful.",
+          "name": "Failed"
+        },
+        "pending": {
+          "description": " Your asset is not yet eligible for claiming. The bridging process from Taiko to Sepolia may take several hours before becoming claimable. Sepolia to Taiko bridging should be claimable within minutes.",
+          "name": "Pending"
+        },
+        "processing": {
+          "description": "Transaction is processing. Depending on the pending blocks to be verified this can take up to several minutes.",
+          "name": "Processing"
+        },
+        "release": {
+          "description": "Your bridged asset cannot be processed and is now accessible to you on the source chain.",
+          "name": "Release"
+        },
+        "releasing": "Releasing",
+        "retry": {
+          "description": "The relayer was unable to process this message, and you will need to retry the processing yourself.",
+          "name": "Retry"
+        }
+      },
+      "title": "Transactions"
+    },
+    "wallet": {
+      "connect": "Connect wallet",
+      "status": {
+        "connected": "Connected",
+        "connecting": "Connecting",
+        "disconnected": "Disconnected"
+      }
     }
   }
 }