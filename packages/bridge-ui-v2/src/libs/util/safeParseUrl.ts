--- conflicted
+++ resolved
@@ -1,9 +1,6 @@
 export const safeParseUrl = (uri: string) => {
   const IPFS_PREFIX = 'ipfs://';
-<<<<<<< HEAD
-=======
-  
->>>>>>> 92392b26
+
   if (uri && uri.startsWith(IPFS_PREFIX)) {
     // todo: multiple configurable ipfs gateways as fallback
     const ipfsPath = uri.replace(IPFS_PREFIX, '');
