import { getContract } from '@wagmi/core';
import { type Hash, UserRejectedRequestError } from 'viem';

import { erc721ABI, erc721VaultABI } from '$abi';
import { bridgeService } from '$config';
import {
  ApproveError,
  NoApprovalRequiredError,
  NotApprovedError,
  ProcessMessageError,
  SendERC721Error,
} from '$libs/error';
import type { BridgeProver } from '$libs/proof';
import { getLogger } from '$libs/util/logger';

import { Bridge } from './Bridge';
import {
  type ClaimArgs,
  type ERC721BridgeArgs,
  MessageStatus,
  type NFTApproveArgs,
  type NFTBridgeTransferOp,
  type RequireApprovalArgs,
} from './types';

const log = getLogger('ERC721Bridge');

export class ERC721Bridge extends Bridge {
  constructor(prover: BridgeProver) {
    super(prover);
  }

  async requiresApproval({ tokenAddress, spenderAddress, tokenId }: RequireApprovalArgs) {
    const tokenContract = getContract({
      abi: erc721ABI,
      address: tokenAddress,
    });

    log('Checking approval for token ', tokenId);
    const requiresApproval = (await tokenContract.read.getApproved([tokenId])) !== spenderAddress;

    log(`Token with ID ${tokenId} requires approval ${spenderAddress}: ${requiresApproval}`);
    return requiresApproval;
  }

  async estimateGas(args: ERC721BridgeArgs): Promise<bigint> {
    const { tokenVaultContract, sendERC721Args } = await ERC721Bridge._prepareTransaction(args);
    const { fee: value } = sendERC721Args;

    log('Estimating gas for sendERC721 call with value', value);

    const estimatedGas = tokenVaultContract.estimateGas.sendToken([sendERC721Args], { value });

    log('Gas estimated', estimatedGas);

    return estimatedGas;
  }

  async bridge(args: ERC721BridgeArgs) {
    const { token, tokenVaultAddress, tokenIds } = args;
    const { tokenVaultContract, sendERC721Args } = await ERC721Bridge._prepareTransaction(args);
    const { fee: value } = sendERC721Args;

    // const tokenIdsWithoutApproval: bigint[] = [];
    const tokenId = tokenIds[0]; //TODO: handle multiple tokenIds
    try {
      const requireApproval = await this.requiresApproval({
        tokenAddress: token,
        spenderAddress: tokenVaultAddress,
        tokenId: tokenId,
      });

      if (requireApproval) {
        throw new NotApprovedError(`The token with id ${tokenId} is not approved for the token vault`);
      }
    } catch (err) {
      throw new SendERC721Error('failed to bridge ERC721 token', { cause: err });
    }

    // if (tokenIdsWithoutApproval.length > 0) {
    //   log(`Tokens missing approval ${tokenIdsWithoutApproval}`);
    //   throw new NotApprovedError(`The following tokens are not approved ${tokenIdsWithoutApproval}`);
    // }

    try {
      log('Sending ERC721 with fee', value);
      log('Sending ERC721 with args', sendERC721Args);

      const txHash = await tokenVaultContract.write.sendToken([sendERC721Args], { value });

      log('Transaction hash for sendERC20 call', txHash);

      return txHash;
    } catch (err) {
      console.error(err);
      if (`${err}`.includes('denied transaction signature')) {
        throw new UserRejectedRequestError(err as Error);
      }
      throw new SendERC721Error('failed to bridge ERC721 token', { cause: err });
    }
  }

  async claim(args: ClaimArgs) {
    const { messageStatus, destBridgeContract } = await super.beforeClaiming(args);
    const { msgHash, message } = args;
    const srcChainId = Number(message.srcChainId);
    const destChainId = Number(message.destChainId);
    let txHash: Hash;
    log('Claiming ERC721 token with message', message);
    log('Message status', messageStatus);
    if (messageStatus === MessageStatus.NEW) {
      const proof = await this._prover.generateProofToProcessMessage(msgHash, srcChainId, destChainId);

      try {
        if (message.gasLimit > bridgeService.erc721GasLimitThreshold) {
          txHash = await destBridgeContract.write.processMessage([message, proof], {
            gas: message.gasLimit,
          });
        } else {
          txHash = await destBridgeContract.write.processMessage([message, proof]);
        }

        log('Transaction hash for processMessage call', txHash);
      } catch (err) {
        console.error(err);
        if (`${err}`.includes('denied transaction signature')) {
          throw new UserRejectedRequestError(err as Error);
        }

        throw new ProcessMessageError('failed to process message', { cause: err });
      }
    } else {
      // MessageStatus.RETRIABLE
      txHash = await super.retryClaim(message, destBridgeContract);
    }
    return Promise.resolve('0x' as Hash);
  }

  async release() {
    return Promise.resolve('0x' as Hash);
  }

  async approve(args: NFTApproveArgs) {
    const { tokenAddress, spenderAddress, wallet, tokenIds } = args;

    const tokenId = tokenIds[0]; //TODO: handle multiple tokenIds
    const requireApproval = await this.requiresApproval({
      tokenAddress,
      spenderAddress,
<<<<<<< HEAD
      tokenId: tokenId,
=======
      tokenId,
>>>>>>> 9e406e43
    });

    log(`required approval for token ${tokenId}: ${requireApproval}`);

    if (!requireApproval) {
      log(`No allowance required for the token ${tokenId}`);
<<<<<<< HEAD
      throw new NoApprovalRequiredError(`no approval required for token ${tokenId}`);
=======
      throw new Error(`No allowance required for the token ${tokenId}`); // todo: better error
>>>>>>> 9e406e43
    }

    const tokenContract = getContract({
      walletClient: wallet,
      abi: erc721ABI,
      address: tokenAddress,
    });

    try {
      log(`Calling approve for spender "${spenderAddress}" for token`, tokenIds);

      const txHash = await tokenContract.write.approve([spenderAddress, tokenId]);

      log('Transaction hash for approve call', txHash);

      return txHash;
    } catch (err) {
      console.error(err);

      if (`${err}`.includes('denied transaction signature')) {
        throw new UserRejectedRequestError(err as Error);
      }

      throw new ApproveError('failed to approve ERC721 token', { cause: err });
    }
  }

  private static async _prepareTransaction(args: ERC721BridgeArgs) {
    const {
      to,
      amount,
      wallet,
      destChainId,
      token,
      fee,
      tokenVaultAddress,
      isTokenAlreadyDeployed,
      memo = '',
      tokenIds,
      amounts,
    } = args;

    const tokenVaultContract = getContract({
      walletClient: wallet,
      abi: erc721VaultABI,
      address: tokenVaultAddress,
    });

    const refundTo = wallet.account.address;

    const gasLimit = !isTokenAlreadyDeployed
      ? BigInt(bridgeService.noERC721TokenDeployedGasLimit)
      : fee > 0
      ? bridgeService.noOwnerGasLimit
      : BigInt(0);

    const sendERC721Args: NFTBridgeTransferOp = {
      destChainId: BigInt(destChainId),
      to,
      token,
      amount,
      gasLimit,
      fee,
      refundTo,
      memo,
      tokenIds,
      amounts,
    };

    log('Preparing transaction with args', sendERC721Args);

    return { tokenVaultContract, sendERC721Args };
  }
}<|MERGE_RESOLUTION|>--- conflicted
+++ resolved
@@ -77,11 +77,6 @@
       throw new SendERC721Error('failed to bridge ERC721 token', { cause: err });
     }
 
-    // if (tokenIdsWithoutApproval.length > 0) {
-    //   log(`Tokens missing approval ${tokenIdsWithoutApproval}`);
-    //   throw new NotApprovedError(`The following tokens are not approved ${tokenIdsWithoutApproval}`);
-    // }
-
     try {
       log('Sending ERC721 with fee', value);
       log('Sending ERC721 with args', sendERC721Args);
@@ -147,22 +142,14 @@
     const requireApproval = await this.requiresApproval({
       tokenAddress,
       spenderAddress,
-<<<<<<< HEAD
-      tokenId: tokenId,
-=======
       tokenId,
->>>>>>> 9e406e43
     });
 
     log(`required approval for token ${tokenId}: ${requireApproval}`);
 
     if (!requireApproval) {
       log(`No allowance required for the token ${tokenId}`);
-<<<<<<< HEAD
-      throw new NoApprovalRequiredError(`no approval required for token ${tokenId}`);
-=======
-      throw new Error(`No allowance required for the token ${tokenId}`); // todo: better error
->>>>>>> 9e406e43
+      throw new NoApprovalRequiredError(`No approval required for the token ${tokenId}`);
     }
 
     const tokenContract = getContract({
