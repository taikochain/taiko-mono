import type { Address } from 'viem';

export enum TokenType {
  ETH = 'ETH',

  // https://ethereum.org/en/developers/docs/standards/tokens/erc-20/
  ERC20 = 'ERC20',

  // https://ethereum.org/en/developers/docs/standards/tokens/erc-721/
  ERC721 = 'ERC721',

  // https://ethereum.org/en/developers/docs/standards/tokens/erc-1155/
  ERC1155 = 'ERC1155',
}

export type Token = {
  type: TokenType;
  name: string;
  symbol: string;
  addresses: Record<string, Address>;
  decimals: number;
  logoURI?: string;
  imported?: boolean;
  mintable?: boolean;
  balance?: bigint;
  uri?: string;
};

<<<<<<< HEAD
export type NFT = Token & {
  tokenId: number;
=======
export type TokenDetails = {
  name: string;
  address: Address;
  symbol: string;
  balance: bigint;
  decimals: number;
  type: TokenType;
>>>>>>> f1b841f1
};

// export type TokenDetails = {
//   type: TokenType;
//   name: string;
//   address: Address;
//   symbol: string;
//   decimals: number;
// };

export type GetCrossChainAddressArgs = {
  token: Token;
  srcChainId: number;
  destChainId: number;
};

export interface TokenService {
  storeToken(token: Token, address: string): Token[];
  getTokens(address: string): Token[];
  removeToken(token: Token, address: string): Token[];
  updateToken(token: Token, address: string): Token[];
}<|MERGE_RESOLUTION|>--- conflicted
+++ resolved
@@ -26,27 +26,9 @@
   uri?: string;
 };
 
-<<<<<<< HEAD
 export type NFT = Token & {
   tokenId: number;
-=======
-export type TokenDetails = {
-  name: string;
-  address: Address;
-  symbol: string;
-  balance: bigint;
-  decimals: number;
-  type: TokenType;
->>>>>>> f1b841f1
 };
-
-// export type TokenDetails = {
-//   type: TokenType;
-//   name: string;
-//   address: Address;
-//   symbol: string;
-//   decimals: number;
-// };
 
 export type GetCrossChainAddressArgs = {
   token: Token;
