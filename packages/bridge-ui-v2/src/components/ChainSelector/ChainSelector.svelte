--- conflicted
+++ resolved
@@ -7,10 +7,6 @@
   import { Icon } from '$components/Icon';
   import { LoadingMask } from '$components/LoadingMask';
   import { warningToast } from '$components/NotificationToast';
-<<<<<<< HEAD
-  import { PUBLIC_L1_CHAIN_ID, PUBLIC_L2_CHAIN_ID, PUBLIC_L3_CHAIN_ID } from '$env/static/public';
-=======
->>>>>>> 072afbf3
   import { chains } from '$libs/chain';
   import { chainToIconMap } from '$libs/util/chainToIconMap';
   import { classNames } from '$libs/util/classNames';
@@ -33,15 +29,6 @@
     'flex justify-start content-center body-bold py-2 px-[20px]',
   );
 
-<<<<<<< HEAD
-  let chainToIconMap: Record<string, ComponentType> = {
-    [PUBLIC_L1_CHAIN_ID]: EthIcon,
-    [PUBLIC_L2_CHAIN_ID]: TaikoIcon,
-    [PUBLIC_L3_CHAIN_ID]: TaikoIcon, // todo: switch to TaikoL3Icon
-  };
-
-=======
->>>>>>> 072afbf3
   let switchingNetwork = false;
   let buttonId = `button-${uid()}`;
   let dialogId = `dialog-${uid()}`;
