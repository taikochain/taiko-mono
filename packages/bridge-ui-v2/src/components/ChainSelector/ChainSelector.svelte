--- conflicted
+++ resolved
@@ -6,7 +6,6 @@
   import { SwitchChainError, UserRejectedRequestError } from 'viem';
 
   import { chainConfig } from '$chainConfig';
-  import { Alert } from '$components/Alert';
   import { Icon } from '$components/Icon';
   import { LoadingMask } from '$components/LoadingMask';
   import { warningToast } from '$components/NotificationToast';
@@ -46,10 +45,6 @@
 
   async function openModal() {
     if (readOnly) return;
-<<<<<<< HEAD
-    const wallet = await getConnectedWallet();
-=======
->>>>>>> f180bcd1
     // We want to inform the user that they need to connect
     // their wallet if they want to change the network
     if (!$account.isConnected) {
