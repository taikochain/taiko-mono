<script lang="ts">
  import { t } from 'svelte-i18n';
  import type { Address } from 'viem';

  import { Button } from '$components/Button';
  import { Icon } from '$components/Icon';
  import { Tooltip } from '$components/Tooltip';
  import { shortenAddress } from '$libs/util/shortenAddress';
  import { uid } from '$libs/util/uid';
  import { account } from '$stores/account';

  import AddressInput from './AddressInput.svelte';
  import { recipientAddress } from './state';

  let dialogId = `dialog-${uid()}`;
  let addressInput: AddressInput;

  let modalOpen = false;
  let invalidAddress = false;
  let prevRecipientAddress: Maybe<Address> = null;

  function closeModal() {
    modalOpen = false;
  }

  function openModal() {
    modalOpen = true;
    addressInput.focus();
  }

  function cancelModal() {
    // Revert change of recipient address
    $recipientAddress = prevRecipientAddress;

    closeModal();
  }

  function modalOpenChange(open: boolean) {
    if (open) {
      // Save it in case we want to cancel
      prevRecipientAddress = $recipientAddress;
    }
  }

  function onAddressValidation(event: CustomEvent<{ isValidEthereumAddress: boolean; addr: Address }>) {
    const { isValidEthereumAddress, addr } = event.detail;
    if (isValidEthereumAddress) {
      $recipientAddress = addr;
      invalidAddress = false;
    } else {
      invalidAddress = true;
    }
  }

  $: modalOpenChange(modalOpen);

  $: ethereumAddressBinding = $recipientAddress || undefined;

  $: displayedRecipient = $recipientAddress || $account?.address;
</script>

<div class="Recipient f-col">
  <div class="f-between-center">
    <div class="flex space-x-2">
      <span class="body-small-bold text-primary-content">{$t('recipient.title')}</span>
      <Tooltip>
        <div>{$t('recipient.tooltip_title')}</div>
        <div>{$t('recipient.tooltip')}</div>
      </Tooltip>
    </div>
    <button class="link" on:click={openModal} on:focus={openModal}>{$t('common.edit')}</button>
  </div>

  <span class="body-small-regular text-secondary-content mt-[4px]">
    {#if displayedRecipient}
      {shortenAddress(displayedRecipient, 15, 13)}
      <span class="text-secondary">{$recipientAddress === $account?.address ? '' : '| Customized'}</span>
    {:else}
      {$t('recipient.placeholder')}
    {/if}
  </span>

  <dialog id={dialogId} class="modal" class:modal-open={modalOpen}>
    <div class="modal-box relative px-6 py-[35px] md:rounded-[20px] bg-neutral-background">
      <button class="absolute right-6 top-[35px]" on:click={closeModal}>
        <Icon type="x-close" fillClass="fill-primary-icon" size={24} />
      </button>

      <h3 class="title-body-bold mb-7">{$t('recipient.title')}</h3>

      <p class="body-regular text-secondary-content mb-3">{$t('recipient.description')}</p>

<<<<<<< HEAD
      <div class="relative f-items-center my-[20px]">
        <InputBox
          placeholder={$t('recipient.placeholder')}
          class="w-full input-box-outline p-6 pr-16 title-subsection-bold placeholder:text-tertiary-content"
          on:input={inputRecipientAddress}
          bind:this={inputBox} />
        <button class="absolute right-6 uppercase body-bold text-secondary-content" on:click={clearRecipient}>
          <Icon type="x-close-circle" fillClass="fill-primary-icon" size={24} />
        </button>
=======
      <div class="relative my-[20px]">
        <AddressInput
          bind:this={addressInput}
          bind:ethereumAddress={ethereumAddressBinding}
          on:addressvalidation={onAddressValidation} />
>>>>>>> 9f6a283a
      </div>

      <div class="grid grid-cols-2 gap-[20px]">
        <Button
          on:click={cancelModal}
          type="neutral"
          class="px-[28px] py-[10px] rounded-full w-auto bg-transparent !border border-primary-brand hover:border-primary-interactive-hover">
          <span class="body-bold">{$t('common.cancel')}</span>
        </Button>
        <Button
          type="primary"
          disabled={invalidAddress || !ethereumAddressBinding}
          class="px-[28px] py-[10px] rounded-full w-auto"
          on:click={closeModal}>
          <span class="body-bold">{$t('common.confirm')}</span>
        </Button>
      </div>
    </div>
  </dialog>
</div><|MERGE_RESOLUTION|>--- conflicted
+++ resolved
@@ -90,23 +90,11 @@
 
       <p class="body-regular text-secondary-content mb-3">{$t('recipient.description')}</p>
 
-<<<<<<< HEAD
-      <div class="relative f-items-center my-[20px]">
-        <InputBox
-          placeholder={$t('recipient.placeholder')}
-          class="w-full input-box-outline p-6 pr-16 title-subsection-bold placeholder:text-tertiary-content"
-          on:input={inputRecipientAddress}
-          bind:this={inputBox} />
-        <button class="absolute right-6 uppercase body-bold text-secondary-content" on:click={clearRecipient}>
-          <Icon type="x-close-circle" fillClass="fill-primary-icon" size={24} />
-        </button>
-=======
       <div class="relative my-[20px]">
         <AddressInput
           bind:this={addressInput}
           bind:ethereumAddress={ethereumAddressBinding}
           on:addressvalidation={onAddressValidation} />
->>>>>>> 9f6a283a
       </div>
 
       <div class="grid grid-cols-2 gap-[20px]">
