--- conflicted
+++ resolved
@@ -12,7 +12,7 @@
   import type { ERC20Bridge } from '$libs/bridge/ERC20Bridge';
   import { chainContractsMap } from '$libs/chain';
   import { InsufficientAllowanceError, InsufficientBalanceError, RevertedWithFailedError } from '$libs/error';
-  import { getAddress,getBalance as getTokenBalance } from '$libs/token';
+  import { getAddress, getBalance as getTokenBalance } from '$libs/token';
   import { debounce } from '$libs/util/debounce';
   import { getConnectedWallet } from '$libs/util/getConnectedWallet';
   import { truncateString } from '$libs/util/truncateString';
@@ -244,20 +244,10 @@
         {$t('inputs.amount_input.button.max')}
       </button>
     </div>
-<<<<<<< HEAD
-
-    {#if $insufficientBalance}
-      <FlatAlert type="error" message={$t('bridge.errors.insufficient_balance')} class="absolute bottom-[-26px]" />
-    {/if}
-
-    {#if $insufficientAllowance}
-      <FlatAlert type="warning" message={$t('bridge.errors.insufficient_allowance')} class="absolute bottom-[-26px]" />
-=======
     {#if $insufficientBalance && $enteredAmount > 0}
       <FlatAlert type="error" message={$t('error.insufficient_balance')} class="absolute bottom-[-26px]" />
     {:else if $insufficientAllowance && $enteredAmount > 0}
       <FlatAlert type="warning" message={$t('error.insufficient_allowance')} class="absolute bottom-[-26px]" />
->>>>>>> 4a78b6bc
     {/if}
   </div>
 </div>