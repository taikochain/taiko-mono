--- conflicted
+++ resolved
@@ -19,10 +19,6 @@
   } from '$libs/bridge';
   import type { ERC20Bridge } from '$libs/bridge/ERC20Bridge';
   import { chainContractsMap, chains } from '$libs/chain';
-<<<<<<< HEAD
-  import { ApproveError, NoAllowanceRequiredError, SendERC20Error, SendMessageError } from '$libs/error';
-  import { bridgeTxService } from '$libs/storage/services';
-=======
   import {
     ApproveError,
     InsufficientAllowanceError,
@@ -30,7 +26,7 @@
     SendERC20Error,
     SendMessageError,
   } from '$libs/error';
->>>>>>> 4a78b6bc
+  import { bridgeTxService } from '$libs/storage/services';
   import { ETHToken, getAddress, isDeployedCrossChain, tokens, TokenType } from '$libs/token';
   import { getConnectedWallet } from '$libs/util/getConnectedWallet';
   import { type Account, account } from '$stores/account';
