--- conflicted
+++ resolved
@@ -20,10 +20,6 @@
   } from '$libs/bridge';
   import type { ERC20Bridge } from '$libs/bridge/ERC20Bridge';
   import { chainContractsMap, chains } from '$libs/chain';
-<<<<<<< HEAD
-  import { ApproveError, NoAllowanceRequiredError, SendERC20Error, SendMessageError } from '$libs/error';
-  import { bridgeTxService } from '$libs/storage';
-=======
   import {
     ApproveError,
     InsufficientAllowanceError,
@@ -31,8 +27,7 @@
     SendERC20Error,
     SendMessageError,
   } from '$libs/error';
-  import { bridgeTxService } from '$libs/storage/services';
->>>>>>> 199fe3ef
+  import { bridgeTxService } from '$libs/storage';
   import { ETHToken, getAddress, isDeployedCrossChain, tokens, TokenType } from '$libs/token';
   import { getConnectedWallet } from '$libs/util/getConnectedWallet';
   import { type Account, account } from '$stores/account';
