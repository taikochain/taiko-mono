<script lang="ts">
  import { onDestroy, tick } from 'svelte';
  import { t } from 'svelte-i18n';
  import { type Address, TransactionExecutionError, UserRejectedRequestError } from 'viem';

  import { routingContractsMap } from '$bridgeConfig';
  import { chainConfig } from '$chainConfig';
  import { FlatAlert } from '$components/Alert';
  import { Button } from '$components/Button';
  import { Card } from '$components/Card';
  import { ChainSelectorWrapper } from '$components/ChainSelector';
<<<<<<< HEAD
  import ChainSelector from '$components/ChainSelector/ChainSelector.svelte';
  import { Icon } from '$components/Icon';
=======
  import { NFTList } from '$components/NFTList';
>>>>>>> c92a0aef
  import { successToast, warningToast } from '$components/NotificationToast';
  import { errorToast, infoToast } from '$components/NotificationToast/NotificationToast.svelte';
  import { OnAccount } from '$components/OnAccount';
  import { OnNetwork } from '$components/OnNetwork';
  import { Step, Stepper } from '$components/Stepper';
  import { TokenDropdown } from '$components/TokenDropdown';
  import {
    type BridgeArgs,
    bridges,
    type BridgeTransaction,
    type ERC20BridgeArgs,
    type ETHBridgeArgs,
    MessageStatus,
  } from '$libs/bridge';
  import { hasBridge } from '$libs/bridge/bridges';
  import type { ERC20Bridge } from '$libs/bridge/ERC20Bridge';
  import { fetchNFTs } from '$libs/bridge/fetchNFTs';
  import {
    ApproveError,
    InsufficientAllowanceError,
    NoAllowanceRequiredError,
    SendERC20Error,
    SendMessageError,
  } from '$libs/error';
  import { bridgeTxService } from '$libs/storage';
  import { ETHToken, getAddress, isDeployedCrossChain, type NFT, tokens, TokenType } from '$libs/token';
  import { checkOwnership } from '$libs/token/checkOwnership';
  import { getTokenWithInfoFromAddress } from '$libs/token/getTokenWithInfoFromAddress';
  import { refreshUserBalance } from '$libs/util/balance';
  import { getConnectedWallet } from '$libs/util/getConnectedWallet';
  import { truncateString } from '$libs/util/truncateString';
  import { type Account, account } from '$stores/account';
  import { type Network, network } from '$stores/network';
  import { pendingTransactions } from '$stores/pendingTransactions';

  import Actions from './Actions.svelte';
  import AddressInput from './AddressInput/AddressInput.svelte';
  import { AddressInputState } from './AddressInput/state';
  import Amount from './Amount.svelte';
  import IdInput from './IDInput.svelte';
  import { ProcessingFee } from './ProcessingFee';
  import Recipient from './Recipient.svelte';
  import {
    activeBridge,
    bridgeService,
    destNetwork as destinationChain,
    enteredAmount,
    processingFee,
    recipientAddress,
    selectedToken,
  } from './state';
  import { BridgeTypes, NFTSteps } from './types';

  let amountComponent: Amount;
  let recipientComponent: Recipient;
  let processingFeeComponent: ProcessingFee;

  function onNetworkChange(newNetwork: Network, oldNetwork: Network) {
    updateForm();

    if (newNetwork) {
      const destChainId = $destinationChain?.id;
      if (!$destinationChain?.id) return;
      // determine if we simply swapped dest and src networks
      if (newNetwork.id === destChainId) {
        destinationChain.set(oldNetwork);
        return;
      }
      // check if the new network has a bridge to the current dest network
      if (hasBridge(newNetwork.id, $destinationChain?.id)) {
        destinationChain.set(oldNetwork);
      } else {
        // if not, set dest network to null
        $destinationChain = null;
      }
    }
  }

  const runValidations = () => {
    if (amountComponent) amountComponent.validateAmount();
    if (addressInputComponent) addressInputComponent.validateAddress();
  };

  function onAccountChange(account: Account) {
    updateForm();
    if (account && account.isConnected && !$selectedToken) {
      $selectedToken = ETHToken;
    } else if (account && account.isDisconnected) {
      $selectedToken = null;
      $destinationChain = null;
    }
  }

  function updateForm() {
    tick().then(() => {
      if (manualNFTInput) {
        // run validations again if we are in manual mode
        runValidations();
      } else {
        resetForm();
      }
    });
  }

  async function approve() {
    if (!$selectedToken || !$network || !$destinationChain) return;

    const erc20Bridge = bridges.ERC20 as ERC20Bridge;

    try {
      const walletClient = await getConnectedWallet($network.id);

      const tokenAddress = await getAddress({
        token: $selectedToken,
        srcChainId: $network.id,
        destChainId: $destinationChain.id,
      });

      if (!tokenAddress) {
        throw new Error('token address not found');
      }

      const spenderAddress = routingContractsMap[$network.id][$destinationChain.id].erc20VaultAddress;

      const txHash = await erc20Bridge.approve({
        tokenAddress,
        spenderAddress,
        amount: $enteredAmount,
        wallet: walletClient,
      });

      const { explorer } = chainConfig[$network.id].urls;

      infoToast(
        $t('bridge.actions.approve.tx', {
          values: {
            token: $selectedToken.symbol,
            url: `${explorer}/tx/${txHash}`,
          },
        }),
      );

      await pendingTransactions.add(txHash, $network.id);

      successToast(
        $t('bridge.actions.approve.success', {
          values: {
            token: $selectedToken.symbol,
          },
        }),
      );

      // Let's run the validation again, which will update UI
      amountComponent.validateAmount();
    } catch (err) {
      console.error(err);

      switch (true) {
        case err instanceof UserRejectedRequestError:
          warningToast($t('bridge.errors.rejected'));
          break;
        case err instanceof NoAllowanceRequiredError:
          errorToast($t('bridge.errors.no_allowance_required'));
          break;
        case err instanceof InsufficientAllowanceError:
          errorToast($t('bridge.errors.insufficient_allowance'));
          break;
        case err instanceof ApproveError:
          // TODO: see contract for all possible errors
          errorToast($t('bridge.errors.approve_error'));
          break;
        default:
          errorToast($t('bridge.errors.unknown_error'));
      }
    }
  }

  async function bridge() {
    if (!$bridgeService || !$selectedToken || !$network || !$destinationChain || !$account?.address) return;

    try {
      const walletClient = await getConnectedWallet($network.id);

      // Common arguments for both ETH and ERC20 bridges
      let bridgeArgs = {
        to: $recipientAddress || $account.address,
        wallet: walletClient,
        srcChainId: $network.id,
        destChainId: $destinationChain.id,
        amount: $enteredAmount,
        fee: $processingFee,
      } as BridgeArgs;

      switch ($selectedToken.type) {
        case TokenType.ETH: {
          // Specific arguments for ETH bridge:
          // - bridgeAddress
          const bridgeAddress = routingContractsMap[$network.id][$destinationChain.id].bridgeAddress;
          bridgeArgs = { ...bridgeArgs, bridgeAddress } as ETHBridgeArgs;
          break;
        }

        case TokenType.ERC20: {
          // Specific arguments for ERC20 bridge
          // - tokenAddress
          // - tokenVaultAddress
          // - isTokenAlreadyDeployed
          const tokenAddress = await getAddress({
            token: $selectedToken,
            srcChainId: $network.id,
            destChainId: $destinationChain.id,
          });

          if (!tokenAddress) {
            throw new Error('token address not found');
          }

          const tokenVaultAddress = routingContractsMap[$network.id][$destinationChain.id].erc20VaultAddress;

          const isTokenAlreadyDeployed = await isDeployedCrossChain({
            token: $selectedToken,
            srcChainId: $network.id,
            destChainId: $destinationChain.id,
          });

          bridgeArgs = {
            ...bridgeArgs,
            token: tokenAddress,
            tokenVaultAddress,
            isTokenAlreadyDeployed,
          } as ERC20BridgeArgs;
          break;
        }
        case TokenType.ERC721:
          // todo: implement
          break;
        case TokenType.ERC1155:
          // todo: implement
          break;
        default:
          throw new Error('invalid token type');
      }

      const txHash = await $bridgeService.bridge(bridgeArgs);

      const explorer = chainConfig[bridgeArgs.srcChainId].urls.explorer;

      infoToast(
        $t('bridge.actions.bridge.tx', {
          values: {
            token: $selectedToken.symbol,
            url: `${explorer}/tx/${txHash}`,
          },
        }),
      );

      await pendingTransactions.add(txHash, $network.id);

      successToast(
        $t('bridge.actions.bridge.success', {
          values: {
            network: $destinationChain.name,
          },
        }),
      );

      // Let's add it to the user's localStorage
      const bridgeTx = {
        hash: txHash,
        from: $account.address,
        amount: $enteredAmount,
        symbol: $selectedToken.symbol,
        decimals: $selectedToken.decimals,
        srcChainId: BigInt($network.id),
        destChainId: BigInt($destinationChain.id),
        tokenType: $selectedToken.type,
        status: MessageStatus.NEW,
        timestamp: Date.now(),

        // TODO: do we need something else? we can have
        // access to the Transaction object:
        // TransactionLegacy, TransactionEIP2930 and
        // TransactionEIP1559
      } as BridgeTransaction;

      bridgeTxService.addTxByAddress($account.address, bridgeTx);

      // Reset the form
      resetForm();

      // Refresh user's balance
      refreshUserBalance();
    } catch (err) {
      console.error(err);

      switch (true) {
        case err instanceof InsufficientAllowanceError:
          errorToast($t('bridge.errors.insufficient_allowance'));
          break;
        case err instanceof SendMessageError:
          // TODO: see contract for all possible errors
          errorToast($t('bridge.errors.send_message_error'));
          break;
        case err instanceof SendERC20Error:
          // TODO: see contract for all possible errors
          errorToast($t('bridge.errors.send_erc20_error'));
          break;
        case err instanceof UserRejectedRequestError:
          // Todo: viem does not seem to detect UserRejectError
          warningToast($t('bridge.errors.rejected'));
          break;
        case err instanceof TransactionExecutionError && err.shortMessage === 'User rejected the request.':
          //Todo: so we catch it by string comparison below, suboptimal
          warningToast($t('bridge.errors.rejected'));
          break;
        default:
          errorToast($t('bridge.errors.unknown_error'));
      }
    }
  }

  $: if ($selectedToken && amountComponent) {
    amountComponent.validateAmount();
  }

  const resetForm = () => {
    //we check if these are still mounted, as the user might have left the page
    if (amountComponent) amountComponent.clearAmount();
    if (recipientComponent) recipientComponent.clearRecipient();
    if (processingFeeComponent) processingFeeComponent.resetProcessingFee();
    if (addressInputComponent) addressInputComponent.clearAddress();

    // Update balance after bridging
    if (amountComponent) amountComponent.updateBalance();
    if (nftIdInputComponent) nftIdInputComponent.clearIds();

    $selectedToken = ETHToken;
    contractAddress = '';
    manualNFTInput = false;
    scanned = false;
    isOwnerOfAllToken = false;
    foundNFTs = [];
    selectedNFT = [];
  };

  /**
   *   NFT Bridge
   */
  let activeStep: NFTSteps = NFTSteps.IMPORT;

  const nextStep = () => (activeStep = Math.min(activeStep + 1, NFTSteps.CONFIRM));
  const previousStep = () => (activeStep = Math.max(activeStep - 1, NFTSteps.IMPORT));

  let nftStepTitle: string;
  let nftStepDescription: string;
  let nftIdArray: number[];
  let enteredIds: string = '';
  let contractAddress: Address | '';
  let addressInputComponent: AddressInput;
  let nftIdInputComponent: IdInput;
  let addressInputState: AddressInputState = AddressInputState.Default;
  let isOwnerOfAllToken: boolean = false;
  let validating: boolean = false;
  let detectedTokenType: TokenType | null = null;

  let manualNFTInput: boolean = false;
  let scanning: boolean = false;
  let scanned: boolean = false;

  let foundNFTs: NFT[] = [];
  let selectedNFT: NFT[] = [];

  let nftView: 'grid' | 'list' = 'grid';

  function onAddressValidation(event: CustomEvent<{ isValidEthereumAddress: boolean; addr: Address }>) {
    const { isValidEthereumAddress, addr } = event.detail;
    addressInputState = AddressInputState.Validating;

    if (isValidEthereumAddress && typeof addr === 'string') {
      if (!$network?.id) throw new Error('network not found');
      const srcChainId = $network?.id;
      getTokenWithInfoFromAddress({ contractAddress: addr, srcChainId: srcChainId, owner: $account?.address })
        .then((token) => {
          if (!token) throw new Error('no token with info');

          addressInputState = AddressInputState.Valid;

          $selectedToken = token;
        })
        .catch((err) => {
          console.error(err);
          detectedTokenType = null;
          addressInputState = AddressInputState.Invalid;
        });
    } else {
      detectedTokenType = null;
      addressInputState = AddressInputState.Invalid;
    }
  }
  const scanForNFTs = async () => {
    scanning = true;
    const accountAddress = $account?.address;
    const srcChainId = $network?.id;
    if (!accountAddress || !srcChainId) return;
    const nftsFromAPIs = await fetchNFTs(accountAddress, BigInt(srcChainId));
    foundNFTs = nftsFromAPIs.nfts;
    scanning = false;
    scanned = true;
  };

  // TODO: ONLY FOR DEBUGGING
  function generateRandomNumber(numDigits: number): number {
    const lowerBound = Math.pow(10, numDigits - 1);
    const upperBound = Math.pow(10, numDigits) - 1;
    return Math.floor(lowerBound + Math.random() * (upperBound - lowerBound + 1));
  }

  // TODO: ONLY FOR DEBUGGING
  const generateNumbersArray = (amount: number): number[] => {
    const numbersArray: number[] = [];
    for (let i = 0; i < amount; i++) {
      const numDigits = Math.floor(Math.random() * 20) + 1;
      const randomNumber = generateRandomNumber(numDigits);
      numbersArray.push(randomNumber);
    }
    return numbersArray;
  };

  const changeNFTView = () => {
    if (nftView === 'grid') {
      nftView = 'list';
    } else {
      nftView = 'grid';
    }
  };

  const searchNFTs = () => {
    // TODO: implement
  };

  // Whenever the user switches bridge types, we should reset the forms
  $: $activeBridge && resetForm();

  $: {
    const stepKey = NFTSteps[activeStep].toLowerCase();
    nftStepTitle = $t(`bridge.title.nft.${stepKey}`);
    nftStepDescription = $t(`bridge.description.nft.${stepKey}`);
  }

  $: {
    (async () => {
      if (addressInputState !== AddressInputState.Valid) return;
      if (contractAddress === '') return;
      validating = true;

      if ($account?.address && $network?.id && contractAddress)
        isOwnerOfAllToken = await checkOwnership(
          contractAddress,
          detectedTokenType,
          nftIdArray,
          $account?.address,
          $network?.id,
        );
      validating = false;
    })();
  }

  $: canProceed = manualNFTInput
    ? addressInputState === AddressInputState.Valid &&
      nftIdArray.length > 0 &&
      contractAddress &&
      $destinationChain &&
      isOwnerOfAllToken
    : selectedNFT.length > 0 && $destinationChain && scanned;

  $: canScan = $account?.isConnected && $network?.id && $destinationChain && !scanning;

  onDestroy(() => {
    resetForm();
  });
</script>

<!-- 
    ETH & ERC20 Bridge  
-->
{#if $activeBridge === BridgeTypes.FUNGIBLE}
  <Card class="w-full md:w-[524px]" title={$t('bridge.title.default')} text={$t('bridge.description.default')}>
    <div class="space-y-[30px]">
      <div class="f-between-center gap-4">
        <ChainSelectorWrapper />
      </div>

      <TokenDropdown {tokens} bind:value={$selectedToken} />

      <Amount bind:this={amountComponent} />

      <div class="space-y-[16px]">
        <Recipient bind:this={recipientComponent} />
        <ProcessingFee bind:this={processingFeeComponent} />
      </div>

      <div class="h-sep" />

      <Actions {approve} {bridge} />
    </div>
  </Card>

  <!-- 
    NFT Bridge  
  -->
{:else if $activeBridge === BridgeTypes.NFT}
  <div class="f-col">
    <Stepper {activeStep}>
      <Step stepIndex={NFTSteps.IMPORT} currentStepIndex={activeStep} isActive={activeStep === NFTSteps.IMPORT}
        >{$t('bridge.title.nft.import')}</Step>
      <Step stepIndex={NFTSteps.REVIEW} currentStepIndex={activeStep} isActive={activeStep === NFTSteps.REVIEW}
        >{$t('bridge.title.nft.review')}</Step>
      <Step stepIndex={NFTSteps.CONFIRM} currentStepIndex={activeStep} isActive={activeStep === NFTSteps.CONFIRM}
        >{$t('bridge.title.nft.confirm')}</Step>
    </Stepper>

    <Card class="mt-[32px] w-full md:w-[524px]" title={nftStepTitle} text={nftStepDescription}>
      <div class="space-y-[30px]">
        <!-- IMPORT STEP -->
        {#if activeStep === NFTSteps.IMPORT}
          <div class="f-between-center gap-4">
            <ChainSelectorWrapper />
          </div>

          <!-- 
            Manual NFT Input 
          -->
          {#if manualNFTInput}
            <AddressInput
              bind:this={addressInputComponent}
              bind:ethereumAddress={contractAddress}
              bind:state={addressInputState}
              class="bg-neutral-background border-0 h-[56px]"
              on:addressvalidation={onAddressValidation}
              labelText={$t('inputs.address_input.label.contract')}
              quiet />
            <div class="min-h-[20px] !mt-3">
              {#if detectedTokenType === TokenType.ERC721 && contractAddress}
                <FlatAlert type="success" forceColumnFlow message="todo: valid erc721" />
              {:else if detectedTokenType === TokenType.ERC1155 && contractAddress}
                <FlatAlert type="success" forceColumnFlow message="todo: valid erc1155" />
              {/if}

              <IdInput
                bind:this={nftIdInputComponent}
                bind:enteredIds
                bind:numbersArray={nftIdArray}
                class="bg-neutral-background border-0 h-[56px]" />
              <div class="min-h-[20px] !mt-3">
                {#if !isOwnerOfAllToken && nftIdArray?.length > 0 && !validating}
                  <FlatAlert type="error" forceColumnFlow message="todo: must be owner of all token" />
                {/if}
              </div>

              {#if detectedTokenType === TokenType.ERC1155}
                <Amount bind:this={amountComponent} />
              {/if}
            </div>
          {:else}
            <!-- 
            Automatic NFT Input 
          -->
            <div class="f-between-center w-full gap-4">
              <Button
                disabled={!canScan}
                loading={scanning}
                type="primary"
                class="px-[28px] py-[14px] rounded-full flex-1 text-white"
                on:click={scanForNFTs}>Scan for NFTs</Button>
            </div>

            <div class="f-col w-full gap-4">
              {#if scanned}
                <h2>Your NFTs:</h2>
                <div class="flex items-center justify-between space-x-2">
                  <span class="text-sm">Don't see your NFTs?<br /> Try adding them manually!</span>
                  <Button
                    type="neutral"
                    class="bg-transparent !border border-primary-brand hover:border-primary-interactive-hover py-[14px]"
                    on:click={() => (manualNFTInput = !manualNFTInput)}>
                    Add manually
                  </Button>
                </div>
              {/if}

              <NFTList bind:nfts={foundNFTs} chainId={$network?.id} bind:selectedNFT />
            </div>
          {/if}
          <!-- 
            Recipient & Processing Fee
           -->
          <div class="space-y-[16px]">
            <Recipient bind:this={recipientComponent} />
            <ProcessingFee bind:this={processingFeeComponent} />
          </div>
          <!-- REVIEW STEP -->
        {:else if activeStep === NFTSteps.REVIEW}
<<<<<<< HEAD
          <div class="container mx-auto p-4">
            <div class="flex justify-between mb-2">
              <div class="font-bold">Destination</div>
              <div><ChainSelector small value={$destinationChain} readOnly /></div>
            </div>

            <div class="flex justify-between mb-2">
              <div class="font-bold">Contract address</div>
              <div class="text-secondary-content">{truncateString(contractAddress, 22)}</div>
            </div>

            <div class="flex justify-between">
              <div class="font-bold">Token IDs</div>
              <div class="break-words text-right text-secondary-content">
                {generateNumbersArray(40).join(', ')}
              </div>
=======
          <div class="f-between-center gap-4">
            <div class="f-col">
              <p>Contract: {contractAddress}</p>
              {#each selectedNFT as nft}
                <p>Name: {nft.name}</p>
                <p>Type: {nft.type}</p>
                <p>ID: {nft.tokenId}</p>
                <p>URI: {nft.uri}</p>
                <p>Balance: {nft.balance}</p>
              {/each}

              <!-- <p>IDs: {nftIdArray.join(', ')}</p> -->
>>>>>>> c92a0aef
            </div>
          </div>
          <!-- CONFIRM STEP -->
        {:else if activeStep === NFTSteps.CONFIRM}
          <div class="f-between-center gap-4">
            <ChainSelectorWrapper />
          </div>
        {/if}

        <div class="h-sep" />
<<<<<<< HEAD

        <div class="flex justify-between items-center w-full">
          <div class="flex items-center gap-2">
            <span>Your NFTs on</span>
            <ChainSelector small value={$network} readOnly />
          </div>
          <div class="flex gap-2">
            <Button shape="circle" type="neutral" class="!w-9 !h-9 rounded-full" on:click={searchNFTs}>
              <Icon type="magnifier" fillClass="fill-primary-icon" size={24} vWidth={24} vHeight={24} />
            </Button>
            <Button shape="circle" type="neutral" class="!w-9 !h-9 rounded-full" on:click={changeNFTView}>
              <Icon type="list" fillClass="fill-primary-icon" size={24} vWidth={24} vHeight={24} />
            </Button>
          </div>
        </div>

        <div class="rounded-[20px] bg-neutral min-h-[100px] w-full">nft cards will go here</div>

        <div class="h-sep" />
=======
        <!-- 
          User Actions
         -->
>>>>>>> c92a0aef
        <div class="f-between-center w-full gap-4">
          {#if activeStep !== NFTSteps.IMPORT}
            <!-- <Button
            on:click={cancelModal}
            type="neutral"
            class="px-[28px] py-[10px] rounded-full w-auto bg-transparent !border border-primary-brand hover:border-primary-interactive-hover">
            <span class="body-bold">{$t('common.cancel')}</span>
          </Button> -->
            <Button
              type="neutral"
              class="px-[28px] py-[14px] rounded-full w-auto flex-1 bg-transparent !border border-primary-brand hover:border-primary-interactive-hover"
              on:click={previousStep}>
              <span class="body-bold">{$t('common.edit')}</span></Button>
          {/if}
          <Button
            disabled={!canProceed}
            type="primary"
            class="px-[28px] py-[14px] rounded-full flex-1 text-white"
            on:click={nextStep}><span class="body-bold">{$t('common.confirm')}</span></Button>
        </div>
      </div></Card>
  </div>
{/if}

<OnNetwork change={onNetworkChange} />
<OnAccount change={onAccountChange} /><|MERGE_RESOLUTION|>--- conflicted
+++ resolved
@@ -9,12 +9,9 @@
   import { Button } from '$components/Button';
   import { Card } from '$components/Card';
   import { ChainSelectorWrapper } from '$components/ChainSelector';
-<<<<<<< HEAD
   import ChainSelector from '$components/ChainSelector/ChainSelector.svelte';
   import { Icon } from '$components/Icon';
-=======
   import { NFTList } from '$components/NFTList';
->>>>>>> c92a0aef
   import { successToast, warningToast } from '$components/NotificationToast';
   import { errorToast, infoToast } from '$components/NotificationToast/NotificationToast.svelte';
   import { OnAccount } from '$components/OnAccount';
@@ -617,7 +614,6 @@
           </div>
           <!-- REVIEW STEP -->
         {:else if activeStep === NFTSteps.REVIEW}
-<<<<<<< HEAD
           <div class="container mx-auto p-4">
             <div class="flex justify-between mb-2">
               <div class="font-bold">Destination</div>
@@ -634,20 +630,6 @@
               <div class="break-words text-right text-secondary-content">
                 {generateNumbersArray(40).join(', ')}
               </div>
-=======
-          <div class="f-between-center gap-4">
-            <div class="f-col">
-              <p>Contract: {contractAddress}</p>
-              {#each selectedNFT as nft}
-                <p>Name: {nft.name}</p>
-                <p>Type: {nft.type}</p>
-                <p>ID: {nft.tokenId}</p>
-                <p>URI: {nft.uri}</p>
-                <p>Balance: {nft.balance}</p>
-              {/each}
-
-              <!-- <p>IDs: {nftIdArray.join(', ')}</p> -->
->>>>>>> c92a0aef
             </div>
           </div>
           <!-- CONFIRM STEP -->
@@ -658,7 +640,6 @@
         {/if}
 
         <div class="h-sep" />
-<<<<<<< HEAD
 
         <div class="flex justify-between items-center w-full">
           <div class="flex items-center gap-2">
@@ -678,11 +659,9 @@
         <div class="rounded-[20px] bg-neutral min-h-[100px] w-full">nft cards will go here</div>
 
         <div class="h-sep" />
-=======
         <!-- 
           User Actions
          -->
->>>>>>> c92a0aef
         <div class="f-between-center w-full gap-4">
           {#if activeStep !== NFTSteps.IMPORT}
             <!-- <Button
