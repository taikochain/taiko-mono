--- conflicted
+++ resolved
@@ -27,10 +27,7 @@
     SendERC20Error,
     SendMessageError,
   } from '$libs/error';
-<<<<<<< HEAD
   import { bridgeTxService } from '$libs/storage';
-=======
->>>>>>> 17bbf07a
   import { ETHToken, getAddress, isDeployedCrossChain, tokens, TokenType } from '$libs/token';
   import { getConnectedWallet } from '$libs/util/getConnectedWallet';
   import { type Account, account } from '$stores/account';
