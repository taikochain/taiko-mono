{
  "name": "bridge-ui-v2",
  "version": "2.3.0",
  "private": true,
  "scripts": {
    "dev": "vite dev",
    "dev:a3": "vite dev --mode a3",
    "build": "vite build",
    "preview": "vite preview",
    "test:pw": "playwright test",
    "test:unit": "vitest run --silent",
    "test:unit:debug": "vitest run",
    "test:unit:coverage": "vitest run --silent --coverage",
    "test:unit:watch": "vitest",
    "svelte:check": "svelte-kit sync && svelte-check --tsconfig ./tsconfig.json --ignore ./wagmi.config.ts",
    "svelte:check:watch": "svelte-kit sync && svelte-check --tsconfig ./tsconfig.json --ignore ./wagmi.config.ts --watch",
    "format": "prettier --write .",
    "lint": "prettier --check . && eslint .",
    "lint:fix": "pnpm format && eslint . --fix",
    "generate:abi": "pnpm wagmi generate"
  },
  "devDependencies": {
    "@playwright/test": "^1.28.1",
    "@sveltejs/adapter-auto": "^2.1.0",
    "@sveltejs/adapter-static": "^2.0.2",
    "@sveltejs/kit": "^1.22.3",
    "@types/debug": "^4.1.7",
    "@typescript-eslint/eslint-plugin": "^5.45.0",
    "@typescript-eslint/parser": "^5.45.0",
    "@vitest/coverage-v8": "^0.33.0",
    "@wagmi/cli": "^1.0.1",
    "abitype": "^0.9.5",
    "autoprefixer": "^10.4.14",
    "daisyui": "3.1.7",
    "eslint": "^8.28.0",
    "eslint-config-prettier": "^8.5.0",
    "eslint-plugin-simple-import-sort": "^10.0.0",
    "eslint-plugin-svelte": "^2.26.0",
    "ethereum-address": "^0.0.4",
    "postcss": "^8.4.24",
    "prettier": "^3.0.0",
    "prettier-plugin-svelte": "^3.0.0",
    "svelte": "^4.1.0",
    "svelte-check": "^3.4.6",
    "tailwindcss": "^3.3.2",
    "tslib": "^2.4.1",
    "typescript": "^5.1.6",
    "vite": "^4.3.0",
    "vite-tsconfig-paths": "^4.2.0",
    "vitest": "^0.32.2",
    "vitest-fetch-mock": "^0.2.2"
  },
  "type": "module",
  "dependencies": {
    "@wagmi/core": "^1.3.6",
    "@web3modal/ethereum": "^2.6.2",
    "@web3modal/html": "^2.6.2",
    "@zerodevx/svelte-toast": "^0.9.5",
<<<<<<< HEAD
    "abitype": "^0.8.2",
    "axios": "^1.2.0",
=======
>>>>>>> fcf4b42b
    "debug": "^4.3.4",
    "svelte-i18n": "^3.6.0",
    "viem": "^1.4.1"
  }
}<|MERGE_RESOLUTION|>--- conflicted
+++ resolved
@@ -56,11 +56,7 @@
     "@web3modal/ethereum": "^2.6.2",
     "@web3modal/html": "^2.6.2",
     "@zerodevx/svelte-toast": "^0.9.5",
-<<<<<<< HEAD
-    "abitype": "^0.8.2",
     "axios": "^1.2.0",
-=======
->>>>>>> fcf4b42b
     "debug": "^4.3.4",
     "svelte-i18n": "^3.6.0",
     "viem": "^1.4.1"
