{
  "files": [
    "README.md"
  ],
  "imageSize": 100,
  "commit": false,
  "commitConvention": "angular",
  "contributors": [
    {
      "login": "d1onys1us",
      "name": "d1onys1us",
      "avatar_url": "https://avatars.githubusercontent.com/u/13951458?v=4",
      "profile": "https://github.com/d1onys1us",
      "contributions": [
        "doc"
      ]
    },
    {
      "login": "davidtaikocha",
      "name": "David",
      "avatar_url": "https://avatars.githubusercontent.com/u/104078303?v=4",
      "profile": "https://github.com/davidtaikocha",
      "contributions": [
        "doc",
        "code"
      ]
    },
    {
      "login": "dantaik",
      "name": "dantaik",
      "avatar_url": "https://avatars.githubusercontent.com/u/99078276?v=4",
      "profile": "http://taiko.xyz",
      "contributions": [
        "doc",
        "code"
      ]
    },
    {
      "login": "cyberhorsey",
      "name": "cyberhorsey",
      "avatar_url": "https://avatars.githubusercontent.com/u/113397187?v=4",
      "profile": "https://github.com/cyberhorsey",
      "contributions": [
        "doc",
        "code"
      ]
    },
    {
      "login": "RogerLamTd",
      "name": "RogerLamTd",
      "avatar_url": "https://avatars.githubusercontent.com/u/50648015?v=4",
      "profile": "https://github.com/RogerLamTd",
      "contributions": [
        "doc",
        "code"
      ]
    },
    {
      "login": "alexshliu",
      "name": "alexshliu",
      "avatar_url": "https://avatars.githubusercontent.com/u/104080237?v=4",
      "profile": "https://github.com/alexshliu",
      "contributions": [
        "doc",
        "code"
      ]
    },
    {
      "login": "kirataik",
      "name": "kirataik",
      "avatar_url": "https://avatars.githubusercontent.com/u/104244966?v=4",
      "profile": "https://github.com/kirataik",
      "contributions": [
        "doc",
        "code"
      ]
    },
    {
      "login": "mfinestone",
      "name": "mfinestone",
      "avatar_url": "https://avatars.githubusercontent.com/u/36642873?v=4",
      "profile": "https://github.com/mfinestone",
      "contributions": [
        "business",
        "content"
      ]
    },
    {
      "login": "shadab-taiko",
      "name": "shadab-taiko",
      "avatar_url": "https://avatars.githubusercontent.com/u/108871478?v=4",
      "profile": "https://github.com/shadab-taiko",
      "contributions": [
        "doc",
        "code"
      ]
    },
    {
<<<<<<< HEAD
      "login": "1xDeFi",
      "name": "1xDeFi",
      "avatar_url": "https://avatars.githubusercontent.com/u/90858998?v=4",
      "profile": "https://github.com/1xDeFi",
=======
      "login": "odesium",
      "name": "Ben",
      "avatar_url": "https://avatars.githubusercontent.com/u/56487762?v=4",
      "profile": "https://github.com/odesium",
>>>>>>> d7077976
      "contributions": [
        "doc"
      ]
    }
  ],
  "contributorsPerLine": 7,
  "skipCi": true,
  "repoType": "github",
  "repoHost": "https://github.com",
  "projectName": "taiko-mono",
  "projectOwner": "taikoxyz"
}<|MERGE_RESOLUTION|>--- conflicted
+++ resolved
@@ -96,17 +96,19 @@
       ]
     },
     {
-<<<<<<< HEAD
       "login": "1xDeFi",
       "name": "1xDeFi",
       "avatar_url": "https://avatars.githubusercontent.com/u/90858998?v=4",
       "profile": "https://github.com/1xDeFi",
-=======
+      "contributions": [
+        "doc"
+      ]
+    },
+    {
       "login": "odesium",
       "name": "Ben",
       "avatar_url": "https://avatars.githubusercontent.com/u/56487762?v=4",
       "profile": "https://github.com/odesium",
->>>>>>> d7077976
       "contributions": [
         "doc"
       ]
